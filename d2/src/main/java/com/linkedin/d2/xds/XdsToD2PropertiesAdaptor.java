/*
   Copyright (c) 2023 LinkedIn Corp.

   Licensed under the Apache License, Version 2.0 (the "License");
   you may not use this file except in compliance with the License.
   You may obtain a copy of the License at

       http://www.apache.org/licenses/LICENSE-2.0

   Unless required by applicable law or agreed to in writing, software
   distributed under the License is distributed on an "AS IS" BASIS,
   WITHOUT WARRANTIES OR CONDITIONS OF ANY KIND, either express or implied.
   See the License for the specific language governing permissions and
   limitations under the License.
*/

package com.linkedin.d2.xds;

import com.google.common.collect.HashBiMap;
import com.google.common.collect.MapDifference;
import com.google.common.collect.Maps;
import com.linkedin.d2.balancer.dualread.DualReadStateManager;
import com.linkedin.d2.balancer.properties.ClusterProperties;
import com.linkedin.d2.balancer.properties.ClusterPropertiesJsonSerializer;
import com.linkedin.d2.balancer.properties.ServiceProperties;
import com.linkedin.d2.balancer.properties.ServicePropertiesJsonSerializer;
import com.linkedin.d2.balancer.properties.UriProperties;
import com.linkedin.d2.balancer.properties.UriPropertiesJsonSerializer;
import com.linkedin.d2.balancer.properties.UriPropertiesMerger;
import com.linkedin.d2.discovery.PropertySerializationException;
import com.linkedin.d2.discovery.event.PropertyEventBus;
import com.linkedin.d2.discovery.event.ServiceDiscoveryEventEmitter;
import com.linkedin.d2.discovery.stores.zk.SymlinkUtil;
import indis.XdsD2;
import io.grpc.Status;
import java.nio.charset.StandardCharsets;
import java.util.ArrayList;
import java.util.Collections;
import java.util.HashMap;
import java.util.List;
import java.util.Map;
import java.util.Objects;
import java.util.concurrent.ConcurrentHashMap;
import java.util.concurrent.ConcurrentMap;
import java.util.concurrent.TimeUnit;
import java.util.concurrent.atomic.AtomicBoolean;
<<<<<<< HEAD
=======
import java.util.stream.Collectors;
>>>>>>> e3853b83
import org.slf4j.Logger;
import org.slf4j.LoggerFactory;


public class XdsToD2PropertiesAdaptor
{
  private static final Logger LOG = LoggerFactory.getLogger(XdsToD2PropertiesAdaptor.class);
  private static final String D2_CLUSTER_NODE_PREFIX = "/d2/clusters/";
  private static final String D2_SERVICE_NODE_PREFIX = "/d2/services/";
  private static final String D2_URI_NODE_PREFIX = "/d2/uris/";
  private static final char PATH_SEPARATOR = '/';
  private static final String NON_EXISTENT_CLUSTER = "NonExistentCluster";

  private final XdsClient _xdsClient;
  private final List<XdsConnectionListener> _xdsConnectionListeners;

  private final ServicePropertiesJsonSerializer _servicePropertiesJsonSerializer;
  private final ClusterPropertiesJsonSerializer _clusterPropertiesJsonSerializer;
  private final UriPropertiesJsonSerializer _uriPropertiesJsonSerializer;
  private final UriPropertiesMerger _uriPropertiesMerger;
  private final DualReadStateManager _dualReadStateManager;
  private final ConcurrentMap<String, XdsClient.NodeResourceWatcher> _watchedClusterResources;
  private final ConcurrentMap<String, XdsClient.SymlinkNodeResourceWatcher> _watchedSymlinkResources;
  private final ConcurrentMap<String, XdsClient.NodeResourceWatcher> _watchedServiceResources;
  private final ConcurrentMap<String, XdsClient.D2URIMapResourceWatcher> _watchedUriResources;
  // Mapping between a symlink name, like "$FooClusterMaster" and the actual node name it's pointing to, like
  // "FooCluster-prod-ltx1".
  // (Note that this name does NOT include the full path so that it works for both cluster symlink
  // "/d2/clusters/$FooClusterMaster" and uri-parent symlink "/d2/uris/$FooClusterMaster").
  private final HashBiMap<String, String> _symlinkAndActualNode = HashBiMap.create();
  // lock for the above BiMap. Note that currently xDSClientImpl just use a single-thread executor service,
  // so the xDS resource update is processed one-by-one, meaning a read and an update to the above map will never
  // happen concurrently. We still make this thread-safe just in case we need to add threads to xDSClient in the
  // future.
  private final Object _symlinkAndActualNodeLock = new Object();
  private final ServiceDiscoveryEventEmitter _eventEmitter;

  private Boolean _isAvailable;
  private PropertyEventBus<UriProperties> _uriEventBus;
  private PropertyEventBus<ServiceProperties> _serviceEventBus;
  private PropertyEventBus<ClusterProperties> _clusterEventBus;

  public XdsToD2PropertiesAdaptor(XdsClient xdsClient, DualReadStateManager dualReadStateManager,
      ServiceDiscoveryEventEmitter eventEmitter)
  {
    _xdsClient = xdsClient;
    _dualReadStateManager = dualReadStateManager;
    _xdsConnectionListeners = Collections.synchronizedList(new ArrayList<>());
    _servicePropertiesJsonSerializer = new ServicePropertiesJsonSerializer();
    _clusterPropertiesJsonSerializer = new ClusterPropertiesJsonSerializer();
    _uriPropertiesJsonSerializer = new UriPropertiesJsonSerializer();
    _uriPropertiesMerger = new UriPropertiesMerger();
    // set to null so that the first notification on connection establishment success/failure is always sent
    _isAvailable = null;
    _watchedClusterResources = new ConcurrentHashMap<>();
    _watchedSymlinkResources = new ConcurrentHashMap<>();
    _watchedServiceResources = new ConcurrentHashMap<>();
    _watchedUriResources = new ConcurrentHashMap<>();
    _eventEmitter = eventEmitter;
  }

  public void start()
  {
    _xdsClient.startRpcStream();
    // Watch any resource to get notified of xds connection updates, including initial connection establishment.
    // TODO: Note, this is a workaround since the xDS client implementation currently integrates connection
    //   error/success notifications along with the resource updates. This can be improved in a future refactor.
    listenToCluster(NON_EXISTENT_CLUSTER);
  }

  public void shutdown()
  {
    _xdsClient.shutdown();
  }

  public void setUriEventBus(PropertyEventBus<UriProperties> uriEventBus)
  {
    _uriEventBus = uriEventBus;
  }

  public void setServiceEventBus(PropertyEventBus<ServiceProperties> serviceEventBus)
  {
    _serviceEventBus = serviceEventBus;
  }

  public void setClusterEventBus(PropertyEventBus<ClusterProperties> clusterEventBus)
  {
    _clusterEventBus = clusterEventBus;
  }

  public void registerXdsConnectionListener(XdsConnectionListener listener)
  {
    _xdsConnectionListeners.add(listener);
  }

  public void listenToCluster(String clusterName)
  {
    // if cluster name is a symlink, watch for D2SymlinkNode instead
    String resourceName = D2_CLUSTER_NODE_PREFIX + clusterName;
    if (SymlinkUtil.isSymlinkNodeOrPath(clusterName))
    {
      listenToSymlink(clusterName, resourceName);
    }
    else
    {
      _watchedClusterResources.computeIfAbsent(clusterName, k ->
      {
        XdsClient.NodeResourceWatcher watcher = getClusterResourceWatcher(clusterName);
        _xdsClient.watchXdsResource(resourceName, XdsClient.ResourceType.NODE, watcher);
        return watcher;
      });
    }
  }

  public void listenToUris(String clusterName)
  {
    // if cluster name is a symlink, watch for D2SymlinkNode instead
    String resourceName = D2_URI_NODE_PREFIX + clusterName;
    if (SymlinkUtil.isSymlinkNodeOrPath(clusterName))
    {
      listenToSymlink(clusterName, resourceName);
    }
    else
    {
      _watchedUriResources.computeIfAbsent(clusterName, k ->
      {
        XdsClient.D2URIMapResourceWatcher watcher = getUriResourceWatcher(clusterName);
        _xdsClient.watchXdsResource(resourceName, XdsClient.ResourceType.D2_URI_MAP, watcher);
        return watcher;
      });
    }
  }

  public void listenToService(String serviceName)
  {
    _watchedServiceResources.computeIfAbsent(serviceName, k ->
    {
      XdsClient.NodeResourceWatcher watcher = getServiceResourceWatcher(serviceName);
      _xdsClient.watchXdsResource(D2_SERVICE_NODE_PREFIX + serviceName, XdsClient.ResourceType.NODE, watcher);
      return watcher;
    });
  }

  private void listenToSymlink(String name, String fullResourceName)
  {
    // use full resource name ("/d2/clusters/$FooClusterMater", "/d2/uris/$FooClusterMaster") as the key
    // instead of just the symlink name ("$FooClusterMaster") to differentiate clusters and uris symlink resources.
    _watchedSymlinkResources.computeIfAbsent(fullResourceName, k ->
    {
      // use symlink name "$FooClusterMaster" to create the watcher
      XdsClient.SymlinkNodeResourceWatcher watcher = getSymlinkResourceWatcher(name);
      _xdsClient.watchXdsResource(k, XdsClient.ResourceType.NODE, watcher);
      return watcher;
    });
  }

  XdsClient.NodeResourceWatcher getServiceResourceWatcher(String serviceName)
  {
    return new XdsClient.NodeResourceWatcher()
    {
      @Override
      public void onChanged(XdsClient.NodeUpdate update)
      {
        if (_serviceEventBus != null)
        {
          try
          {
            ServiceProperties serviceProperties = toServiceProperties(update.getNodeData());
            _serviceEventBus.publishInitialize(serviceName, serviceProperties);
            if (_dualReadStateManager != null)
            {
              _dualReadStateManager.reportData(serviceName, serviceProperties, true);
            }
          }
          catch (PropertySerializationException e)
          {
            _serviceEventBus.publishInitialize(serviceName, null); // notify the watchers that the service read the data from the cache directly.
            LOG.error("Failed to parse D2 service properties from xDS update. Service name: " + serviceName, e);
          }
        }
      }

      @Override
      public void onDelete(String name)
      {
        _serviceEventBus.publishRemove(name);
      }

      @Override
      public void onError(Status error)
      {
        notifyAvailabilityChanges(false);
      }

      @Override
      public void onReconnect()
      {
        notifyAvailabilityChanges(true);
      }
    };
  }

  XdsClient.NodeResourceWatcher getClusterResourceWatcher(String clusterName)
  {
    return new XdsClient.NodeResourceWatcher()
    {
      @Override
      public void onChanged(XdsClient.NodeUpdate update)
      {
        if (_clusterEventBus != null)
        {
          try
          {
            ClusterProperties clusterProperties = toClusterProperties(update.getNodeData());
            // For symlink clusters, ClusterLoadBalancerSubscriber subscribed to the symlinks ($FooClusterMaster) instead of
            // the original cluster (FooCluster-prod-ltx1) in event bus, so we need to publish under the symlink names.
            // Also, rarely but possibly, calls can be made directly to the colo-suffixed service (FooService-prod-ltx1) under
            // the original cluster (FooCluster-prod-ltx1) via curli, hard-coded custom code, etc, so there could be direct
            // subscribers to the original cluster, thus we need to publish under the original cluster too.
            //
            // For other clusters, publish under its original name. Note that these clusters could be either:
            // 1) regular clusters requested normally.
            // 2) clusters that were pointed by a symlink previously, but no longer the case after the symlink points to other clusters.
            // For case #2: the symlinkAndActualNode map will no longer has an entry for this cluster (removed in
            // D2SymlinkNodeResourceWatcher::onChanged), thus the updates will be published under the original cluster name
            // (like "FooCluster-prod-ltx1") in case there are direct subscribers.
            String symlinkName = getSymlink(clusterName);
            if (symlinkName != null)
            {
              publishClusterData(symlinkName, clusterProperties);
            }
            publishClusterData(clusterName, clusterProperties);
          }
          catch (PropertySerializationException e)
          {
            LOG.error("Failed to parse D2 cluster properties from xDS update. Cluster name: " + clusterName, e);
          }
        }
      }

      private void publishClusterData(String clusterName, ClusterProperties properties)
      {
        _clusterEventBus.publishInitialize(clusterName, properties);
        if (_dualReadStateManager != null)
        {
          _dualReadStateManager.reportData(clusterName, properties, true);
        }
      }

      @Override
      public void onDelete(String name)
      {
        _clusterEventBus.publishRemove(name);
      }

      @Override
      public void onError(Status error)
      {
        notifyAvailabilityChanges(false);
      }

      @Override
      public void onReconnect()
      {
        notifyAvailabilityChanges(true);
      }
    };
  }

  XdsClient.D2URIMapResourceWatcher getUriResourceWatcher(String clusterName)
  {
    return new UriPropertiesResourceWatcher(clusterName);
  }

  XdsClient.SymlinkNodeResourceWatcher getSymlinkResourceWatcher(String symlinkName)
  {
    return new XdsClient.SymlinkNodeResourceWatcher()
    {
      @Override
      public void onChanged(String resourceName, XdsClient.NodeUpdate update)
      {
        // Update maps between symlink name and actual node name
        String actualResourceName = update.getNodeData().getData().toString(StandardCharsets.UTF_8);
        String actualNodeName = getNodeName(actualResourceName);
        updateSymlinkAndActualNodeMap(symlinkName, actualNodeName);
        // listen to the actual nodes
        // Note: since cluster symlink and uri parent symlink always point to the same actual node name, and it's a
        // redundancy and a burden for the symlink-update tool to maintain two symlinks for the same actual node name,
        // we optimize here to use the cluster symlink to listen to the actual nodes for both cluster
        // and uri parent.
        listenToCluster(actualNodeName);
        listenToUris(actualNodeName);
      }

      @Override
      public void onDelete(String resourceName)
      {
        removeSymlink(symlinkName);
      }

      @Override
      public void onError(Status error)
      {
        notifyAvailabilityChanges(false);
      }

      @Override
      public void onReconnect()
      {
        notifyAvailabilityChanges(true);
      }
    };
  }

  private void updateSymlinkAndActualNodeMap(String symlinkName, String actualNodeName) {
    synchronized (_symlinkAndActualNodeLock) {
      _symlinkAndActualNode.put(symlinkName, actualNodeName);
    }
  }

  private String removeSymlink(String symlinkName)
  {
    synchronized (_symlinkAndActualNodeLock)
    {
      return _symlinkAndActualNode.remove(symlinkName);
    }
  }

  private String getSymlink(String actualNodeName) {
    synchronized (_symlinkAndActualNodeLock) {
      return _symlinkAndActualNode.inverse().get(actualNodeName);
    }
  }

  private static String getNodeName(String path)
  {
    return path.substring(path.lastIndexOf(PATH_SEPARATOR) + 1);
  }

  private void notifyAvailabilityChanges(boolean isAvailable)
  {
    synchronized (_xdsConnectionListeners)
    {
      if (_isAvailable == null || _isAvailable != isAvailable)
      {
        _isAvailable = isAvailable;

        for (XdsConnectionListener xdsConnectionListener : _xdsConnectionListeners)
        {
          if (_isAvailable)
          {
            xdsConnectionListener.onReconnect();
          }
          else
          {
            xdsConnectionListener.onError();
          }
        }
      }
    }
  }

  private ServiceProperties toServiceProperties(XdsD2.Node serviceProperties) throws PropertySerializationException
  {
    return _servicePropertiesJsonSerializer.fromBytes(serviceProperties.getData(),
        serviceProperties.getStat().getMzxid());
  }

  private ClusterProperties toClusterProperties(XdsD2.Node clusterProperties) throws PropertySerializationException
  {
    return _clusterPropertiesJsonSerializer.fromBytes(clusterProperties.getData(),
        clusterProperties.getStat().getMzxid());
  }

  private class UriPropertiesResourceWatcher implements XdsClient.D2URIMapResourceWatcher
  {
    final String _clusterName;
    final AtomicBoolean _isInit;
    final long _initFetchStart;

    Map<String, XdsAndD2Uris> _currentData = new HashMap<>();

    private class XdsAndD2Uris
    {
      final String _uriName;
      final XdsD2.D2URI _xdsUri;
      final UriProperties _d2Uri;

      XdsAndD2Uris(String uriName, XdsD2.D2URI xdsUri, UriProperties d2Uri)
      {
        _uriName = uriName;
        _xdsUri = xdsUri;
        _d2Uri = d2Uri;
      }
    }

    public UriPropertiesResourceWatcher(String clusterName)
    {
      _clusterName = clusterName;
      _isInit = new AtomicBoolean(true);
      _initFetchStart = System.nanoTime();
    }

    @Override
    public void onChanged(XdsClient.D2URIMapUpdate update)
    {
      boolean isInit = _isInit.compareAndSet(true, false);
      if (isInit)
      {
        emitSDStatusInitialRequestEvent(_clusterName, true);
      }

      Map<String, XdsAndD2Uris> updates = update.getURIMap().entrySet().stream()
          .collect(Collectors.toMap(
              // for ZK data, the uri name has a unique number suffix (e.g: ltx1-app2253-0000000554), but Kafka data
              // uri name is just the uri string, appending the version number will differentiate announcements made
              // for the same uri (in case that an uri was de-announced then re-announced quickly).
              e -> e.getKey() + e.getValue().getVersion(),
              e -> {
                UriProperties d2Uri = toUriProperties(e.getKey(), e.getValue());
                return d2Uri == null ? null : new XdsAndD2Uris(e.getKey(), e.getValue(), d2Uri);
              }
          ));
      updates.values().removeIf(Objects::isNull); // filter out properties that failed to parse

      if (!isInit)
      {
        emitSDStatusUpdateReceiptEvents(updates);
      }
      _currentData = updates;

      // For symlink clusters, UriLoadBalancerSubscriber subscribed to the symlinks ($FooClusterMaster) instead of
      // the original cluster (FooCluster-prod-ltx1) in event bus, so we need to publish under the symlink names.
      // Also, rarely but possibly, calls can be made directly to the colo-suffixed service (FooService-prod-ltx1) under
      // the original cluster (FooCluster-prod-ltx1) via curli, hard-coded custom code, etc, so there could be direct
      // subscribers to the original cluster, thus we need to publish under the original cluster too.
      //
      // For other clusters, publish under its original name. Note that these clusters could be either:
      // 1) regular clusters requested normally.
      // 2) clusters that were pointed by a symlink previously, but no longer the case after the symlink points to other clusters.
      // For case #2: the symlinkAndActualNode map will no longer has an entry for this cluster (removed in
      // D2SymlinkNodeResourceWatcher::onChanged), thus the updates will be published under the original cluster name
      // (like "FooCluster-prod-ltx1") in case there are direct subscribers.
      String symlinkName = getSymlink(_clusterName);
      if (symlinkName != null)
      {
        mergeAndPublishUris(symlinkName); // under symlink name, merge data and publish it
      }
      mergeAndPublishUris(_clusterName); // under original cluster name, merge data and publish it
    }

    private UriProperties toUriProperties(String uriName, XdsD2.D2URI xdsUri)
    {
      UriProperties uriProperties = null;
      try {
        uriProperties = _uriPropertiesJsonSerializer.fromProto(xdsUri);
        if (uriProperties.getVersion() < 0)
        {
          LOG.warn("xDS data: {} for uri: {} in cluster: {} has invalid version: {}",
              xdsUri, uriName, _clusterName, uriProperties.getVersion());
        }
      }
      catch (PropertySerializationException e)
      {
        LOG.error(String.format("Failed to parse D2 uri properties for uri: %s in cluster: %s from xDS data: %s",
            uriName, _clusterName, xdsUri), e);
      }

      return uriProperties;
    }

    private void mergeAndPublishUris(String clusterName)
    {
      UriProperties mergedUriProperties = _uriPropertiesMerger.merge(clusterName,
          _currentData.values().stream().map(xdsAndD2Uris -> xdsAndD2Uris._d2Uri).collect(Collectors.toList()));
      if (mergedUriProperties.getVersion() == -1)
      {
        LOG.warn("xDS UriProperties has invalid version -1. Raw uris: {}", _currentData.values());
      }

      if (_uriEventBus != null)
      {
        _uriEventBus.publishInitialize(clusterName, mergedUriProperties);
      }

      if (_dualReadStateManager != null)
      {
        _dualReadStateManager.reportData(clusterName, mergedUriProperties, true);
      }
    }

    @Override
    public void onDelete(String resourceName)
    {
      _uriEventBus.publishRemove(resourceName);
    }

    @Override
    public void onError(Status error)
    {
      if (_isInit.get())
      {
        emitSDStatusInitialRequestEvent(_clusterName, false);
      }
      notifyAvailabilityChanges(false);
    }

    @Override
    public void onReconnect()
    {
      notifyAvailabilityChanges(true);
    }

    private void emitSDStatusInitialRequestEvent(String cluster, boolean succeeded)
    {
      if (_eventEmitter == null)
      {
        LOG.info("Service discovery event emitter in XdsToD2PropertiesAdaptor is null. Skipping emitting events.");
        return;
      }

      // measure request duration and convert to milli-seconds
      long initialFetchDurationMillis = TimeUnit.NANOSECONDS.toMillis(System.nanoTime() - _initFetchStart);
      if (initialFetchDurationMillis < 0)
      {
        LOG.warn("Failed to log ServiceDiscoveryStatusInitialRequest event, initialFetchStartAt time is greater than current time.");
        return;
      }
      // emit service discovery status initial request event for success
      _eventEmitter.emitSDStatusInitialRequestEvent(cluster, true, initialFetchDurationMillis, succeeded);

    }

    private void emitSDStatusUpdateReceiptEvents(Map<String, XdsAndD2Uris> updates)
    {
      if (_eventEmitter == null)
      {
        LOG.info("Service discovery event emitter in XdsToD2PropertiesAdaptor is null. Skipping emitting events.");
        return;
      }

      long timestamp = System.currentTimeMillis();

      MapDifference<String, XdsAndD2Uris> mapDifference = Maps.difference(_currentData, updates);
      Map<String, XdsAndD2Uris> markedDownUris = mapDifference.entriesOnlyOnLeft();
      Map<String, XdsAndD2Uris> markedUpUris = mapDifference.entriesOnlyOnRight();

      emitSDStatusUpdateReceiptEvents(markedUpUris, true, timestamp);
      emitSDStatusUpdateReceiptEvents(markedDownUris, false, timestamp);
    }

    private void emitSDStatusUpdateReceiptEvents(Map<String, XdsAndD2Uris> updates, boolean isMarkUp, long timestamp)
    {
      updates.values().forEach(xdsAndD2Uris ->
      {
        UriProperties d2Uri = xdsAndD2Uris._d2Uri;
        XdsD2.D2URI xdsUri = xdsAndD2Uris._xdsUri;
        String nodePath = D2_URI_NODE_PREFIX + _clusterName + "/" + xdsAndD2Uris._uriName;
        d2Uri.Uris().forEach(uri ->
            _eventEmitter.emitSDStatusUpdateReceiptEvent(
                _clusterName,
                uri.getHost(),
                uri.getPort(),
                isMarkUp ? ServiceDiscoveryEventEmitter.StatusUpdateActionType.MARK_READY :
                    ServiceDiscoveryEventEmitter.StatusUpdateActionType.MARK_DOWN,
                true,
                _xdsClient.getXdsServerAuthority(),
                nodePath,
                d2Uri.toString(),
                (int) xdsUri.getVersion(),
                xdsUri.getTracingId(),
                timestamp)
        );
      });
    }
  }

  public interface XdsConnectionListener
  {
    void onError();

    void onReconnect();
  }
}<|MERGE_RESOLUTION|>--- conflicted
+++ resolved
@@ -44,10 +44,7 @@
 import java.util.concurrent.ConcurrentMap;
 import java.util.concurrent.TimeUnit;
 import java.util.concurrent.atomic.AtomicBoolean;
-<<<<<<< HEAD
-=======
 import java.util.stream.Collectors;
->>>>>>> e3853b83
 import org.slf4j.Logger;
 import org.slf4j.LoggerFactory;
 
@@ -422,6 +419,25 @@
         clusterProperties.getStat().getMzxid());
   }
 
+  private Map<String, UriProperties> toUriProperties(Map<String, XdsD2.D2URI> uriDataMap)
+      throws PropertySerializationException
+  {
+    Map<String, UriProperties> parsedMap = new HashMap<>();
+
+    for (Map.Entry<String, XdsD2.D2URI> entry : uriDataMap.entrySet())
+    {
+      XdsD2.D2URI d2URI = entry.getValue();
+      UriProperties uriProperties = _uriPropertiesJsonSerializer.fromProto(d2URI);
+      if (uriProperties.getVersion() < 0)
+      {
+        LOG.warn("xDS data for {} has invalid version: {}", entry.getKey(), uriProperties.getVersion());
+      }
+      parsedMap.put(entry.getKey(), uriProperties);
+    }
+
+    return parsedMap;
+  }
+
   private class UriPropertiesResourceWatcher implements XdsClient.D2URIMapResourceWatcher
   {
     final String _clusterName;
