--- conflicted
+++ resolved
@@ -484,10 +484,11 @@
         {
           uri = resource.getResource().unpack(XdsD2.D2URI.class);
         }
-        catch (InvalidProtocolBufferException e)
-        {
-          _log.warn("Failed to unpack D2URI", e);
-          errors.add("Failed to unpack D2URI");
+        catch (Exception e)
+        {
+          String errMsg = String.format("Failed to unpack D2URI for resource: %s", resourceName);
+          _log.warn(errMsg, e);
+          errors.add(errMsg);
         }
       }
 
@@ -545,21 +546,7 @@
       // receive an update, unblocking any waiting futures, so there is no need to insert null/invalid URIs in the map.
       else if (uri != null)
       {
-<<<<<<< HEAD
         update.putUri(uriId.getUriName(), uri);
-=======
-        try
-        {
-          XdsD2.D2URI uri = resource.getResource().unpack(XdsD2.D2URI.class);
-          update.putUri(uriId.getUriName(), uri);
-        }
-        catch (Exception e)
-        {
-          String errMsg = String.format("Failed to unpack D2URI for resource: %s", resourceName);
-          _log.warn(errMsg, e);
-          errors.add(errMsg);
-        }
->>>>>>> b2da251e
       }
     });
     sendAckOrNack(data.getResourceType(), data.getNonce(), errors);
