--- conflicted
+++ resolved
@@ -91,7 +91,6 @@
 
   private volatile boolean _markUpFailed;
 
-<<<<<<< HEAD
   // ScheduledExecutorService to schedule the end of dark warm-up, defaults to null
   private ScheduledExecutorService _executorService;
 
@@ -104,8 +103,6 @@
   // Field to store the dark warm-up time duration in milli-seconds, defaults to zero
   private int _warmupDuration;
 
-=======
->>>>>>> a0a4f30a
   public ZooKeeperAnnouncer(ZooKeeperServer server)
   {
     this(server, true);
@@ -228,11 +225,7 @@
       {
         if (e instanceof KeeperException.ConnectionLossException || e instanceof KeeperException.SessionExpiredException)
         {
-<<<<<<< HEAD
-          _log.warn("failed to mark up uri {} for cluster {} due to {}.", _uri, _cluster, e.getClass().getSimpleName());
-=======
-          _log.info("failed to mark up uri {} due to connection issue {}.", _uri, e.getClass().getSimpleName());
->>>>>>> a0a4f30a
+          _log.warn("failed to mark up uri {} for cluster {} due to connection issue {}.", _uri, _cluster, e.getClass().getSimpleName());
           // Setting to null because if that connection dies, when don't want to continue making operations before
           // the connection is up again.
           // When the connection will be up again, the ZKAnnouncer will be restarted and it will read the _isUp
@@ -257,11 +250,7 @@
       public void onSuccess(None result)
       {
         _markUpFailed = false;
-<<<<<<< HEAD
         _log.info("markUp for uri = {} on cluster {} succeeded.", _uri, _cluster);
-=======
-        _log.info("markUp for uri = {} succeeded.", _uri);
->>>>>>> a0a4f30a
         // Note that the pending callbacks we see at this point are
         // from the requests that are filed before us because zookeeper
         // guarantees the ordering of callback being invoked.
@@ -636,8 +625,5 @@
   {
     return _markUpFailed;
   }
-<<<<<<< HEAD
-
-=======
->>>>>>> a0a4f30a
+
 }