/*
   Copyright (c) 2023 LinkedIn Corp.

   Licensed under the Apache License, Version 2.0 (the "License");
   you may not use this file except in compliance with the License.
   You may obtain a copy of the License at

       http://www.apache.org/licenses/LICENSE-2.0

   Unless required by applicable law or agreed to in writing, software
   distributed under the License is distributed on an "AS IS" BASIS,
   WITHOUT WARRANTIES OR CONDITIONS OF ANY KIND, either express or implied.
   See the License for the specific language governing permissions and
   limitations under the License.
*/

package com.linkedin.d2.balancer.dualread;

import com.google.common.util.concurrent.MoreExecutors;
import com.linkedin.common.callback.Callback;
import com.linkedin.common.callback.Callbacks;
import com.linkedin.common.util.None;
import com.linkedin.d2.balancer.Directory;
import com.linkedin.d2.balancer.KeyMapper;
import com.linkedin.d2.balancer.LoadBalancerWithFacilities;
import com.linkedin.d2.balancer.properties.ClusterProperties;
import com.linkedin.d2.balancer.properties.ServiceProperties;
import com.linkedin.d2.balancer.properties.UriProperties;
import com.linkedin.d2.balancer.util.ClusterInfoProvider;
import com.linkedin.d2.balancer.util.LoadBalancerUtil;
import com.linkedin.d2.balancer.util.hashing.HashRingProvider;
import com.linkedin.d2.balancer.util.partitions.PartitionInfoProvider;
import com.linkedin.d2.discovery.event.PropertyEventThread;
import com.linkedin.r2.message.Request;
import com.linkedin.r2.message.RequestContext;
import com.linkedin.r2.transport.common.TransportClientFactory;
import com.linkedin.r2.transport.common.bridge.client.TransportClient;
import com.linkedin.util.RateLimitedLogger;
import com.linkedin.util.clock.SystemClock;
import java.util.concurrent.ExecutorService;
import java.util.concurrent.RejectedExecutionException;
import javax.annotation.Nonnull;
import org.apache.commons.lang3.tuple.Pair;
import org.slf4j.Logger;
import org.slf4j.LoggerFactory;


/**
 * A load balancer that supports dual read from two different service discovery data sources. It can be
 * used to roll out a new load balancer by reading from it, monitoring it, but still rely on the old
 * balancer to do the actual service discovery. This helps validate the correctness and efficiency of
 * the new load balancer and ensures a safer transition from the old load balancer to the new load balancer.
 *
 * If supports three read modes, OLD_LB_ONLY, NEW_LB_ONLY and DUAL_READ.
 *
 * In OLD_LB_ONLY mode, it reads exclusively from the old load balancer.
 * In NEW_LB_ONLY mode, it reads exclusively from the new load balancer.
 * In DUAL_READ mode, it reads from both the old and the new load balancer, but relies on the data from old
 * load balancer only.
 */
public class DualReadLoadBalancer implements LoadBalancerWithFacilities
{
  private static final Logger LOG = LoggerFactory.getLogger(DualReadLoadBalancer.class);
  private final RateLimitedLogger _rateLimitedLogger;
  private static final long ERROR_REPORT_PERIOD = 10 * 1000; // Limit error report logging to every 10 seconds
  private final LoadBalancerWithFacilities _oldLb;
  private final LoadBalancerWithFacilities _newLb;
  private final DualReadStateManager _dualReadStateManager;
  private ExecutorService _newLbExecutor;
  private boolean _isNewLbReady;

  @Deprecated
  public DualReadLoadBalancer(LoadBalancerWithFacilities oldLb, LoadBalancerWithFacilities newLb,
      @Nonnull DualReadStateManager dualReadStateManager)
  {
    this(oldLb, newLb, dualReadStateManager, null);
  }

  public DualReadLoadBalancer(LoadBalancerWithFacilities oldLb, LoadBalancerWithFacilities newLb,
      @Nonnull DualReadStateManager dualReadStateManager, ExecutorService newLbExecutor)
  {
    _rateLimitedLogger = new RateLimitedLogger(LOG, ERROR_REPORT_PERIOD, SystemClock.instance());
    _oldLb = oldLb;
    _newLb = newLb;
    _dualReadStateManager = dualReadStateManager;
    _isNewLbReady = false;
    if (newLbExecutor == null)
    {
      // Using a direct executor here means the code is executed directly,
      // blocking the caller. This means the old behavior is preserved.
      _newLbExecutor = MoreExecutors.newDirectExecutorService();
      LOG.warn("The newLbExecutor is null, will use a direct executor instead.");
    }
    else
    {
      _newLbExecutor = newLbExecutor;
    }
  }

  @Override
  public void start(Callback<None> callback)
  {
    // Prefetch the global dual read mode
    DualReadModeProvider.DualReadMode mode = _dualReadStateManager.getGlobalDualReadMode();

    // if in new-lb-only mode, new lb needs to start successfully to call the callback. Otherwise, the old lb does.
    // Use a separate executor service to start the new lb, so both lbs can start concurrently.
    try
    {
      _newLbExecutor.execute(() -> _newLb.start(getStartUpCallback(true,
              mode == DualReadModeProvider.DualReadMode.NEW_LB_ONLY ? callback : null)
      ));
    }
    catch (RejectedExecutionException e)
    {
      _rateLimitedLogger.debug("newLb executor rejected new task for start. "
          + "It is shut down or its queue size has reached max limit");
    }

    _oldLb.start(getStartUpCallback(false,
        mode == DualReadModeProvider.DualReadMode.NEW_LB_ONLY ? null : callback
    ));
  }

  private Callback<None> getStartUpCallback(boolean isForNewLb, Callback<None> callback)
  {
    return new Callback<None>() {
      @Override
      public void onError(Throwable e) {
        LOG.warn("Failed to start {} load balancer.", isForNewLb ? "new" : "old", e);
        if (isForNewLb)
        {
          _isNewLbReady = false;
        }

        if (callback != null)
        {
          callback.onError(e);
        }
      }

      @Override
      public void onSuccess(None result) {
        LOG.info("{} load balancer successfully started", isForNewLb ? "New" : "Old");
        if (isForNewLb)
        {
          _isNewLbReady = true;
        }

        if (callback != null)
        {
          callback.onSuccess(None.none());
        }
      }
    };
  }

  @Override
  public void getClient(Request request, RequestContext requestContext, Callback<TransportClient> clientCallback)
  {
    String serviceName = LoadBalancerUtil.getServiceNameFromUri(request.getURI());
    switch (getDualReadMode(serviceName))
    {
      case NEW_LB_ONLY:
        _newLb.getClient(request, requestContext, clientCallback);
        break;
      case DUAL_READ:
        try
        {
          _newLbExecutor.execute(() -> _newLb.getLoadBalancedServiceProperties(serviceName, new Callback<ServiceProperties>()
          {
            @Override
            public void onError(Throwable e)
            {
<<<<<<< HEAD
              _rateLimitedLogger.warn("Dual read failure. Unable to read service properties from: {}", serviceName, e);
=======
              _rateLimitedLogger.warn("Safe to ignore - dual read error. This is a side-way call to INDIS, "
                  + "NOT being used for app's traffic. Unable to read from INDIS for service properties: {}",
                  serviceName, e);
>>>>>>> 53aab6f2
            }

            @Override
            public void onSuccess(ServiceProperties result)
            {
              String clusterName = result.getClusterName();
              _dualReadStateManager.updateCluster(clusterName, DualReadModeProvider.DualReadMode.DUAL_READ);
              _newLb.getLoadBalancedClusterAndUriProperties(clusterName, new Callback<Pair<ClusterProperties, UriProperties>>()
              {
                @Override
                public void onError(Throwable e)
                {
<<<<<<< HEAD
                  _rateLimitedLogger.warn("Dual read failure. Unable to read cluster and uri properties " + "from: {}", clusterName, e);
=======
                  _rateLimitedLogger.warn("Safe to ignore - dual read error. This is a side-way call to INDIS, "
                      + "NOT being used for app's traffic. Unable to read from INDIS for cluster and uri properties: "
                      + "{}", clusterName, e);
>>>>>>> 53aab6f2
                }

                @Override
                public void onSuccess(Pair<ClusterProperties, UriProperties> result)
                {
                  LOG.debug("Dual read is successful. Get cluster and uri properties: {}", result);
                }
              });
            }
          }));
        }
        catch (RejectedExecutionException e)
        {
          _rateLimitedLogger.debug("newLb executor rejected new task for getClient. "
              + "It is shut down or its queue size has reached max limit");
        }

        _oldLb.getClient(request, requestContext, clientCallback);
        break;
      case OLD_LB_ONLY:
      default:
        _oldLb.getClient(request, requestContext, clientCallback);
    }
  }

  @Override
  public void getLoadBalancedServiceProperties(String serviceName, Callback<ServiceProperties> clientCallback)
  {
    switch (getDualReadMode(serviceName))
    {
      case NEW_LB_ONLY:
        _newLb.getLoadBalancedServiceProperties(serviceName, clientCallback);
        break;
      case DUAL_READ:
        try
        {
          _newLbExecutor.execute(() -> _newLb.getLoadBalancedServiceProperties(serviceName, Callbacks.empty()));
        }
        catch (RejectedExecutionException e)
        {
          _rateLimitedLogger.debug("newLb executor rejected new task for getLoadBalancedServiceProperties. "
              + "It is shut down or its queue size has reached max limit");
        }
        _oldLb.getLoadBalancedServiceProperties(serviceName, clientCallback);
        break;
      case OLD_LB_ONLY:
      default:
        _oldLb.getLoadBalancedServiceProperties(serviceName, clientCallback);
    }
  }

  @Override
  public void getLoadBalancedClusterAndUriProperties(String clusterName,
      Callback<Pair<ClusterProperties, UriProperties>> callback)
  {
    switch (getDualReadMode())
    {
      case NEW_LB_ONLY:
        _newLb.getLoadBalancedClusterAndUriProperties(clusterName, callback);
        break;
      case DUAL_READ:
        try
        {
          _newLbExecutor.execute(() -> _newLb.getLoadBalancedClusterAndUriProperties(clusterName, Callbacks.empty()));
        }
        catch (RejectedExecutionException e)
        {
          _rateLimitedLogger.debug("newLb executor rejected new task for getLoadBalancedClusterAndUriProperties. "
              + "It is shut down or its queue size has reached max limit");
        }
        _oldLb.getLoadBalancedClusterAndUriProperties(clusterName, callback);
        break;
      case OLD_LB_ONLY:
      default:
        _oldLb.getLoadBalancedClusterAndUriProperties(clusterName, callback);
    }
  }

  @Override
  public Directory getDirectory()
  {
    if (shouldReadFromOldLb())
    {
      return _oldLb.getDirectory();
    } else
    {
      return _newLb.getDirectory();
    }
  }

  @Override
  public PartitionInfoProvider getPartitionInfoProvider()
  {
    if (shouldReadFromOldLb())
    {
      return _oldLb.getPartitionInfoProvider();
    } else
    {
      return _newLb.getPartitionInfoProvider();
    }
  }

  @Override
  public HashRingProvider getHashRingProvider()
  {
    if (shouldReadFromOldLb())
    {
      return _oldLb.getHashRingProvider();
    } else
    {
      return _newLb.getHashRingProvider();
    }
  }

  @Override
  public KeyMapper getKeyMapper()
  {
    if (shouldReadFromOldLb())
    {
      return _oldLb.getKeyMapper();
    } else
    {
      return _newLb.getKeyMapper();
    }
  }

  @Override
  public TransportClientFactory getClientFactory(String scheme)
  {
    if (shouldReadFromOldLb())
    {
      return _oldLb.getClientFactory(scheme);
    } else
    {
      return _newLb.getClientFactory(scheme);
    }
  }

  @Override
  public ClusterInfoProvider getClusterInfoProvider()
  {
    if (shouldReadFromOldLb())
    {
      return _oldLb.getClusterInfoProvider();
    } else
    {
      return _newLb.getClusterInfoProvider();
    }
  }

  private boolean shouldReadFromOldLb()
  {
    DualReadModeProvider.DualReadMode dualReadMode = getDualReadMode();
    return (dualReadMode == DualReadModeProvider.DualReadMode.DUAL_READ
        || dualReadMode == DualReadModeProvider.DualReadMode.OLD_LB_ONLY);
  }

  private DualReadModeProvider.DualReadMode getDualReadMode()
  {
    if (!_isNewLbReady)
    {
      return DualReadModeProvider.DualReadMode.OLD_LB_ONLY;
    }

    return _dualReadStateManager.getGlobalDualReadMode();
  }

  private DualReadModeProvider.DualReadMode getDualReadMode(String d2ServiceName)
  {
    if (!_isNewLbReady)
    {
      return DualReadModeProvider.DualReadMode.OLD_LB_ONLY;
    }

    return _dualReadStateManager.getServiceDualReadMode(d2ServiceName);
  }

  @Override
  public void shutdown(PropertyEventThread.PropertyEventShutdownCallback callback)
  {
    _newLbExecutor.shutdown();
    _newLb.shutdown(() -> LOG.info("New load balancer successfully shut down"));
    _oldLb.shutdown(callback);
  }
}<|MERGE_RESOLUTION|>--- conflicted
+++ resolved
@@ -172,13 +172,9 @@
             @Override
             public void onError(Throwable e)
             {
-<<<<<<< HEAD
-              _rateLimitedLogger.warn("Dual read failure. Unable to read service properties from: {}", serviceName, e);
-=======
               _rateLimitedLogger.warn("Safe to ignore - dual read error. This is a side-way call to INDIS, "
                   + "NOT being used for app's traffic. Unable to read from INDIS for service properties: {}",
                   serviceName, e);
->>>>>>> 53aab6f2
             }
 
             @Override
@@ -191,13 +187,9 @@
                 @Override
                 public void onError(Throwable e)
                 {
-<<<<<<< HEAD
-                  _rateLimitedLogger.warn("Dual read failure. Unable to read cluster and uri properties " + "from: {}", clusterName, e);
-=======
                   _rateLimitedLogger.warn("Safe to ignore - dual read error. This is a side-way call to INDIS, "
                       + "NOT being used for app's traffic. Unable to read from INDIS for cluster and uri properties: "
                       + "{}", clusterName, e);
->>>>>>> 53aab6f2
                 }
 
                 @Override
