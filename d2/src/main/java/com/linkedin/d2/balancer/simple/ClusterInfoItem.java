/*
   Copyright (c) 2017 LinkedIn Corp.

   Licensed under the Apache License, Version 2.0 (the "License");
   you may not use this file except in compliance with the License.
   You may obtain a copy of the License at

       http://www.apache.org/licenses/LICENSE-2.0

   Unless required by applicable law or agreed to in writing, software
   distributed under the License is distributed on an "AS IS" BASIS,
   WITHOUT WARRANTIES OR CONDITIONS OF ANY KIND, either express or implied.
   See the License for the specific language governing permissions and
   limitations under the License.
*/

package com.linkedin.d2.balancer.simple;

import com.linkedin.d2.balancer.LoadBalancerStateItem;
import com.linkedin.d2.balancer.properties.ClusterProperties;
<<<<<<< HEAD
import com.linkedin.d2.balancer.properties.FailoutProperties;
=======
import com.linkedin.d2.balancer.util.canary.CanaryDistributionProvider;
>>>>>>> 78c2dc02
import com.linkedin.d2.balancer.util.partitions.PartitionAccessor;
import javax.annotation.Nonnull;


/**
 * We put together the cluster properties and the partition accessor for a cluster so that we don't have to
 * maintain two separate maps (which have to be in sync all the time)
 */
public class ClusterInfoItem
{
  private final LoadBalancerStateItem<ClusterProperties> _clusterPropertiesItem;
  private final LoadBalancerStateItem<PartitionAccessor> _partitionAccessorItem;
  private final LoadBalancerStateItem<FailoutProperties> _failoutPropertiesItem;

<<<<<<< HEAD
  ClusterInfoItem(SimpleLoadBalancerState simpleLoadBalancerState, ClusterProperties clusterProperties, PartitionAccessor partitionAccessor,
                  FailoutProperties failoutProperties)
=======
  public ClusterInfoItem(SimpleLoadBalancerState simpleLoadBalancerState, ClusterProperties clusterProperties, PartitionAccessor partitionAccessor)
  {
    this(simpleLoadBalancerState, clusterProperties, partitionAccessor, CanaryDistributionProvider.Distribution.STABLE);
  }

  public ClusterInfoItem(
      SimpleLoadBalancerState simpleLoadBalancerState,
      ClusterProperties clusterProperties,
      PartitionAccessor partitionAccessor,
      @Nonnull
      CanaryDistributionProvider.Distribution distribution)
>>>>>>> 78c2dc02
  {
    long version = simpleLoadBalancerState.getVersionAccess().incrementAndGet();
    _clusterPropertiesItem = new LoadBalancerStateItem<>(clusterProperties,
        version,
        System.currentTimeMillis(),
        distribution);
    _partitionAccessorItem = new LoadBalancerStateItem<>(partitionAccessor,
<<<<<<< HEAD
      version,
      System.currentTimeMillis());
    _failoutPropertiesItem = new LoadBalancerStateItem<>(failoutProperties,
      version,
      System.currentTimeMillis());
=======
        version,
        System.currentTimeMillis());
>>>>>>> 78c2dc02
  }


  public LoadBalancerStateItem<ClusterProperties> getClusterPropertiesItem()
  {
    return _clusterPropertiesItem;
  }

  public LoadBalancerStateItem<PartitionAccessor> getPartitionAccessorItem()
  {
    return _partitionAccessorItem;
  }

  LoadBalancerStateItem<FailoutProperties> getFailoutPropertiesItem()
  {
    return _failoutPropertiesItem;
  }

  @Override
  public String toString()
  {
    return "_clusterProperties = " + _clusterPropertiesItem.getProperty();
  }


}<|MERGE_RESOLUTION|>--- conflicted
+++ resolved
@@ -18,14 +18,11 @@
 
 import com.linkedin.d2.balancer.LoadBalancerStateItem;
 import com.linkedin.d2.balancer.properties.ClusterProperties;
-<<<<<<< HEAD
 import com.linkedin.d2.balancer.properties.FailoutProperties;
-=======
 import com.linkedin.d2.balancer.util.canary.CanaryDistributionProvider;
->>>>>>> 78c2dc02
 import com.linkedin.d2.balancer.util.partitions.PartitionAccessor;
 import javax.annotation.Nonnull;
-
+import javax.annotation.Nullable;
 
 /**
  * We put together the cluster properties and the partition accessor for a cluster so that we don't have to
@@ -37,13 +34,9 @@
   private final LoadBalancerStateItem<PartitionAccessor> _partitionAccessorItem;
   private final LoadBalancerStateItem<FailoutProperties> _failoutPropertiesItem;
 
-<<<<<<< HEAD
-  ClusterInfoItem(SimpleLoadBalancerState simpleLoadBalancerState, ClusterProperties clusterProperties, PartitionAccessor partitionAccessor,
-                  FailoutProperties failoutProperties)
-=======
   public ClusterInfoItem(SimpleLoadBalancerState simpleLoadBalancerState, ClusterProperties clusterProperties, PartitionAccessor partitionAccessor)
   {
-    this(simpleLoadBalancerState, clusterProperties, partitionAccessor, CanaryDistributionProvider.Distribution.STABLE);
+    this(simpleLoadBalancerState, clusterProperties, partitionAccessor, CanaryDistributionProvider.Distribution.STABLE, null);
   }
 
   public ClusterInfoItem(
@@ -51,8 +44,8 @@
       ClusterProperties clusterProperties,
       PartitionAccessor partitionAccessor,
       @Nonnull
-      CanaryDistributionProvider.Distribution distribution)
->>>>>>> 78c2dc02
+      CanaryDistributionProvider.Distribution distribution,
+      @Nullable FailoutProperties failoutProperties)
   {
     long version = simpleLoadBalancerState.getVersionAccess().incrementAndGet();
     _clusterPropertiesItem = new LoadBalancerStateItem<>(clusterProperties,
@@ -60,16 +53,11 @@
         System.currentTimeMillis(),
         distribution);
     _partitionAccessorItem = new LoadBalancerStateItem<>(partitionAccessor,
-<<<<<<< HEAD
-      version,
-      System.currentTimeMillis());
+        version,
+        System.currentTimeMillis());
     _failoutPropertiesItem = new LoadBalancerStateItem<>(failoutProperties,
       version,
       System.currentTimeMillis());
-=======
-        version,
-        System.currentTimeMillis());
->>>>>>> 78c2dc02
   }
 
 
