/*
   Copyright (c) 2012 LinkedIn Corp.

   Licensed under the Apache License, Version 2.0 (the "License");
   you may not use this file except in compliance with the License.
   You may obtain a copy of the License at

       http://www.apache.org/licenses/LICENSE-2.0

   Unless required by applicable law or agreed to in writing, software
   distributed under the License is distributed on an "AS IS" BASIS,
   WITHOUT WARRANTIES OR CONDITIONS OF ANY KIND, either express or implied.
   See the License for the specific language governing permissions and
   limitations under the License.
*/

package com.linkedin.d2.balancer.simple;

import com.linkedin.common.callback.Callback;
import com.linkedin.common.callback.Callbacks;
import com.linkedin.common.callback.FutureCallback;
import com.linkedin.common.util.None;
import com.linkedin.d2.DarkClusterConfigMap;
import com.linkedin.d2.balancer.KeyMapper;
import com.linkedin.d2.balancer.LoadBalancer;
import com.linkedin.d2.balancer.LoadBalancerClusterListener;
import com.linkedin.d2.balancer.LoadBalancerState;
import com.linkedin.d2.balancer.LoadBalancerState.LoadBalancerStateListenerCallback;
import com.linkedin.d2.balancer.LoadBalancerState.NullStateListenerCallback;
import com.linkedin.d2.balancer.LoadBalancerStateItem;
import com.linkedin.d2.balancer.ServiceUnavailableException;
import com.linkedin.d2.balancer.WarmUpService;
import com.linkedin.d2.balancer.clients.RewriteLoadBalancerClient;
import com.linkedin.d2.balancer.clients.TrackerClient;
import com.linkedin.d2.balancer.clusterfailout.FailoutConfig;
import com.linkedin.d2.balancer.clusterfailout.FailoutConfigProvider;
import com.linkedin.d2.balancer.clusterfailout.FailoutConfigProviderFactory;
import com.linkedin.d2.balancer.properties.ClusterProperties;
import com.linkedin.d2.balancer.properties.PartitionData;
import com.linkedin.d2.balancer.properties.ServiceProperties;
import com.linkedin.d2.balancer.properties.UriProperties;
import com.linkedin.d2.balancer.strategies.LoadBalancerStrategy;
import com.linkedin.d2.balancer.subsetting.SubsettingState;
import com.linkedin.d2.balancer.util.ClientFactoryProvider;
import com.linkedin.d2.balancer.util.ClusterInfoProvider;
import com.linkedin.d2.balancer.util.CustomAffinityRoutingURIProvider;
import com.linkedin.d2.balancer.util.HostOverrideList;
import com.linkedin.d2.balancer.util.HostToKeyMapper;
import com.linkedin.d2.balancer.util.KeysAndHosts;
import com.linkedin.d2.balancer.util.LoadBalancerUtil;
import com.linkedin.d2.balancer.util.MapKeyResult;
import com.linkedin.d2.balancer.util.hashing.HashFunction;
import com.linkedin.d2.balancer.util.hashing.HashRingProvider;
import com.linkedin.d2.balancer.util.hashing.Ring;
import com.linkedin.d2.balancer.util.partitions.DefaultPartitionAccessor;
import com.linkedin.d2.balancer.util.partitions.PartitionAccessException;
import com.linkedin.d2.balancer.util.partitions.PartitionAccessor;
import com.linkedin.d2.balancer.util.partitions.PartitionInfoProvider;
import com.linkedin.d2.discovery.event.PropertyEventThread.PropertyEventShutdownCallback;
import com.linkedin.d2.discovery.util.Stats;
import com.linkedin.r2.message.Request;
import com.linkedin.r2.message.RequestContext;
import com.linkedin.r2.transport.common.TransportClientFactory;
import com.linkedin.r2.transport.common.bridge.client.TransportClient;
import com.linkedin.r2.transport.http.client.TimeoutCallback;
import java.net.URI;
import java.util.ArrayList;
import java.util.Collection;
import java.util.Collections;
import java.util.HashMap;
import java.util.HashSet;
import java.util.Iterator;
import java.util.List;
import java.util.Map;
import java.util.Random;
import java.util.Set;
import java.util.TreeMap;
import java.util.concurrent.CountDownLatch;
import java.util.concurrent.ExecutionException;
import java.util.concurrent.RejectedExecutionException;
import java.util.concurrent.ScheduledExecutorService;
import java.util.concurrent.TimeUnit;
import java.util.concurrent.TimeoutException;
import java.util.function.Function;
import java.util.stream.Collectors;
import javax.annotation.Nullable;
import org.apache.commons.lang3.tuple.Pair;
import org.slf4j.Logger;
import org.slf4j.LoggerFactory;

import static com.linkedin.d2.discovery.util.LogUtil.*;

public class SimpleLoadBalancer implements LoadBalancer, HashRingProvider, ClientFactoryProvider, PartitionInfoProvider, WarmUpService,
                                           ClusterInfoProvider
{
  private static final String HOST_OVERRIDE_LIST = "HOST_OVERRIDE_LIST";
  private static final Logger     _log =
                                           LoggerFactory.getLogger(SimpleLoadBalancer.class);
  private static final String     D2_SCHEME_NAME = "d2";

  private final LoadBalancerState _state;
  private final Stats _serviceUnavailableStats;
  private final Stats _serviceAvailableStats;
  private final Stats _serviceNotFoundStats; // service is not present in service discovery system
  private final Stats _clusterNotFoundStats; // cluster is not present in service discovery system
  private final long              _timeout;
  private final TimeUnit          _unit;
  private final ScheduledExecutorService _executor;
  private final Random            _random = new Random();
  private final FailoutConfigProvider _failoutConfigProvider;

  public SimpleLoadBalancer(LoadBalancerState state, ScheduledExecutorService executorService)
  {
    this(state, new Stats(1000), new Stats(1000), 0, TimeUnit.SECONDS, executorService, null);
  }

  public SimpleLoadBalancer(LoadBalancerState state, long timeout, TimeUnit unit, ScheduledExecutorService executor)
  {
    this(state, new Stats(1000), new Stats(1000), timeout, unit, executor, null);
  }

  public SimpleLoadBalancer(LoadBalancerState state, long timeout, TimeUnit unit, ScheduledExecutorService executor,
                            FailoutConfigProviderFactory failoutConfigProviderFactory)
  {
    this(state, new Stats(1000), new Stats(1000), timeout, unit, executor, failoutConfigProviderFactory);
  }


  public SimpleLoadBalancer(LoadBalancerState state,
                            Stats serviceAvailableStats,
                            Stats serviceUnavailableStats,
                            long timeout,
                            TimeUnit unit,
                            ScheduledExecutorService executor,
                            FailoutConfigProviderFactory failoutConfigProviderFactory)
  {
    _state = state;
    _serviceUnavailableStats = serviceUnavailableStats;
    _serviceAvailableStats = serviceAvailableStats;
    _serviceNotFoundStats = new Stats(1000);
    _clusterNotFoundStats = new Stats(1000);
    _timeout = timeout;
    _unit = unit;
    _executor = executor;
    if (failoutConfigProviderFactory != null)
    {
      _failoutConfigProvider = failoutConfigProviderFactory.create(state);
      _log.debug("Created failoutConfigProvider.");
    }
    else
    {
      _failoutConfigProvider = null;
    }
  }

  public Stats getServiceNotFoundStats()
  {
    return _serviceNotFoundStats;
  }

  public Stats getClusterNotFoundStats()
  {
    return _clusterNotFoundStats;
  }

  public Stats getServiceUnavailableStats()
  {
    return _serviceUnavailableStats;
  }

  public Stats getServiceAvailableStats()
  {
    return _serviceAvailableStats;
  }

  @Override
  public void start(Callback<None> callback)
  {
    _state.start(new Callback<None>()
    {
      @Override
      public void onError(Throwable e)
      {
        callback.onError(e);
      }

      @Override
      public void onSuccess(None result)
      {
        if (_failoutConfigProvider != null)
        {
          _failoutConfigProvider.start();
          _log.info("Started failoutConfigProvider.");
        }
        callback.onSuccess(result);
      }
    });

  }

  @Override
  public void shutdown(PropertyEventShutdownCallback shutdown)
  {
    _state.shutdown(() -> {
      if (_failoutConfigProvider != null)
      {
        _failoutConfigProvider.shutdown();
      }
      shutdown.done();
    });
  }

  /**
   * Given a Request, returns a TransportClient that can handle requests for the Request.
   * The callback is given a client that can be called to retrieve data for the URN.
   *
   * @param request
   *          A request whose URI is a URL of the format "d2://&gt;servicename&lt;/optional/path".
   * @param requestContext context for this request
   * @throws ServiceUnavailableException
   *           If the load balancer can't figure out how to reach a service for the given
   *           URN, an ServiceUnavailableException will be thrown.
   */
  @Override
  public void getClient(Request request, RequestContext requestContext, Callback<TransportClient> clientCallback)
  {
    URI uri = request.getURI();
    debug(_log, "get client for uri: ", uri);

    if (!D2_SCHEME_NAME.equalsIgnoreCase(uri.getScheme()))
    {
      throw new IllegalArgumentException("Unsupported scheme in URI " + uri);
    }

    // get the service for this uri
    String extractedServiceName = LoadBalancerUtil.getServiceNameFromUri(uri);

    listenToServiceAndCluster(extractedServiceName, Callbacks.handle(service -> {
      String serviceName = service.getServiceName();
      String clusterName = service.getClusterName();
      try
      {
        ClusterProperties cluster = getClusterProperties(serviceName, clusterName);

        // Check if we want to override the service URL and bypass choosing among the existing
        // tracker clients. This is useful when the service we want is not announcing itself to
        // the cluster, ie a private service for a set of clients. This mechanism is deprecated;
        // use host override list instead.
        @SuppressWarnings("deprecation")
        URI targetService = LoadBalancerUtil.TargetHints.getRequestContextTargetService(requestContext);

        // Checks if we have a host override list provided in the request context. If present,
        // get the override URI available override for the current cluster and service names.
        HostOverrideList overrides = (HostOverrideList) requestContext.getLocalAttr(HOST_OVERRIDE_LIST);
        URI override = overrides == null ? null : overrides.getOverride(clusterName, serviceName);

        if (targetService == null && override == null)
        {
          LoadBalancerStateItem<UriProperties> uriItem = getUriItem(serviceName, clusterName, cluster);
          UriProperties uris = uriItem.getProperty();

          List<LoadBalancerState.SchemeStrategyPair> orderedStrategies =
              _state.getStrategiesForService(serviceName, service.getPrioritizedSchemes());

          TrackerClient trackerClient = null;

          // Use client provided by CustomURIAffinityRoutingProvider when it's enabled
          CustomAffinityRoutingURIProvider customAffinityRoutingURIProvider =
              (CustomAffinityRoutingURIProvider) requestContext.getLocalAttr(CustomAffinityRoutingURIProvider.CUSTOM_AFFINITY_ROUTING_URI_PROVIDER);

          boolean enableCustomAffinityRouting = isCustomAffinityRoutingEnabled(requestContext, customAffinityRoutingURIProvider);
          if (enableCustomAffinityRouting)
          {
            trackerClient = customAffinityRoutingURIProvider.getTargetHostURI(clusterName)
                  .map(targetHost -> _state.getClient(serviceName, targetHost))
                  .orElse(null);
          }

          if (trackerClient == null)
          {
            trackerClient =
                chooseTrackerClient(request, requestContext, serviceName, clusterName, cluster, uriItem, uris,
                    orderedStrategies, service);

            // set host URI for the cluster. with that next time, for the same inbound request, if downstream request is
            // made to same cluster and custom affinity routing is enabled, then it will go to same box.
            if (enableCustomAffinityRouting)
            {
              customAffinityRoutingURIProvider.setTargetHostURI(clusterName, trackerClient.getUri());
            }
          }

          String clusterAndServiceUriString = trackerClient.getUri() + service.getPath();
          _serviceAvailableStats.inc();
          clientCallback.onSuccess(new RewriteLoadBalancerClient(serviceName,
            URI.create(clusterAndServiceUriString),
            trackerClient));
        }
        else
        {
          URI target = override == null ? targetService : URI.create(override + service.getPath());
          if (targetService != null && override != null)
          {
            _log.warn("Both TargetHints and HostOverrideList are found. HostOverList will take precedence %s.", target);
          }

          if (_log.isDebugEnabled())
          {
            _log.debug("Rewrite URI as specified in the TargetHints/HostOverrideList {} for cluster {} and service {}.",
                target, clusterName, serviceName);
          }
          TransportClient transportClient = _state.getClient(serviceName, target.getScheme());
          if (transportClient == null)
          {
            throw new ServiceUnavailableException(serviceName, String.format(
                    "PEGA_1001. Cannot find transportClient for service %s and scheme %s with URI specified in"
                        + "TargetHints/HostOverrideList %s", serviceName, target.getScheme(), target));
          }

          clientCallback.onSuccess(new RewriteLoadBalancerClient(serviceName, target, transportClient));
        }
      }
      catch (ServiceUnavailableException e)
      {
        clientCallback.onError(e);
      }
    }, clientCallback));
  }

  private boolean isCustomAffinityRoutingEnabled(RequestContext requestContext,
      @Nullable CustomAffinityRoutingURIProvider affinityRoutingURIProvider) {
    return affinityRoutingURIProvider != null && affinityRoutingURIProvider.isEnabled()
        && (KeyMapper.TargetHostHints.getRequestContextTargetHost(requestContext) == null);
  }

  @Override
  public <K> MapKeyResult<Ring<URI>, K> getRings(URI serviceUri, Iterable<K> keys) throws ServiceUnavailableException
  {
    ServiceProperties service = listenToServiceAndCluster(serviceUri);
    String serviceName = service.getServiceName();
    String clusterName = service.getClusterName();
    ClusterProperties cluster = getClusterProperties(serviceName, clusterName);
    LoadBalancerStateItem<UriProperties> uriItem = getUriItem(serviceName, clusterName, cluster);
    UriProperties uris = uriItem.getProperty();

    List<LoadBalancerState.SchemeStrategyPair> orderedStrategies =
        _state.getStrategiesForService(serviceName, service.getPrioritizedSchemes());

    if (! orderedStrategies.isEmpty())
    {
      PartitionAccessor accessor = getPartitionAccessor(serviceName, clusterName);

      // first distribute keys to partitions
      Map<Integer, Set<K>> partitionSet = new HashMap<>();
      List<MapKeyResult.UnmappedKey<K>> unmappedKeys = new ArrayList<>();
      for (final K key : keys)
      {
        int partitionId;
        try
        {
          partitionId = accessor.getPartitionId(key.toString());
        }
        catch (PartitionAccessException e)
        {
          unmappedKeys.add(new MapKeyResult.UnmappedKey<>(key, MapKeyResult.ErrorType.FAIL_TO_FIND_PARTITION));
          continue;
        }

        Set<K> set = partitionSet.computeIfAbsent(partitionId, k -> new HashSet<>());
        set.add(key);
      }

      // then we find the ring for each partition and create a map of Ring<URI> to Set<K>
      final Map<Ring<URI>, Collection<K>> ringMap = new HashMap<>(partitionSet.size() * 2);
      for (Map.Entry<Integer, Set<K>> entry : partitionSet.entrySet())
      {
        int partitionId = entry.getKey();
        Ring<URI> ring = null;
        for (LoadBalancerState.SchemeStrategyPair pair : orderedStrategies)
        {
          TrackerClientSubsetItem subsetItem = getPotentialClients(serviceName, service,
              cluster, uris, pair.getScheme(), partitionId, uriItem.getVersion());
          ring = pair.getStrategy().getRing(uriItem.getVersion(), partitionId, subsetItem.getWeightedSubset(),
              subsetItem.shouldForceUpdate());

          if (!ring.isEmpty())
          {
            // don't fallback to the next strategy if there are already hosts in the current one
            break;
          }
        }
        // make sure the same ring is not used in other partition
        ringMap.put(ring, entry.getValue());
      }

      return new MapKeyResult<>(ringMap, unmappedKeys);
    }
    else
    {
      throw new ServiceUnavailableException(serviceName, "PEGA_1002. Unable to find a load balancer strategy. " +
        "Server Schemes: [" + String.join(", ", service.getPrioritizedSchemes()) + ']');
    }
  }

  @Override
  public TransportClientFactory getClientFactory(String scheme)
  {
    return ((ClientFactoryProvider)_state).getClientFactory(scheme);
  }

  public Map<Integer, Ring<URI>> getRings(URI serviceUri) throws ServiceUnavailableException
  {
    ServiceProperties service = listenToServiceAndCluster(serviceUri);
    String serviceName = service.getServiceName();
    String clusterName = service.getClusterName();
    ClusterProperties cluster = getClusterProperties(serviceName, clusterName);

    LoadBalancerStateItem<UriProperties> uriItem = getUriItem(serviceName, clusterName, cluster);
    UriProperties uris = uriItem.getProperty();

    List<LoadBalancerState.SchemeStrategyPair> orderedStrategies =
      _state.getStrategiesForService(serviceName, service.getPrioritizedSchemes());

    if (! orderedStrategies.isEmpty())
    {
      final PartitionAccessor accessor = getPartitionAccessor(serviceName, clusterName);
      int maxPartitionId = accessor.getMaxPartitionId();
      Map<Integer, Ring<URI>> ringMap = new HashMap<>((maxPartitionId + 1) * 2);

      for (int partitionId = 0; partitionId <= maxPartitionId; partitionId++)
      {
        for (LoadBalancerState.SchemeStrategyPair pair : orderedStrategies)
        {
          TrackerClientSubsetItem subsetItem = getPotentialClients(serviceName, service, cluster, uris,
              pair.getScheme(), partitionId, uriItem.getVersion());
          Ring<URI> ring = pair.getStrategy().getRing(uriItem.getVersion(), partitionId, subsetItem.getWeightedSubset(),
              subsetItem.shouldForceUpdate());
          // ring will never be null; it can be empty
          ringMap.put(partitionId, ring);

          if (!ring.isEmpty())
          {
            // don't fallback to the next strategy if there are already hosts in the current one
            break;
          }
        }
      }
      return ringMap;
    }
    else
    {
      throw new ServiceUnavailableException(serviceName, "PEGA_1003. Unable to find a load balancer strategy" +
        "Server Schemes: [" + String.join(", ", service.getPrioritizedSchemes()) + ']');
    }
  }

  @Override
  public HashFunction<Request> getRequestHashFunction(String serviceName) throws ServiceUnavailableException
  {
    ServiceProperties service = listenToServiceAndCluster(serviceName);
    List<LoadBalancerState.SchemeStrategyPair> orderedStrategies =
        _state.getStrategiesForService(serviceName, service.getPrioritizedSchemes());
    if (!orderedStrategies.isEmpty())
    {
      return orderedStrategies.get(0).getStrategy().getHashFunction();
    }
    else
    {
      throw new ServiceUnavailableException(serviceName, "PEGA_1017. Unable to find a load balancer strategy" +
        "Server Schemes: [" + String.join(", ", service.getPrioritizedSchemes()) + ']');
    }
  }

  private void listenToServiceAndCluster(String serviceName, Callback<ServiceProperties> callback)
  {

    boolean waitForUpdatedValue = _timeout > 0;

    // if timeout is 0, we must not add the timeout callback, otherwise it would trigger immediately
    if (waitForUpdatedValue)
    {
      Callback<ServiceProperties> finalCallback = callback;
      try
      {
        callback = new TimeoutCallback<>(_executor, _timeout, _unit, new Callback<ServiceProperties>()
        {
<<<<<<< HEAD
          if (e instanceof TimeoutException)
          {
            // if timed out, should try to fetch the service properties from the cache
            processGetLoadBalancedServicePropertiesTimeoutError(e, serviceName, finalCallback);
          }
          else
          {
            finalCallback.onError(new ServiceUnavailableException(serviceName, "PEGA_1004. " + e.getMessage(), e));
          }
        }
=======
          @Override
          public void onError(Throwable e)
          {
            finalCallback.onError(new ServiceUnavailableException(serviceName, "PEGA_1004. " +e.getMessage(), e));
          }
>>>>>>> b889fa0c

          @Override
          public void onSuccess(ServiceProperties result)
          {
            finalCallback.onSuccess(result);
          }
        }, "Timeout while fetching service");
      }
      catch (RejectedExecutionException e)
      {
        _log.debug("Executor rejected new tasks. It has shut down or its queue size has reached max limit");
      }
    }
    listenToServiceAndCluster(serviceName, waitForUpdatedValue, callback);
  }

  private ServiceProperties listenToServiceAndCluster(URI uri)
          throws ServiceUnavailableException
  {
    if (!D2_SCHEME_NAME.equalsIgnoreCase(uri.getScheme()))
    {
      throw new IllegalArgumentException("Unsupported scheme in URI " + uri);
    }

    // get the service for this uri
    String serviceName = LoadBalancerUtil.getServiceNameFromUri(uri);

    return listenToServiceAndCluster(serviceName);
  }

  private ServiceProperties listenToServiceAndCluster(String serviceName)
    throws ServiceUnavailableException
  {
    FutureCallback<ServiceProperties> servicePropertiesFutureCallback = new FutureCallback<>();
    boolean waitForUpdatedValue = _timeout > 0;
    listenToServiceAndCluster(serviceName, waitForUpdatedValue, servicePropertiesFutureCallback);
    try
    {
      return servicePropertiesFutureCallback.get(_timeout, _unit);
    }
    catch (TimeoutException e)
    {
      ServiceProperties serviceProperties = getServicePropertyFromCache(serviceName, servicePropertiesFutureCallback);
      if (serviceProperties != null)
      {
        return serviceProperties;
      }
      throw new ServiceUnavailableException(serviceName, "PEGA_1005. Timeout occurred while fetching property. Timeout:" + _timeout, e);
    }
    catch (Exception e)
    {
      throw new ServiceUnavailableException(serviceName, "PEGA_1006. Exception while fetching property. Message:" + e.getMessage(), e);
    }
  }

  private void listenToServiceAndCluster(String serviceName, boolean waitForUpdatedValue, Callback<ServiceProperties> callback)
  {
    getLoadBalancedServiceProperties(serviceName, waitForUpdatedValue, Callbacks.handle(service ->
      {
        String clusterName = service.getClusterName();
        listenToCluster(clusterName, waitForUpdatedValue, (type, name) -> callback.onSuccess(service));
      }, callback));
  }

  public void listenToCluster(String clusterName, boolean waitForUpdatedValue, LoadBalancerStateListenerCallback callback)
  {
    if (waitForUpdatedValue)
    {
      _state.listenToCluster(clusterName, callback);
    }
    else
    {
      _state.listenToCluster(clusterName, new NullStateListenerCallback());
      callback.done(0, null);
    }
  }

  @Override
  public void warmUpService(String serviceName, Callback<None> callback)
  {
    listenToServiceAndCluster(serviceName, true,
      Callbacks.handle(service -> callback.onSuccess(None.none()), callback));
  }

  private LoadBalancerStateItem<UriProperties> getUriItem(String serviceName,
                                                          String clusterName,
                                                          ClusterProperties cluster)
          throws ServiceUnavailableException
  {
    // get the uris for this uri
    LoadBalancerStateItem<UriProperties> uriItem = _state.getUriProperties(clusterName);

    if (uriItem == null || uriItem.getProperty() == null)
    {
      warn(_log, "unable to find uris: ", clusterName);

      die(serviceName, "PEGA_1007. no uri properties in lb state. Check your service being announced correctly to ZK");
    }

    debug(_log, "got uris: ", cluster);
    return uriItem;
  }

  private ClusterProperties getClusterProperties(String serviceName,
                                                 String clusterName)
          throws ServiceUnavailableException
  {
    LoadBalancerStateItem<ClusterProperties> clusterItem =
        _state.getClusterProperties(clusterName);

    if (clusterItem == null || clusterItem.getProperty() == null)
    {
      warn(_log, "unable to find cluster: ", clusterName);

      die(serviceName, "PEGA_1008. no cluster properties in lb state for cluster: " + clusterName);
    }

    return clusterItem.getProperty();
  }

  /**
   * If given a collection of keys, the method will maps keys to partitions and
   * return the servers that belongs to that partition up to limitHostPerPartition.
   *
   * If no keys are specified, the method will return hosts in all partitions
   *
   * @param serviceUri for example d2://articles
   * @param keys all the keys we want to find the partition for
   * @param limitHostPerPartition the number of hosts that we should return for this partition. Must be larger than 0.
   * @param hash this will be used to create Iterator for the hosts in the hash ring
   * @return Number of hosts in requested partitions. See {@link com.linkedin.d2.balancer.util.HostToKeyMapper} for more details.
   * @throws ServiceUnavailableException
   */
  @Override
  public <K> HostToKeyMapper<K> getPartitionInformation(URI serviceUri, Collection<K> keys,
                                                        int limitHostPerPartition,
                                                        int hash)
          throws ServiceUnavailableException
  {
    if (limitHostPerPartition <= 0)
    {
      throw new IllegalArgumentException("limitHostPartition cannot be 0 or less");
    }
    ServiceProperties service = listenToServiceAndCluster(serviceUri);
    String serviceName = service.getServiceName();
    String clusterName = service.getClusterName();
    ClusterProperties cluster = getClusterProperties(serviceName, clusterName);

    LoadBalancerStateItem<UriProperties> uriItem = getUriItem(serviceName, clusterName, cluster);
    UriProperties uris = uriItem.getProperty();

    List<LoadBalancerState.SchemeStrategyPair> orderedStrategies =
            _state.getStrategiesForService(serviceName, service.getPrioritizedSchemes());
    Map<Integer, Integer> partitionWithoutEnoughHost = new HashMap<>();

    if (! orderedStrategies.isEmpty())
    {
      // get the partitionId -> keys mapping
      final PartitionAccessor accessor = getPartitionAccessor(serviceName, clusterName);
      int maxPartitionId = accessor.getMaxPartitionId();
      List<K> unmappedKeys = new ArrayList<>();
      Map<Integer, Set<K>> partitionSet = getPartitionSet(keys, accessor, unmappedKeys);

      // get the partitionId -> host URIs list
      Map<Integer, KeysAndHosts<K>> partitionDataMap = new HashMap<>();
      for (Integer partitionId : partitionSet.keySet())
      {
        for (LoadBalancerState.SchemeStrategyPair pair : orderedStrategies)
        {
          TrackerClientSubsetItem subsetItem = getPotentialClients(serviceName, service, cluster, uris,
              pair.getScheme(), partitionId, uriItem.getVersion());
          Map<URI, TrackerClient> trackerClients = subsetItem.getWeightedSubset();
          int size = Math.min(trackerClients.size(), limitHostPerPartition);
          List<URI> rankedUri = new ArrayList<>(size);

          Ring<URI> ring = pair.getStrategy().getRing(uriItem.getVersion(), partitionId, trackerClients,
              subsetItem.shouldForceUpdate());
          Iterator<URI> iterator = ring.getIterator(hash);

          while (iterator.hasNext() && rankedUri.size() < size)
          {
            URI uri = iterator.next();
            if (!rankedUri.contains(uri))
            {
              rankedUri.add(uri);
            }
          }
          if (rankedUri.size() < limitHostPerPartition)
          {
            partitionWithoutEnoughHost.put(partitionId, limitHostPerPartition - rankedUri.size());
          }

          KeysAndHosts<K> keysAndHosts = new KeysAndHosts<>(partitionSet.get(partitionId), rankedUri);
          partitionDataMap.put(partitionId, keysAndHosts);
          if (!rankedUri.isEmpty())
          {
            // don't go to the next strategy if there are already hosts in the current one
            break;
          }
        }
      }

      return new HostToKeyMapper<>(unmappedKeys, partitionDataMap, limitHostPerPartition, maxPartitionId + 1, partitionWithoutEnoughHost);
    }
    else
    {
      throw new ServiceUnavailableException(serviceName, "PEGA_1009. Unable to find a load balancer strategy" +
        "Server Schemes: [" + String.join(", ", service.getPrioritizedSchemes()) + ']');
    }
  }

  private <K> Map<Integer, Set<K>> getPartitionSet(Collection<K> keys, PartitionAccessor accessor, Collection<K> unmappedKeys)
  {
    Map<Integer, Set<K>> partitionSet = new TreeMap<>();
    if (keys == null)
    {
      for (int i = 0; i <= accessor.getMaxPartitionId(); i++)
      {
        partitionSet.put(i, new HashSet<>());
      }
    }
    else
    {
      for (final K key : keys)
      {
        int partitionId;
        try
        {
          partitionId = accessor.getPartitionId(key.toString());
        }
        catch (PartitionAccessException e)
        {
          unmappedKeys.add(key);
          continue;
        }

        Set<K> set = partitionSet.get(partitionId);
        if (set == null)
        {
          set = new HashSet<>();
          partitionSet.put(partitionId, set);
        }
        set.add(key);
      }
    }
    return partitionSet;
  }

  @Override
  public PartitionAccessor getPartitionAccessor(String serviceName)
          throws ServiceUnavailableException
  {
    ServiceProperties service = listenToServiceAndCluster(serviceName);
    String clusterName = service.getClusterName();
    return getPartitionAccessor(serviceName, clusterName);
  }

  private PartitionAccessor getPartitionAccessor(String serviceName, String clusterName)
      throws ServiceUnavailableException
  {
    LoadBalancerStateItem<PartitionAccessor> partitionAccessorItem =
        _state.getPartitionAccessor(clusterName);
    if (partitionAccessorItem == null || partitionAccessorItem.getProperty() == null)
    {
      warn(_log, "unable to find partition accessor for cluster: ", clusterName);
      die(serviceName, "PEGA_1010. No partition accessor available for cluster: " + clusterName);
    }

    return partitionAccessorItem.getProperty();
  }

  @Override
  public void getLoadBalancedServiceProperties(String serviceName, Callback<ServiceProperties> callback)
  {
    boolean waitForUpdatedValue = _timeout > 0;
    // if timeout is 0, we must not add the timeout callback, otherwise it would trigger immediately
    if (waitForUpdatedValue)
    {
      Callback<ServiceProperties> finalCallback = callback;
      try
      {
        callback = new TimeoutCallback<>(_executor, _timeout, _unit, new Callback<ServiceProperties>()
        {
<<<<<<< HEAD
          if (e instanceof TimeoutException)
          {
            processGetLoadBalancedServicePropertiesTimeoutError(e, serviceName, finalCallback);
          }
          else
=======
          @Override
          public void onError(Throwable e)
>>>>>>> b889fa0c
          {
            _serviceNotFoundStats.inc();
            finalCallback.onError(new ServiceUnavailableException(serviceName, "PEGA_1011. " + e.getMessage(), e));
          }
<<<<<<< HEAD
        }
=======
>>>>>>> b889fa0c

          @Override
          public void onSuccess(ServiceProperties result)
          {
            finalCallback.onSuccess(result);
          }
        }, "Timeout while fetching service");
      }
      catch (RejectedExecutionException e)
      {
        _log.debug("Executor rejected new tasks. It has shut down or its queue size has reached max limit");
      }
    }
    getLoadBalancedServiceProperties(serviceName, waitForUpdatedValue, callback);
  }

  public void getLoadBalancedServiceProperties(String serviceName, boolean waitForUpdatedValue, Callback<ServiceProperties> servicePropertiesCallback)
  {
    Runnable callback = () ->
    {
      ServiceProperties serviceProperties = getServicePropertyFromCache(serviceName, servicePropertiesCallback);
      if (serviceProperties != null)
      {
        servicePropertiesCallback.onSuccess(serviceProperties);
      }
    };

    if (waitForUpdatedValue)
    {
      _state.listenToService(serviceName, (type, name) -> callback.run());
    }
    else
    {
      _log.info("No timeout for service {}", serviceName);
      _state.listenToService(serviceName, new NullStateListenerCallback());
      callback.run();
    }
  }

  public void processGetLoadBalancedServicePropertiesTimeoutError(
          Throwable e, String serviceName, Callback<ServiceProperties> servicePropertiesCallback)
  {
    ServiceProperties properties = getServicePropertyFromCache(serviceName, servicePropertiesCallback);
    if (properties != null)
    {
      _log.info("get service properties timeout, so read from the cache successfully, service is {}", serviceName);
      servicePropertiesCallback.onSuccess(properties);
    }
    else
    {
      _log.error("get service properties timeout, and there is no value in cache, service is {} ", serviceName);
      servicePropertiesCallback.onError(new ServiceUnavailableException(serviceName, "PEGA_1011. " + e.getMessage(), e));
    }
  }

  public ServiceProperties getServicePropertyFromCache(String serviceName, Callback<ServiceProperties> servicePropertiesCallback)
  {
    LoadBalancerStateItem<ServiceProperties> serviceItem = _state.getServiceProperties(serviceName);

    if (serviceItem == null || serviceItem.getProperty() == null)
    {
      warn(_log, "unable to find service: ", serviceName);
      _serviceNotFoundStats.inc();
      die(servicePropertiesCallback, serviceName, "PEGA_1012. no service properties in lb state");
      return null;
    }

    debug(_log, "got service: ", serviceItem);
    return serviceItem.getProperty();
  }

  @Override
  public void getLoadBalancedClusterAndUriProperties(String clusterName,
      Callback<Pair<ClusterProperties, UriProperties>> callback)
  {
    boolean waitForUpdatedValue = _timeout > 0;
    // if timeout is 0, we must not add the timeout callback, otherwise it would trigger immediately
    if (waitForUpdatedValue)
    {
      Callback<Pair<ClusterProperties, UriProperties>> finalCallback = callback;
      try
      {
        callback = new TimeoutCallback<>(_executor, _timeout, _unit, new Callback<Pair<ClusterProperties, UriProperties>>()
        {
<<<<<<< HEAD
          if (e instanceof TimeoutException)
          {
            processGetLoadBalancedClusterAndUriPropertiesTimeoutError(e, clusterName, finalCallback);
          }
          else
          {
            finalCallback.onError(new ServiceUnavailableException(clusterName, "PEGA_1011. " + e.getMessage(), e));
          }
        }
=======
          @Override
          public void onError(Throwable e)
          {
            finalCallback.onError(new ServiceUnavailableException(clusterName, "PEGA_1011. " + e.getMessage(), e));
          }
>>>>>>> b889fa0c

          @Override
          public void onSuccess(Pair<ClusterProperties, UriProperties> result)
          {
            finalCallback.onSuccess(result);
          }
        }, "Timeout while fetching cluster");
      }
      catch (RejectedExecutionException e)
      {
        _log.debug("Executor rejected new tasks. It has shut down or its queue size has reached max limit");
      }
    }
    getLoadBalancedClusterAndUriProperties(clusterName, waitForUpdatedValue, callback);
  }

  public void getLoadBalancedClusterAndUriProperties(String clusterName, boolean waitForUpdatedValue,
      Callback<Pair<ClusterProperties, UriProperties>> pairCallback)
  {
    Runnable callback = () ->
    {
      Pair<ClusterProperties, UriProperties> pair = getClusterAndUriPropertiesFromCache(clusterName, pairCallback);
      if (pair != null)
      {
        _log.info("get cluster and uri properties timeout, so read from the cache, cluster name is {}", clusterName);
        pairCallback.onSuccess(pair);
      }
    };

    if (waitForUpdatedValue)
    {
      _state.listenToCluster(clusterName, (type, name) -> callback.run());
    }
    else
    {
      _log.info("No timeout for cluster {}", clusterName);
      _state.listenToCluster(clusterName, new NullStateListenerCallback());
      callback.run();
    }
  }

  public void processGetLoadBalancedClusterAndUriPropertiesTimeoutError(
          Throwable e, String clusterName, Callback<Pair<ClusterProperties, UriProperties>> clusterAndUriPropertiesCallback)
  {
    Pair<ClusterProperties, UriProperties> pair = getClusterAndUriPropertiesFromCache(clusterName, clusterAndUriPropertiesCallback);
    if (pair != null)
    {
      clusterAndUriPropertiesCallback.onSuccess(pair);
    }
    else
    {
      clusterAndUriPropertiesCallback.onError(new ServiceUnavailableException(clusterName, "PEGA_1011. " + e.getMessage(), e));
    }
  }

  // Get the cluster and uri properties from the cache, like INDIS, FStore(highest priority).
  // If the properties are not found, call the callback with an error.
  private Pair<ClusterProperties, UriProperties> getClusterAndUriPropertiesFromCache(String clusterName, Callback<Pair<ClusterProperties, UriProperties>> clusterPropertiesCallback)
  {
    LoadBalancerStateItem<ClusterProperties> clusterItem = _state.getClusterProperties(clusterName);

    LoadBalancerStateItem<UriProperties> uriItem = _state.getUriProperties(clusterName);

    if (clusterItem == null || clusterItem.getProperty() == null || uriItem == null || uriItem.getProperty() == null)
    {
      warn(_log, "unable to find cluster: ", clusterName);

      _clusterNotFoundStats.inc();
      die(clusterPropertiesCallback, clusterName, "PEGA_1012. no cluster properties in lb state");
      return null;
    }
    return Pair.of(clusterItem.getProperty(), uriItem.getProperty());
  }

  // supports partitioning
  private TrackerClientSubsetItem getPotentialClients(String serviceName,
                                                  ServiceProperties serviceProperties,
                                                  ClusterProperties clusterProperties,
                                                  UriProperties uris,
                                                  String scheme,
                                                  int partitionId,
                                                  long version)
  {
    Set<URI> possibleUris = uris.getUriBySchemeAndPartition(scheme, partitionId);
    Map<URI, TrackerClient> clientsToBalance = Collections.emptyMap();
    boolean shouldForceUpdate = false;

    if (possibleUris != null)
    {
      if (!serviceProperties.isEnableClusterSubsetting())
      {
        clientsToBalance = getPotentialClientsNotSubsetting(serviceName, serviceProperties, clusterProperties, possibleUris);
      }
      else
      {
        Map<URI, Double> weightedUris = new HashMap<>(possibleUris.size());
        for (URI possibleUri : possibleUris)
        {
           weightedUris.put(possibleUri, uris.getPartitionDataMap(possibleUri).get(partitionId).getWeight());
        }

        SubsettingState.SubsetItem subsetItem = _state.getClientsSubset(serviceName,
            serviceProperties.getMinClusterSubsetSize(), partitionId, weightedUris, version);

        clientsToBalance = getPotentialClientsSubsetting(serviceName, serviceProperties,
            clusterProperties, possibleUris, partitionId, subsetItem);

        shouldForceUpdate = subsetItem.shouldForceUpdate();
      }
    }

    debug(_log,
        "got clients to load balance for ",
        serviceName,
        ": ",
        clientsToBalance);

    if (clientsToBalance.isEmpty())
    {
      info(_log, "Can not find a host for service: ", serviceName, ", scheme: ", scheme, ", partition: ", partitionId);
    }
    return new TrackerClientSubsetItem(shouldForceUpdate, clientsToBalance);
  }

  private Map<URI, TrackerClient> getPotentialClientsSubsetting(String serviceName,
                                                  ServiceProperties serviceProperties,
                                                  ClusterProperties clusterProperties,
                                                  Set<URI> possibleUris,
                                                  int partitionId,
                                                  SubsettingState.SubsetItem subsetItem)
  {
    Map<URI, Double> weightedSubset = subsetItem.getWeightedUriSubset();;
    Set<URI> doNotSlowStartUris = subsetItem.getDoNotSlowStartUris();

    return getPotentialClients(serviceProperties, clusterProperties, possibleUris,
        possibleUri ->
        {
          // ignore if URI is not in the subset
          if (weightedSubset.containsKey(possibleUri))
          {
            TrackerClient possibleTrackerClient = _state.getClient(serviceName, possibleUri);

            if (possibleTrackerClient != null)
            {
              if (doNotSlowStartUris.contains(possibleUri))
              {
                possibleTrackerClient.setDoNotSlowStart(true);
              }
              // Only update subset weight if the subset item is a weighted subset
              if (subsetItem.isWeightedSubset())
              {
                possibleTrackerClient.setSubsetWeight(partitionId, weightedSubset.get(possibleUri));
              }
              return possibleTrackerClient;
            }
          }
          return null;
        });
  }

  private Map<URI, TrackerClient> getPotentialClientsNotSubsetting(String serviceName,
                                                               ServiceProperties serviceProperties,
                                                               ClusterProperties clusterProperties,
                                                               Set<URI> possibleUris) {
    return getPotentialClients(serviceProperties, clusterProperties, possibleUris,
        possibleUri -> _state.getClient(serviceName, possibleUri));
  }

  private Map<URI, TrackerClient> getPotentialClients(ServiceProperties serviceProperties,
                                                  ClusterProperties clusterProperties,
                                                  Set<URI> possibleUris,
                                                  Function<URI, TrackerClient> trackerClientFinder)
  {
    Map<URI, TrackerClient> clientsToLoadBalance = new HashMap<>(possibleUris.size());
    for (URI possibleUri : possibleUris)
    {
      // don't pay attention to this uri if it's banned
      if (!serviceProperties.isBanned(possibleUri) && !clusterProperties.isBanned(possibleUri))
      {
        TrackerClient trackerClient = trackerClientFinder.apply(possibleUri);
        if (trackerClient != null)
        {
          clientsToLoadBalance.put(possibleUri, trackerClient);
        }
      }
      else
      {
        warn(_log, "skipping banned uri: ", possibleUri);
      }
    }

    return clientsToLoadBalance;
  }

  private TrackerClient chooseTrackerClient(Request request, RequestContext requestContext,
                                            String serviceName, String clusterName,
                                            ClusterProperties cluster,
                                            LoadBalancerStateItem<UriProperties> uriItem,
                                            UriProperties uris,
                                            List<LoadBalancerState.SchemeStrategyPair> orderedStrategies,
                                            ServiceProperties serviceProperties)
          throws ServiceUnavailableException
  {
    // now try and find a tracker client for the uri
    TrackerClient trackerClient = null;
    URI targetHost = KeyMapper.TargetHostHints.getRequestContextTargetHost(requestContext);
    int partitionId = -1;
    URI requestUri = request.getURI();

    if (targetHost == null)
    {
      PartitionAccessor accessor = getPartitionAccessor(serviceName, clusterName);
      try
      {
        partitionId = accessor.getPartitionId(requestUri);
      }
      catch (PartitionAccessException e)
      {
        debug(_log,
            "PEGA_1013. Mapped URI to default partition as there was error in finding the partition for URI: "
                + requestUri + ", in cluster: " + clusterName + ", " + e.getMessage());
        partitionId = DefaultPartitionAccessor.DEFAULT_PARTITION_ID;
      }
    }
    else
    {
      // This is the case of scatter/gather or search, where the target host may be chosen to be responsible for
      // more than one partitions (The target host was picked from a consistent hash ring, so load balancing is already in effect).

      // we randomly pick one partition to check for the call dropping
      // This is done for two reasons:
      // 1. Currently there is no way to know for which subset of partitions the target host is chosen for
      //    if it is serving more than one partitions. This can be added, but it requires the change of public interfaces (KeyMapper) so that
      //    more hints can be added to the request context for the concerned the partitions
      // 2. More importantly, there is no good way to check for call dropping even if the above problem is solved.
      //    For example, if a target host is chosen for partition 1, 5, 7, with call drop rates of 0, 0.2, 0.4 respectively
      //    A reasonable way to proceed would be use the highest drop rate and do the check once for the target host,
      //    but currently the check can only be done for each partition and only with boolean result (no access to drop rate)

      // The partition to check is picked at random to be conservative.
      // E.g. in the above example, we don't want to always use the drop rate of partition 1.

      Map<Integer, PartitionData> partitionDataMap = uris.getPartitionDataMap(targetHost);
      if (partitionDataMap == null || partitionDataMap.isEmpty())
      {
        die(serviceName, "PEGA_1014. There is no partition data for server host: " + targetHost + ". URI: " + requestUri);
      }

      Set<Integer> partitions = partitionDataMap.keySet();
      Iterator<Integer> iterator = partitions.iterator();
      int index = _random.nextInt(partitions.size());
      for (int i = 0; i <= index; i++)
      {
        partitionId = iterator.next();
      }
    }

    Map<URI, TrackerClient> clientsToLoadBalance = null;

    for (LoadBalancerState.SchemeStrategyPair pair : orderedStrategies)
    {
      LoadBalancerStrategy strategy = pair.getStrategy();
      String scheme = pair.getScheme();

      TrackerClientSubsetItem subsetItem = getPotentialClients(serviceName, serviceProperties, cluster,
          uris, scheme, partitionId, uriItem.getVersion());
      clientsToLoadBalance = subsetItem.getWeightedSubset();

      trackerClient =
          strategy.getTrackerClient(request, requestContext, uriItem.getVersion(), partitionId, clientsToLoadBalance,
              subsetItem.shouldForceUpdate());

      debug(_log,
            "load balancer strategy for ",
            serviceName,
            " returned: ",
            trackerClient);

      // break as soon as we find an available cluster client
      if (trackerClient != null)
      {
        break;
      }
    }

    if (trackerClient == null)
    {
      if (clientsToLoadBalance == null || clientsToLoadBalance.isEmpty())
      {
        String requestedSchemes = orderedStrategies.stream()
          .map(LoadBalancerState.SchemeStrategyPair::getScheme).collect(Collectors.joining(","));

        die(serviceName, "PEGA_1015. Service: " + serviceName + " unable to find a host to route the request"
          + " in partition: " + partitionId + " cluster: " + clusterName + " scheme: [" + requestedSchemes + "]," +
          " total hosts in cluster: " + uris.Uris().size() + "."
          + " Check what cluster and scheme your servers are announcing to.");
      }
      else
      {
        die(serviceName, "PEGA_1016. Service: " + serviceName + " is in a bad state (high latency/high error). "
            + "Dropping request. Cluster: " + clusterName + ", partitionId:" + partitionId
          + " (choosable: " + clientsToLoadBalance.size() + " hosts, total in cluster: " + uris.Uris().size() + ")");
      }
    }

    return trackerClient;
  }

  private void die(String serviceName, String message) throws ServiceUnavailableException
  {
    _serviceUnavailableStats.inc();
    throw new ServiceUnavailableException(serviceName, message);
  }

  private void die(Callback<?> callback, String serviceName, String message)
  {
    _serviceUnavailableStats.inc();
    callback.onError(new ServiceUnavailableException(serviceName, message));
  }

  @Override
  public int getClusterCount(String clusterName, String scheme, int partitionId) throws ServiceUnavailableException
  {
    FutureCallback<Integer> clusterCountFutureCallback = new FutureCallback<>();

    _state.listenToCluster(clusterName, (type, name) ->
    {
      if (_state.getUriProperties(clusterName).getProperty() != null)
      {
        Set<URI> uris =
            _state.getUriProperties(clusterName).getProperty().getUriBySchemeAndPartition(scheme, partitionId);

        clusterCountFutureCallback.onSuccess((uris != null) ? uris.size() : 0);
      }
      else
      {
        // there won't be a UriProperties if there are no Uris announced for this scheme and/or partition. Return zero in this case.
        clusterCountFutureCallback.onSuccess(0);
      }
    });

    try
    {
      return clusterCountFutureCallback.get(_timeout, _unit);
    }
    catch (ExecutionException | TimeoutException | IllegalStateException | InterruptedException e)
    {
      if (e instanceof TimeoutException)
      {
        return getClusterCountFromCache(clusterName, scheme, partitionId);
      }
      die("ClusterInfo", "PEGA_1017, unable to retrieve cluster count for cluster: " + clusterName +
              ", scheme: " + scheme + ", partition: " + partitionId + ", exception: " + e);
      return -1;
    }
  }

  // Get cluster count from cache, like INDIS, FS(highest priority).
  private int getClusterCountFromCache(String clusterName, String scheme, int partitionId)
  {
    if (_state.getUriProperties(clusterName) != null && _state.getUriProperties(clusterName).getProperty() != null)
    {
      Set<URI> uris =
              _state.getUriProperties(clusterName).getProperty().getUriBySchemeAndPartition(scheme, partitionId);
      if (uris != null)
      {
        return uris.size();
      }
    }
    return -1;
  }

  @Override
  public DarkClusterConfigMap getDarkClusterConfigMap(String clusterName) throws ServiceUnavailableException
  {
    FutureCallback<DarkClusterConfigMap> darkClusterConfigMapFutureCallback = new FutureCallback<>();
    getDarkClusterConfigMap(clusterName, darkClusterConfigMapFutureCallback);

    try
    {
      return darkClusterConfigMapFutureCallback.get(_timeout, _unit);
    }
    catch (ExecutionException | TimeoutException | IllegalStateException | InterruptedException e )
    {
      if (e instanceof TimeoutException)
      {
        DarkClusterConfigMap darkClusterConfigMap = getDarkClusterConfigMapFromCache(clusterName);
        if (darkClusterConfigMap != null)
        {
          _log.info("get dark cluster config map timeout, so read from the cache, cluster name is {}", clusterName);
          return darkClusterConfigMap;
        }
      }
      die("ClusterInfo", "PEGA_1018, unable to retrieve dark cluster info for cluster: " + clusterName  + ", exception: " + e);
      return new DarkClusterConfigMap();
    }
  }

  @Override
  public void getDarkClusterConfigMap(String clusterName, Callback<DarkClusterConfigMap> callback)
  {
    try
    {
      Callback<DarkClusterConfigMap> wrappedCallback = new TimeoutCallback<>(_executor, _timeout, _unit, callback);
      _state.listenToCluster(clusterName, (type, name) ->
      {
        ClusterProperties clusterProperties = _state.getClusterProperties(clusterName).getProperty();
        DarkClusterConfigMap darkClusterConfigMap = clusterProperties != null ?
            clusterProperties.accessDarkClusters() : new DarkClusterConfigMap();
        wrappedCallback.onSuccess(darkClusterConfigMap);
      });
    }
    catch (RejectedExecutionException e)
    {
      _log.debug("Executor rejected new tasks. It has shut down or its queue size has reached max limit");
    }
  }

  // Get DarClusterConfigMap from cache, like INDIS, FS(highest priority).
  private DarkClusterConfigMap getDarkClusterConfigMapFromCache(String clusterName)
  {
    if (_state.getClusterProperties(clusterName) != null && _state.getClusterProperties(clusterName).getProperty() != null)
    {
      ClusterProperties clusterProperties = _state.getClusterProperties(clusterName).getProperty();
      return clusterProperties != null ? clusterProperties.accessDarkClusters() : new DarkClusterConfigMap();
    }
    return new DarkClusterConfigMap();
  }

  @Override
  public FailoutConfig getFailoutConfig(String clusterName)
  {
    return _failoutConfigProvider != null ? _failoutConfigProvider.getFailoutConfig(clusterName) : null;
  }

  @Override
  public void registerClusterListener(LoadBalancerClusterListener clusterListener)
  {
    _state.registerClusterListener(clusterListener);
  }

  @Override
  public void unregisterClusterListener(LoadBalancerClusterListener clusterListener)
  {
    _state.unregisterClusterListener(clusterListener);
  }

  public static class SimpleLoadBalancerCountDownCallback implements
    LoadBalancerStateListenerCallback
  {
    private CountDownLatch _latch;

    public SimpleLoadBalancerCountDownCallback(CountDownLatch latch)
    {
      _latch = latch;
    }

    @Override
    public void done(int type, String name)
    {
      _latch.countDown();
    }
  }

  public static class TrackerClientSubsetItem
  {
    private final boolean _shouldForceUpdate;
    private final Map<URI, TrackerClient> _trackerClientMap;

    public TrackerClientSubsetItem(boolean shouldForceUpdate, Map<URI, TrackerClient> trackerClientMap)
    {
      _shouldForceUpdate = shouldForceUpdate;
      _trackerClientMap = trackerClientMap;
    }

    public boolean shouldForceUpdate() {
      return _shouldForceUpdate;
    }

    public Map<URI, TrackerClient> getWeightedSubset() {
      return _trackerClientMap;
    }
  }
}<|MERGE_RESOLUTION|>--- conflicted
+++ resolved
@@ -75,13 +75,9 @@
 import java.util.Random;
 import java.util.Set;
 import java.util.TreeMap;
-import java.util.concurrent.CountDownLatch;
-import java.util.concurrent.ExecutionException;
+import java.util.concurrent.*;
+import java.util.function.Function;
 import java.util.concurrent.RejectedExecutionException;
-import java.util.concurrent.ScheduledExecutorService;
-import java.util.concurrent.TimeUnit;
-import java.util.concurrent.TimeoutException;
-import java.util.function.Function;
 import java.util.stream.Collectors;
 import javax.annotation.Nullable;
 import org.apache.commons.lang3.tuple.Pair;
@@ -484,24 +480,19 @@
       {
         callback = new TimeoutCallback<>(_executor, _timeout, _unit, new Callback<ServiceProperties>()
         {
-<<<<<<< HEAD
-          if (e instanceof TimeoutException)
-          {
-            // if timed out, should try to fetch the service properties from the cache
-            processGetLoadBalancedServicePropertiesTimeoutError(e, serviceName, finalCallback);
-          }
-          else
-          {
-            finalCallback.onError(new ServiceUnavailableException(serviceName, "PEGA_1004. " + e.getMessage(), e));
-          }
-        }
-=======
           @Override
           public void onError(Throwable e)
           {
-            finalCallback.onError(new ServiceUnavailableException(serviceName, "PEGA_1004. " +e.getMessage(), e));
-          }
->>>>>>> b889fa0c
+            if (e instanceof TimeoutException)
+            {
+              // if timed out, should try to fetch the service properties from the cache
+              processGetLoadBalancedServicePropertiesTimeoutError(e, serviceName, finalCallback);
+            }
+            else
+            {
+              finalCallback.onError(new ServiceUnavailableException(serviceName, "PEGA_1004. " + e.getMessage(), e));
+            }
+          }
 
           @Override
           public void onSuccess(ServiceProperties result)
@@ -785,24 +776,19 @@
       {
         callback = new TimeoutCallback<>(_executor, _timeout, _unit, new Callback<ServiceProperties>()
         {
-<<<<<<< HEAD
-          if (e instanceof TimeoutException)
-          {
-            processGetLoadBalancedServicePropertiesTimeoutError(e, serviceName, finalCallback);
-          }
-          else
-=======
           @Override
           public void onError(Throwable e)
->>>>>>> b889fa0c
-          {
-            _serviceNotFoundStats.inc();
-            finalCallback.onError(new ServiceUnavailableException(serviceName, "PEGA_1011. " + e.getMessage(), e));
-          }
-<<<<<<< HEAD
-        }
-=======
->>>>>>> b889fa0c
+          {
+            if (e instanceof TimeoutException)
+            {
+              processGetLoadBalancedServicePropertiesTimeoutError(e, serviceName, finalCallback);
+            }
+            else
+            {
+              _serviceNotFoundStats.inc();
+              finalCallback.onError(new ServiceUnavailableException(serviceName, "PEGA_1011. " + e.getMessage(), e));
+            }
+          }
 
           @Override
           public void onSuccess(ServiceProperties result)
@@ -819,7 +805,8 @@
     getLoadBalancedServiceProperties(serviceName, waitForUpdatedValue, callback);
   }
 
-  public void getLoadBalancedServiceProperties(String serviceName, boolean waitForUpdatedValue, Callback<ServiceProperties> servicePropertiesCallback)
+  public void getLoadBalancedServiceProperties(String serviceName, boolean waitForUpdatedValue,
+                                               Callback<ServiceProperties> servicePropertiesCallback)
   {
     Runnable callback = () ->
     {
@@ -854,11 +841,13 @@
     else
     {
       _log.error("get service properties timeout, and there is no value in cache, service is {} ", serviceName);
-      servicePropertiesCallback.onError(new ServiceUnavailableException(serviceName, "PEGA_1011. " + e.getMessage(), e));
-    }
-  }
-
-  public ServiceProperties getServicePropertyFromCache(String serviceName, Callback<ServiceProperties> servicePropertiesCallback)
+      servicePropertiesCallback.onError(new ServiceUnavailableException(serviceName, "PEGA_1011. " + e.getMessage(),
+              e));
+    }
+  }
+
+  public ServiceProperties getServicePropertyFromCache(String serviceName,
+                                                       Callback<ServiceProperties> servicePropertiesCallback)
   {
     LoadBalancerStateItem<ServiceProperties> serviceItem = _state.getServiceProperties(serviceName);
 
@@ -876,7 +865,7 @@
 
   @Override
   public void getLoadBalancedClusterAndUriProperties(String clusterName,
-      Callback<Pair<ClusterProperties, UriProperties>> callback)
+                                                     Callback<Pair<ClusterProperties, UriProperties>> callback)
   {
     boolean waitForUpdatedValue = _timeout > 0;
     // if timeout is 0, we must not add the timeout callback, otherwise it would trigger immediately
@@ -887,23 +876,18 @@
       {
         callback = new TimeoutCallback<>(_executor, _timeout, _unit, new Callback<Pair<ClusterProperties, UriProperties>>()
         {
-<<<<<<< HEAD
-          if (e instanceof TimeoutException)
-          {
-            processGetLoadBalancedClusterAndUriPropertiesTimeoutError(e, clusterName, finalCallback);
-          }
-          else
-          {
-            finalCallback.onError(new ServiceUnavailableException(clusterName, "PEGA_1011. " + e.getMessage(), e));
-          }
-        }
-=======
           @Override
           public void onError(Throwable e)
           {
-            finalCallback.onError(new ServiceUnavailableException(clusterName, "PEGA_1011. " + e.getMessage(), e));
-          }
->>>>>>> b889fa0c
+            if (e instanceof TimeoutException)
+            {
+              processGetLoadBalancedClusterAndUriPropertiesTimeoutError(e, clusterName, finalCallback);
+            }
+            else
+            {
+              finalCallback.onError(new ServiceUnavailableException(clusterName, "PEGA_1011. " + e.getMessage(), e));
+            }
+          }
 
           @Override
           public void onSuccess(Pair<ClusterProperties, UriProperties> result)
@@ -946,22 +930,27 @@
   }
 
   public void processGetLoadBalancedClusterAndUriPropertiesTimeoutError(
-          Throwable e, String clusterName, Callback<Pair<ClusterProperties, UriProperties>> clusterAndUriPropertiesCallback)
-  {
-    Pair<ClusterProperties, UriProperties> pair = getClusterAndUriPropertiesFromCache(clusterName, clusterAndUriPropertiesCallback);
+          Throwable e, String clusterName,
+          Callback<Pair<ClusterProperties, UriProperties>> clusterAndUriPropertiesCallback)
+  {
+    Pair<ClusterProperties, UriProperties> pair = getClusterAndUriPropertiesFromCache(clusterName,
+            clusterAndUriPropertiesCallback);
     if (pair != null)
     {
       clusterAndUriPropertiesCallback.onSuccess(pair);
     }
     else
     {
-      clusterAndUriPropertiesCallback.onError(new ServiceUnavailableException(clusterName, "PEGA_1011. " + e.getMessage(), e));
+      clusterAndUriPropertiesCallback.onError(new ServiceUnavailableException(clusterName,
+              "PEGA_1011. " + e.getMessage(), e));
     }
   }
 
   // Get the cluster and uri properties from the cache, like INDIS, FStore(highest priority).
   // If the properties are not found, call the callback with an error.
-  private Pair<ClusterProperties, UriProperties> getClusterAndUriPropertiesFromCache(String clusterName, Callback<Pair<ClusterProperties, UriProperties>> clusterPropertiesCallback)
+  private Pair<ClusterProperties, UriProperties> getClusterAndUriPropertiesFromCache(String clusterName,
+                                                                                     Callback<Pair<ClusterProperties,
+                                                                                             UriProperties>> clusterPropertiesCallback)
   {
     LoadBalancerStateItem<ClusterProperties> clusterItem = _state.getClusterProperties(clusterName);
 
@@ -1256,7 +1245,7 @@
         return getClusterCountFromCache(clusterName, scheme, partitionId);
       }
       die("ClusterInfo", "PEGA_1017, unable to retrieve cluster count for cluster: " + clusterName +
-              ", scheme: " + scheme + ", partition: " + partitionId + ", exception: " + e);
+          ", scheme: " + scheme + ", partition: " + partitionId + ", exception: " + e);
       return -1;
     }
   }
@@ -1286,7 +1275,7 @@
     {
       return darkClusterConfigMapFutureCallback.get(_timeout, _unit);
     }
-    catch (ExecutionException | TimeoutException | IllegalStateException | InterruptedException e )
+    catch (ExecutionException | TimeoutException | IllegalStateException | InterruptedException e)
     {
       if (e instanceof TimeoutException)
       {
@@ -1297,7 +1286,8 @@
           return darkClusterConfigMap;
         }
       }
-      die("ClusterInfo", "PEGA_1018, unable to retrieve dark cluster info for cluster: " + clusterName  + ", exception: " + e);
+      die("ClusterInfo", "PEGA_1018, unable to retrieve dark cluster info for cluster: " + clusterName + ", exception" +
+              ": " + e);
       return new DarkClusterConfigMap();
     }
   }
