package com.linkedin.d2.xds;

<<<<<<< HEAD
=======
import com.google.common.collect.Lists;
import com.google.common.collect.Maps;
>>>>>>> b2da251e
import com.google.protobuf.Any;
import com.google.protobuf.ByteString;
import com.linkedin.d2.jmx.XdsClientJmx;
import com.linkedin.d2.jmx.XdsServerMetricsProvider;
import com.linkedin.d2.xds.XdsClient.D2URIMapUpdate;
import com.linkedin.d2.xds.XdsClient.ResourceType;
import com.linkedin.d2.xds.XdsClient.ResourceWatcher;
import com.linkedin.d2.xds.XdsClient.WildcardResourceWatcher;
import com.linkedin.d2.xds.XdsClientImpl.DiscoveryResponseData;
import com.linkedin.d2.xds.XdsClientImpl.ResourceSubscriber;
import com.linkedin.d2.xds.XdsClientImpl.WildcardResourceSubscriber;
import com.linkedin.r2.util.NamedThreadFactory;
import indis.XdsD2;
import io.envoyproxy.envoy.service.discovery.v3.Resource;
<<<<<<< HEAD
import io.grpc.Status;
=======
import java.util.ArrayList;
import java.util.Arrays;
import java.util.Collection;
>>>>>>> b2da251e
import java.util.Collections;
import java.util.HashMap;
import java.util.List;
import java.util.Map;
import java.util.Objects;
import java.util.concurrent.ExecutionException;
import java.util.concurrent.Executors;
import java.util.function.Function;
import java.util.stream.Collectors;
import java.util.stream.Stream;
import org.apache.commons.lang3.tuple.Pair;
import org.mockito.ArgumentCaptor;
import org.mockito.Captor;
import org.mockito.Mock;
import org.mockito.Mockito;
import org.mockito.MockitoAnnotations;
import org.testng.Assert;
import org.testng.annotations.DataProvider;
import org.testng.annotations.Test;

import static com.linkedin.d2.xds.XdsClient.ResourceType.*;
import static org.hamcrest.CoreMatchers.not;
import static org.mockito.Matchers.any;
import static org.mockito.Mockito.*;


public class TestXdsClientImpl
{
  private static final byte[] DATA = "data".getBytes();
  private static final byte[] DATA2 = "data2".getBytes();
<<<<<<< HEAD
  private static final String SERVICE_RESOURCE_NAME = "/d2/services/FooService";
  private static final String CLUSTER_NAME = "FooClusterMaster-prod-ltx1";
  private static final String CLUSTER_RESOURCE_NAME = "/d2/uris/" + CLUSTER_NAME;
  private static final String URI1 = "https://linkedin.com/foo";
  private static final String URI2 = "https://linkedin.com:8080/bar";
=======
  public static final String SERVICE_NAME = "FooService";
  public static final String SERVICE_NAME_2 = "BarService";
  public static final String SERVICE_RESOURCE_NAME = "/d2/services/" + SERVICE_NAME;
  public static final String SERVICE_RESOURCE_NAME_2 = "/d2/services/" + SERVICE_NAME_2;
  public static final String CLUSTER_NAME = "FooClusterMaster-prod-ltx1";
  public static final String CLUSTER_RESOURCE_NAME = "/d2/uris/" + CLUSTER_NAME;
  private static final String URI1 = "TestURI1";
  private static final String URI2 = "TestURI2";
>>>>>>> b2da251e
  private static final String VERSION1 = "1";
  private static final String VERSION2 = "2";
  private static final String NONCE = "nonce";
  private static final XdsD2.Node NODE_WITH_DATA = XdsD2.Node.newBuilder().setData(ByteString.copyFrom(DATA)).build();
  private static final XdsD2.Node NODE_WITH_DATA2 = XdsD2.Node.newBuilder().setData(ByteString.copyFrom(DATA2)).build();
  private static final XdsD2.Node NODE_WITH_EMPTY_DATA = XdsD2.Node.newBuilder().build();
  private static final Any PACKED_NODE_WITH_DATA = Any.pack(NODE_WITH_DATA);
  private static final Any PACKED_NODE_WITH_DATA2 = Any.pack(NODE_WITH_DATA2);
  private static final Any PACKED_NODE_WITH_EMPTY_DATA = Any.pack(NODE_WITH_EMPTY_DATA);
  private static final XdsClient.NodeUpdate NODE_UPDATE1 = new XdsClient.NodeUpdate(NODE_WITH_DATA);
  private static final XdsClient.NodeUpdate NODE_UPDATE2 = new XdsClient.NodeUpdate(NODE_WITH_DATA2);
  private static final List<Resource> NODE_RESOURCES_WITH_DATA1 = Collections.singletonList(
      Resource.newBuilder().setVersion(VERSION1).setName(SERVICE_RESOURCE_NAME).setResource(PACKED_NODE_WITH_DATA).build());
  private static final List<Resource> NODE_RESOURCES_WITH_DATA2 = Collections.singletonList(
      Resource.newBuilder().setVersion(VERSION2).setName(SERVICE_RESOURCE_NAME).setResource(PACKED_NODE_WITH_DATA2).build());

  private static final List<Resource> NODE_RESOURCES_WITH_NULL_RESOURCE_FIELD = Collections.singletonList(
      Resource.newBuilder().setVersion(VERSION1).setName(SERVICE_RESOURCE_NAME).setResource(PACKED_NODE_WITH_EMPTY_DATA).build());

  private static final XdsD2.D2ClusterOrServiceName CLUSTER_NAME_DATA = XdsD2.D2ClusterOrServiceName.newBuilder()
      .setClusterName(CLUSTER_NAME).build();
  private static final XdsD2.D2ClusterOrServiceName SERVICE_NAME_DATA = XdsD2.D2ClusterOrServiceName.newBuilder()
      .setServiceName(SERVICE_NAME).build();
  private static final XdsD2.D2ClusterOrServiceName SERVICE_NAME_DATA_2 = XdsD2.D2ClusterOrServiceName.newBuilder()
      .setServiceName(SERVICE_NAME_2).build();
  private static final XdsD2.D2ClusterOrServiceName NAME_DATA_WITH_NULL = XdsD2.D2ClusterOrServiceName.newBuilder().build();
  private static final Any PACKED_SERVICE_NAME_DATA = Any.pack(SERVICE_NAME_DATA);
  private static final Any PACKED_SERVICE_NAME_DATA_2 = Any.pack(SERVICE_NAME_DATA_2);
  private static final Any PACKED_NAME_DATA_WITH_NULL = Any.pack(NAME_DATA_WITH_NULL);
  public static final XdsClient.D2ClusterOrServiceNameUpdate CLUSTER_NAME_DATA_UPDATE =
      new XdsClient.D2ClusterOrServiceNameUpdate(CLUSTER_NAME_DATA);
  public static final XdsClient.D2ClusterOrServiceNameUpdate SERVICE_NAME_DATA_UPDATE =
      new XdsClient.D2ClusterOrServiceNameUpdate(SERVICE_NAME_DATA);
  public static final XdsClient.D2ClusterOrServiceNameUpdate SERVICE_NAME_DATA_UPDATE_2 =
      new XdsClient.D2ClusterOrServiceNameUpdate(SERVICE_NAME_DATA_2);
  private static final List<Resource> SERVICE_NAME_DATA_RESOURCES = Arrays.asList(
      Resource.newBuilder().setVersion(VERSION1).setName(SERVICE_RESOURCE_NAME)
          .setResource(PACKED_SERVICE_NAME_DATA).build(),
      Resource.newBuilder().setVersion(VERSION1).setName(SERVICE_RESOURCE_NAME_2)
          .setResource(PACKED_SERVICE_NAME_DATA_2).build()
  );
  private static final List<Resource> NULL_NAME_RESOURCES = Arrays.asList(
      Resource.newBuilder().setVersion(VERSION1).setName(CLUSTER_RESOURCE_NAME).build(),
      Resource.newBuilder().setVersion(VERSION1).setName(SERVICE_RESOURCE_NAME).setResource(PACKED_NAME_DATA_WITH_NULL).build()
      );

  private static final XdsD2.D2URI D2URI_1 =
      XdsD2.D2URI.newBuilder().setVersion(Long.parseLong(VERSION1)).setClusterName(CLUSTER_NAME).setUri(URI1).build();
  private static final XdsD2.D2URI D2URI_1_1 =
      XdsD2.D2URI.newBuilder().setVersion(Long.parseLong(VERSION2)).setClusterName(CLUSTER_NAME).setUri(URI1)
          .putPartitionDesc(0, 2.0).build();
  private static final XdsD2.D2URI D2URI_2 =
      XdsD2.D2URI.newBuilder().setVersion(Long.parseLong(VERSION1)).setClusterName(CLUSTER_NAME).setUri(URI2).build();
  private static final XdsD2.D2URIMap D2_URI_MAP_WITH_EMPTY_DATA = XdsD2.D2URIMap.newBuilder().build();
  private static final XdsD2.D2URIMap D2_URI_MAP_WITH_DATA1 = XdsD2.D2URIMap.newBuilder()
      .putUris(URI1, D2URI_1).build();
  private static final XdsD2.D2URIMap D2_URI_MAP_WITH_DATA2 = XdsD2.D2URIMap.newBuilder()
      .putUris(URI1, D2URI_1_1) // updated uri1
      .putUris(URI2, D2URI_2).build(); // added ur2
  private static final D2URIMapUpdate D2_URI_MAP_UPDATE_WITH_DATA1 =
      new D2URIMapUpdate(D2_URI_MAP_WITH_DATA1.getUrisMap());
  private static final D2URIMapUpdate D2_URI_MAP_UPDATE_WITH_DATA2 =
      new D2URIMapUpdate(D2_URI_MAP_WITH_DATA2.getUrisMap());
  private static final D2URIMapUpdate D2_URI_MAP_UPDATE_WITH_EMPTY_MAP = new D2URIMapUpdate(Collections.emptyMap());
  private static final Any PACKED_D2_URI_MAP_WITH_DATA1 = Any.pack(D2_URI_MAP_WITH_DATA1);
  private static final Any PACKED_D2_URI_MAP_WITH_DATA2 = Any.pack(D2_URI_MAP_WITH_DATA2);
  private static final Any PACKED_D2_URI_MAP_WITH_EMPTY_DATA = Any.pack(D2_URI_MAP_WITH_EMPTY_DATA);
  private static final List<Resource> URI_MAP_RESOURCE_WITH_DATA1 = Collections.singletonList(Resource.newBuilder()
      .setVersion(VERSION1)
      .setName(CLUSTER_RESOURCE_NAME)
      .setResource(PACKED_D2_URI_MAP_WITH_DATA1)
      .build());
  private static final List<Resource> URI_MAP_RESOURCE_WITH_DATA2 = Collections.singletonList(Resource.newBuilder()
      .setVersion(VERSION1)
      .setName(CLUSTER_RESOURCE_NAME)
      .setResource(PACKED_D2_URI_MAP_WITH_DATA2)
      .build());
  private static final List<Resource> EMPTY_URI_MAP_RESOURCE = Collections.singletonList(
      Resource.newBuilder()
          .setVersion(VERSION2)
          .setName(CLUSTER_RESOURCE_NAME)
          .setResource(PACKED_D2_URI_MAP_WITH_EMPTY_DATA)
          .build());

  private static final DiscoveryResponseData DISCOVERY_RESPONSE_NODE_DATA1 =
      new DiscoveryResponseData(NODE, NODE_RESOURCES_WITH_DATA1, null, NONCE, null);
  private static final DiscoveryResponseData DISCOVERY_RESPONSE_NODE_DATA2 =
      new DiscoveryResponseData(NODE, NODE_RESOURCES_WITH_DATA2, null, NONCE, null);
  // Resource in ResourceUpdate is null, failed to parse which causes InvalidProtocolBufferException
  private static final DiscoveryResponseData DISCOVERY_RESPONSE_NODE_RESOURCE_IS_NULL =
      new DiscoveryResponseData(
          NODE,
          Collections.singletonList(Resource.newBuilder().setVersion(VERSION1).setName(SERVICE_RESOURCE_NAME)
              // not set resource field
              .build()),
          null,
          NONCE,
          null);
  // Resource field in Resource is null
  private static final DiscoveryResponseData DISCOVERY_RESPONSE_NODE_NULL_DATA_IN_RESOURCE_FIELD =
      new DiscoveryResponseData(NODE, NODE_RESOURCES_WITH_NULL_RESOURCE_FIELD, null, NONCE, null);
  // ResourceList is empty
  private static final DiscoveryResponseData DISCOVERY_RESPONSE_WITH_EMPTY_NODE_RESPONSE =
      new DiscoveryResponseData(NODE, Collections.emptyList(), null, NONCE, null);

  private static final DiscoveryResponseData RESPONSE_WITH_SERVICE_NAMES =
      new DiscoveryResponseData(D2_CLUSTER_OR_SERVICE_NAME, SERVICE_NAME_DATA_RESOURCES, null, NONCE, null);
  private static final DiscoveryResponseData RESPONSE_WITH_NULL_NAMES =
      new DiscoveryResponseData(D2_CLUSTER_OR_SERVICE_NAME, NULL_NAME_RESOURCES, null, NONCE, null);
  private static final DiscoveryResponseData RESPONSE_WITH_EMPTY_NAMES =
      new DiscoveryResponseData(D2_CLUSTER_OR_SERVICE_NAME, Collections.emptyList(), null, NONCE, null);
  private static final DiscoveryResponseData RESPONSE_WITH_NAME_REMOVAL =
      new DiscoveryResponseData(D2_CLUSTER_OR_SERVICE_NAME, Collections.emptyList(),
          Collections.singletonList(SERVICE_RESOURCE_NAME), NONCE, null);

  private static final DiscoveryResponseData DISCOVERY_RESPONSE_URI_MAP_DATA1 =
      new DiscoveryResponseData(D2_URI_MAP, URI_MAP_RESOURCE_WITH_DATA1, null, NONCE, null);
  private static final DiscoveryResponseData DISCOVERY_RESPONSE_URI_MAP_DATA2 =
      new DiscoveryResponseData(D2_URI_MAP, URI_MAP_RESOURCE_WITH_DATA2, null, NONCE, null);

  // Resource in ResourceUpdate is null, failed to parse response.resource
  private static final DiscoveryResponseData DISCOVERY_RESPONSE_URI_MAP_RESOURCE_IS_NULL =
      new DiscoveryResponseData(
          D2_URI_MAP,
          Collections.singletonList(Resource.newBuilder().setVersion(VERSION1).setName(CLUSTER_RESOURCE_NAME)
              // not set resource field
              .build()),
          null,
          NONCE,
          null);

  private static final DiscoveryResponseData DISCOVERY_RESPONSE_URI_MAP_EMPTY =
      new DiscoveryResponseData(D2_URI_MAP, EMPTY_URI_MAP_RESOURCE, null, NONCE, null);

  // ResourceList is empty
  private static final DiscoveryResponseData DISCOVERY_RESPONSE_WITH_EMPTY_URI_MAP_RESPONSE =
      new DiscoveryResponseData(D2_URI_MAP, Collections.emptyList(), null, NONCE, null);
  private static final DiscoveryResponseData DISCOVERY_RESPONSE_NODE_DATA_WITH_REMOVAL =
      new DiscoveryResponseData(NODE, Collections.emptyList(), Collections.singletonList(SERVICE_RESOURCE_NAME), NONCE, null);
  private static final DiscoveryResponseData DISCOVERY_RESPONSE_URI_MAP_DATA_WITH_REMOVAL =
      new DiscoveryResponseData(D2_URI_MAP, Collections.emptyList(), Collections.singletonList(CLUSTER_RESOURCE_NAME), NONCE, null);

  private static final String CLUSTER_GLOB_COLLECTION = "xdstp:///indis.D2URI/" + CLUSTER_NAME + "/*";
  private static final String URI_URN1 = GlobCollectionUtils.globCollectionUrn(CLUSTER_NAME, URI1);
  private static final String URI_URN2 = GlobCollectionUtils.globCollectionUrn(CLUSTER_NAME, URI2);

  @DataProvider(name = "providerWatcherFlags")
  public Object[][] watcherFlags()
  {
    // {
    //    toWatchIndividual --- whether to watch resources with individual watcher
    //    toWatchWildcard --- whether to watch resources with wildcard watcher
    // }
    return new Object[][]
        {
            {true, false},
            {false, true},
            {true, true}
        };
  }
  @Test(dataProvider = "providerWatcherFlags")
  public void testHandleD2NodeResponseWithData(boolean toWatchIndividual, boolean toWatchWildcard)
  {
    // make sure the watchers are notified as expected regardless of watching only by its own type, or watching
    // with both via individual and wildcard watchers
    XdsClientImplFixture fixture = new XdsClientImplFixture();
<<<<<<< HEAD
    ResourceWatcher watcher = newWatcher(NODE);
    ResourceSubscriber subscriber = fixture.watchXdsResource(SERVICE_RESOURCE_NAME, watcher);
    WildcardResourceWatcher wildcardWatcher = newWildcardWatcher(NODE);
    WildcardResourceSubscriber wildcardSubscriber = fixture.watchAllXdsResources(wildcardWatcher);

    fixture._xdsClientImpl.handleResponse(DISCOVERY_RESPONSE_NODE_DATA1);
    fixture.verifyAckSent(1);
    verify(watcher).onChanged(eq(NODE_UPDATE1));
    verify(wildcardWatcher).onChanged(eq(SERVICE_RESOURCE_NAME), eq(NODE_UPDATE1));
    verifyZeroInteractions(fixture._serverMetricsProvider); // initial update should not track latency
    XdsClient.NodeUpdate actualData = (XdsClient.NodeUpdate) subscriber.getData();
    // subscriber data should be updated to NODE_UPDATE1
    Assert.assertEquals(Objects.requireNonNull(actualData).getNodeData(), NODE_UPDATE1.getNodeData());
    actualData = (XdsClient.NodeUpdate) wildcardSubscriber.getData(SERVICE_RESOURCE_NAME);
    // subscriber data should be updated to NODE_UPDATE1
    Assert.assertEquals(Objects.requireNonNull(actualData).getNodeData(), NODE_UPDATE1.getNodeData());
=======
    if (toWatchIndividual)
    {
      fixture.watchNodeResource();
    }
    if (toWatchWildcard)
    {
      fixture.watchNodeResourceViaWildcard();
    }
    // subscriber original data is null
    fixture._xdsClientImpl.handleResponse(DISCOVERY_RESPONSE_NODE_DATA1);
    fixture.verifyAckSent(1);
    verify(fixture._resourceWatcher, times(toWatchIndividual ? 1 : 0)).onChanged(eq(NODE_UPDATE1));
    verify(fixture._wildcardResourceWatcher, times(toWatchWildcard ? 1 : 0))
        .onChanged(eq(SERVICE_RESOURCE_NAME), eq(NODE_UPDATE1));
    verifyZeroInteractions(fixture._serverMetricsProvider); // initial update should not track latency
    // subscriber data should be updated to NODE_UPDATE1
    Assert.assertEquals(fixture._nodeSubscriber.getData(), NODE_UPDATE1);
    Assert.assertEquals(fixture._nodeWildcardSubscriber.getData(SERVICE_RESOURCE_NAME), NODE_UPDATE1);
>>>>>>> b2da251e

    // subscriber original data is invalid, xds server latency won't be tracked
    subscriber.setData(new XdsClient.NodeUpdate(null));
    wildcardSubscriber.setData(SERVICE_RESOURCE_NAME, new XdsClient.NodeUpdate(null));
    fixture._xdsClientImpl.handleResponse(DISCOVERY_RESPONSE_NODE_DATA1);
    fixture.verifyAckSent(2);
<<<<<<< HEAD
    verify(watcher, times(2)).onChanged(eq(NODE_UPDATE1));
    verify(wildcardWatcher, times(2)).onChanged(eq(SERVICE_RESOURCE_NAME), eq(NODE_UPDATE1));
=======
    verify(fixture._resourceWatcher, times(toWatchIndividual ? 2 : 0)).onChanged(eq(NODE_UPDATE1));
    verify(fixture._wildcardResourceWatcher, times(toWatchWildcard ? 2 : 0)).onChanged(eq(SERVICE_RESOURCE_NAME), eq(NODE_UPDATE1));
>>>>>>> b2da251e
    verifyZeroInteractions(fixture._serverMetricsProvider);

    // subscriber data should be updated to NODE_UPDATE2
    fixture._xdsClientImpl.handleResponse(DISCOVERY_RESPONSE_NODE_DATA2);
<<<<<<< HEAD
    actualData = (XdsClient.NodeUpdate) subscriber.getData();
    verify(watcher).onChanged(eq(NODE_UPDATE2));
    verify(wildcardWatcher).onChanged(eq(SERVICE_RESOURCE_NAME), eq(NODE_UPDATE2));
    verify(fixture._serverMetricsProvider).trackLatency(anyLong());
    Assert.assertEquals(actualData.getNodeData(), NODE_UPDATE2.getNodeData());
    actualData = (XdsClient.NodeUpdate) wildcardSubscriber.getData(SERVICE_RESOURCE_NAME);
    Assert.assertEquals(actualData.getNodeData(), NODE_UPDATE2.getNodeData());
  }

//  @Test
//  public void testHandleD2NodeUpdateWithEmptyResponse()
//  {
//    XdsClientImplFixture fixture = new XdsClientImplFixture();
//    fixture._xdsClientImpl.handleResponse(DISCOVERY_RESPONSE_WITH_EMPTY_NODE_RESPONSE);
//    fixture.verifyAckSent(1);
//  }
//
//  @DataProvider(name = "badNodeUpdateTestCases")
//  public Object[][] provideBadNodeDataTestCases()
//  {
//    return new Object[][]{
//        {DISCOVERY_RESPONSE_NODE_RESOURCE_IS_NULL, true},
//        {DISCOVERY_RESPONSE_NODE_NULL_DATA_IN_RESOURCE_FILED, false},
//    };
//  }
//
//  @Test(dataProvider = "badNodeUpdateTestCases")
//  public void testHandleD2NodeUpdateWithBadData(DiscoveryResponseData badData, boolean nackExpected)
//  {
//    XdsClientImplFixture fixture = new XdsClientImplFixture();
//    fixture._nodeSubscriber.setData(null);
//    fixture._xdsClientImpl.handleResponse(badData);
//    fixture.verifyAckOrNack(nackExpected, 1);
//    verify(fixture._resourceWatcher).onChanged(eq(NODE.emptyData()));
//    // The wildcard subscriber doesn't care about bad data, it doesn't need to notify the watcher
//    verify(fixture._wildcardResourceWatcher, times(0)).onChanged(any(), any());
//    XdsClient.NodeUpdate actualData = (XdsClient.NodeUpdate) fixture._nodeSubscriber.getData();
//    Assert.assertNull(Objects.requireNonNull(actualData).getNodeData());
//
//    fixture._nodeSubscriber.setData(NODE_UPDATE1);
//    fixture._xdsClientImpl.handleResponse(badData);
//    fixture.verifyAckOrNack(nackExpected, 2);
//    verify(fixture._resourceWatcher).onChanged(eq(NODE_UPDATE1));
//    verify(fixture._wildcardResourceWatcher, times(0)).onChanged(any(), any());
//    actualData = (XdsClient.NodeUpdate) fixture._nodeSubscriber.getData();
//    // bad data will not overwrite the original valid data
//    Assert.assertEquals(actualData.getNodeData(), NODE_UPDATE1.getNodeData());
//  }
//
//  @Test
//  public void testHandleD2NodeResponseWithRemoval()
//  {
//    XdsClientImplFixture fixture = new XdsClientImplFixture();
//    fixture._nodeSubscriber.setData(NODE_UPDATE1);
//    fixture._nodeWildcardSubscriber.setData(SERVICE_RESOURCE_NAME, NODE_UPDATE1);
//    fixture._xdsClientImpl.handleResponse(DISCOVERY_RESPONSE_NODE_DATA_WITH_REMOVAL);
//    fixture.verifyAckSent(1);
//    verify(fixture._resourceWatcher).onChanged(eq(NODE_UPDATE1));
//    verify(fixture._wildcardResourceWatcher).onRemoval(eq(SERVICE_RESOURCE_NAME));
//    verify(fixture._nodeSubscriber).onRemoval();
//    verify(fixture._nodeWildcardSubscriber).onRemoval(eq(SERVICE_RESOURCE_NAME));
//    XdsClient.NodeUpdate actualData = (XdsClient.NodeUpdate) fixture._nodeSubscriber.getData();
//    //  removed resource will not overwrite the original valid data
//    Assert.assertEquals(Objects.requireNonNull(actualData).getNodeData(), NODE_UPDATE1.getNodeData());
//  }
//
//  @Test
//  public void testHandleD2URIMapResponseWithData()
//  {
//    XdsClientImplFixture fixture = new XdsClientImplFixture();
//    // subscriber original data is null
//    fixture._clusterSubscriber.setData(null);
//    fixture._xdsClientImpl.handleResponse(DISCOVERY_RESPONSE_URI_MAP_DATA1);
//    fixture.verifyAckSent(1);
//    verify(fixture._resourceWatcher).onChanged(eq(D2_URI_MAP_UPDATE_WITH_DATA1));
//    verify(fixture._wildcardResourceWatcher).onChanged(eq(CLUSTER_RESOURCE_NAME), eq(D2_URI_MAP_UPDATE_WITH_DATA1));
//    verifyZeroInteractions(fixture._serverMetricsProvider);
//    D2URIMapUpdate actualData = (D2URIMapUpdate) fixture._clusterSubscriber.getData();
//    // subscriber data should be updated to D2_URI_MAP_UPDATE_WITH_DATA1
//    Assert.assertEquals(Objects.requireNonNull(actualData).getURIMap(), D2_URI_MAP_UPDATE_WITH_DATA1.getURIMap());
//    actualData = (D2URIMapUpdate) fixture._uriMapWildcardSubscriber.getData(CLUSTER_RESOURCE_NAME);
//    Assert.assertEquals(Objects.requireNonNull(actualData).getURIMap(), D2_URI_MAP_UPDATE_WITH_DATA1.getURIMap());
//
//    // subscriber original data is invalid, xds server latency won't be tracked
//    fixture._clusterSubscriber.setData(new XdsClient.D2URIMapUpdate(null));
//    fixture._uriMapWildcardSubscriber.setData(CLUSTER_RESOURCE_NAME, new XdsClient.D2URIMapUpdate(null));
//    fixture._xdsClientImpl.handleResponse(DISCOVERY_RESPONSE_URI_MAP_DATA1);
//    verify(fixture._resourceWatcher, times(2)).onChanged(eq(D2_URI_MAP_UPDATE_WITH_DATA1));
//    verify(fixture._wildcardResourceWatcher, times(2)).onChanged(eq(CLUSTER_RESOURCE_NAME), eq(D2_URI_MAP_UPDATE_WITH_DATA1));
//    verifyZeroInteractions(fixture._serverMetricsProvider);
//    fixture.verifyAckSent(2);
//
//    fixture._xdsClientImpl.handleResponse(DISCOVERY_RESPONSE_URI_MAP_DATA2); // updated uri1, added uri2
//    actualData = (D2URIMapUpdate) fixture._clusterSubscriber.getData();
//    // subscriber data should be updated to D2_URI_MAP_UPDATE_WITH_DATA2
//    verify(fixture._resourceWatcher).onChanged(eq(D2_URI_MAP_UPDATE_WITH_DATA2));
//    verify(fixture._serverMetricsProvider, times(2)).trackLatency(anyLong());
//    Assert.assertEquals(actualData.getURIMap(), D2_URI_MAP_UPDATE_WITH_DATA2.getURIMap());
//    actualData = (D2URIMapUpdate) fixture._uriMapWildcardSubscriber.getData(CLUSTER_RESOURCE_NAME);
//    Assert.assertEquals(actualData.getURIMap(), D2_URI_MAP_UPDATE_WITH_DATA2.getURIMap());
//    fixture.verifyAckSent(3);
//  }
//
//  @Test
//  public void testHandleD2URIMapUpdateWithEmptyResponse()
//  {
//    XdsClientImplFixture fixture = new XdsClientImplFixture();
//    // Sanity check that the code handles empty responses
//    fixture._xdsClientImpl.handleResponse(DISCOVERY_RESPONSE_WITH_EMPTY_URI_MAP_RESPONSE);
//    fixture.verifyAckSent(1);
//  }
//
//  @DataProvider(name = "badD2URIMapUpdateTestCases")
//  public Object[][] provideBadD2URIMapDataTestCases()
//  {
//    return new Object[][]{
//        {DISCOVERY_RESPONSE_URI_MAP_RESOURCE_IS_NULL, true},
//        {DISCOVERY_RESPONSE_URI_MAP_EMPTY_MAP, false},
//    };
//  }
//
//  @Test(dataProvider = "badD2URIMapUpdateTestCases")
//  public void testHandleD2URIMapUpdateWithBadData(DiscoveryResponseData badData, boolean invalidData)
//  {
//    XdsClientImplFixture fixture = new XdsClientImplFixture();
//    fixture._clusterSubscriber.setData(null);
//    fixture._xdsClientImpl.handleResponse(badData);
//    fixture.verifyAckOrNack(invalidData, 1);
//    // If the map is empty, we expect an empty map, but if it's invalid we expect a null
//    D2URIMapUpdate expectedUpdate =
//        invalidData
//            ? (D2URIMapUpdate) D2_URI_MAP.emptyData()
//            : new D2URIMapUpdate(Collections.emptyMap());
//    verify(fixture._resourceWatcher).onChanged(eq(expectedUpdate));
//    if (!invalidData)
//    {
//      verify(fixture._wildcardResourceWatcher).onChanged(eq(CLUSTER_RESOURCE_NAME), eq(expectedUpdate));
//    }
//    verify(fixture._clusterSubscriber).setData(eq(null));
//    verify(fixture._uriMapWildcardSubscriber, times(0)).setData(any(), any());
//    verifyZeroInteractions(fixture._serverMetricsProvider);
//    D2URIMapUpdate actualData = (D2URIMapUpdate) fixture._clusterSubscriber.getData();
//    Assert.assertEquals(actualData, expectedUpdate);
//
//    fixture._clusterSubscriber.setData(D2_URI_MAP_UPDATE_WITH_DATA1);
//    fixture._uriMapWildcardSubscriber.setData(CLUSTER_RESOURCE_NAME, D2_URI_MAP_UPDATE_WITH_DATA1);
//    fixture._xdsClientImpl.handleResponse(badData);
//    fixture.verifyAckOrNack(invalidData, 2);
//    actualData = (D2URIMapUpdate) fixture._clusterSubscriber.getData();
//    Objects.requireNonNull(actualData);
//    if (invalidData)
//    {
//      verify(fixture._resourceWatcher).onChanged(eq(D2_URI_MAP_UPDATE_WITH_DATA1));
//      verify(fixture._wildcardResourceWatcher, times(0)).onChanged(any(), any());
//      // bad data will not overwrite the original valid data
//      Assert.assertEquals(actualData.getURIMap(), D2_URI_MAP_UPDATE_WITH_DATA1.getURIMap());
//    }
//    else
//    {
//      verify(fixture._resourceWatcher, times(2)).onChanged(eq(expectedUpdate));
//      verify(fixture._wildcardResourceWatcher, times(2)).onChanged(eq(CLUSTER_RESOURCE_NAME), eq(expectedUpdate));
//      // But an empty cluster should clear the data
//      Assert.assertEquals(actualData.getURIMap(), Collections.emptyMap());
//      actualData = (D2URIMapUpdate) fixture._uriMapWildcardSubscriber.getData(CLUSTER_RESOURCE_NAME);
//      Assert.assertEquals(actualData.getURIMap(), Collections.emptyMap());
//    }
//    verifyZeroInteractions(fixture._serverMetricsProvider);
//  }
//
//  @Test
//  public void testHandleD2URIMapResponseWithRemoval()
//  {
//    XdsClientImplFixture fixture = new XdsClientImplFixture();
//    fixture._clusterSubscriber.setData(D2_URI_MAP_UPDATE_WITH_DATA1);
//    fixture._uriMapWildcardSubscriber.setData(CLUSTER_RESOURCE_NAME, D2_URI_MAP_UPDATE_WITH_DATA1);
//    fixture._xdsClientImpl.handleResponse(DISCOVERY_RESPONSE_URI_MAP_DATA_WITH_REMOVAL);
//    fixture.verifyAckSent(1);
//    verify(fixture._resourceWatcher).onChanged(eq(D2_URI_MAP_UPDATE_WITH_DATA1));
//    verify(fixture._wildcardResourceWatcher).onRemoval(eq(CLUSTER_RESOURCE_NAME));
//    verify(fixture._clusterSubscriber).onRemoval();
//    verify(fixture._uriMapWildcardSubscriber).onRemoval(eq(CLUSTER_RESOURCE_NAME));
//    verifyZeroInteractions(fixture._serverMetricsProvider);
//    D2URIMapUpdate actualData = (D2URIMapUpdate) fixture._clusterSubscriber.getData();
//    // removed resource will not overwrite the original valid data
//    Assert.assertEquals(Objects.requireNonNull(actualData).getURIMap(), D2_URI_MAP_UPDATE_WITH_DATA1.getURIMap());
//  }
//
//  @Test
//  public void testHandleD2URICollectionResponseWithData()
//  {
//    DiscoveryResponseData createUri1 = new DiscoveryResponseData(D2_URI, Collections.singletonList(
//        Resource.newBuilder()
//            .setVersion(VERSION1)
//            .setName(URI_URN1)
//            .setResource(Any.pack(D2URI_1))
//            .build()
//    ), null, NONCE, null);
//    XdsClientImplFixture fixture = new XdsClientImplFixture();
//    // subscriber original data is null
//    fixture._clusterSubscriber.setData(null);
//    fixture._xdsClientImpl.handleResponse(createUri1);
//    fixture.verifyAckSent(1);
//    verify(fixture._resourceWatcher).onChanged(eq(D2_URI_MAP_UPDATE_WITH_DATA1));
//    verify(fixture._wildcardResourceWatcher).onChanged(eq(CLUSTER_RESOURCE_NAME), eq(D2_URI_MAP_UPDATE_WITH_DATA1));
//    verifyZeroInteractions(fixture._serverMetricsProvider);
//    D2URIMapUpdate actualData = (D2URIMapUpdate) fixture._clusterSubscriber.getData();
//    // subscriber data should be updated to D2_URI_MAP_UPDATE_WITH_DATA1
//    Assert.assertEquals(Objects.requireNonNull(actualData).getURIMap(), D2_URI_MAP_UPDATE_WITH_DATA1.getURIMap());
//    actualData = (D2URIMapUpdate) fixture._uriMapWildcardSubscriber.getData(CLUSTER_RESOURCE_NAME);
//    Assert.assertEquals(Objects.requireNonNull(actualData).getURIMap(), D2_URI_MAP_UPDATE_WITH_DATA1.getURIMap());
//
//    // subscriber original data is invalid, xds server latency won't be tracked
//    fixture._clusterSubscriber.setData(new D2URIMapUpdate(null));
//    fixture._uriMapWildcardSubscriber.setData(CLUSTER_RESOURCE_NAME, new D2URIMapUpdate(null));
//    fixture._xdsClientImpl.handleResponse(createUri1);
//    fixture.verifyAckSent(2);
//    verify(fixture._resourceWatcher, times(2)).onChanged(eq(D2_URI_MAP_UPDATE_WITH_DATA1));
//    verify(fixture._wildcardResourceWatcher, times(2)).onChanged(eq(CLUSTER_RESOURCE_NAME), eq(D2_URI_MAP_UPDATE_WITH_DATA1));
//    verifyZeroInteractions(fixture._serverMetricsProvider);
//
//    DiscoveryResponseData createUri2Delete1 = new DiscoveryResponseData(D2_URI, Collections.singletonList(
//        Resource.newBuilder()
//            .setVersion(VERSION1)
//            .setName(URI_URN2)
//            .setResource(Any.pack(D2URI_2))
//            .build()
//    ), Collections.singletonList(URI_URN1), NONCE, null);
//    fixture._xdsClientImpl.handleResponse(createUri2Delete1);
//    actualData = (D2URIMapUpdate) fixture._clusterSubscriber.getData();
//    // subscriber data should be updated to D2_URI_MAP_UPDATE_WITH_DATA2
//    D2URIMapUpdate expectedUpdate = new D2URIMapUpdate(Collections.singletonMap(URI2, D2URI_2));
//    verify(fixture._resourceWatcher).onChanged(eq(expectedUpdate));
//    verify(fixture._wildcardResourceWatcher).onChanged(eq(CLUSTER_RESOURCE_NAME), eq(expectedUpdate));
//    // track latency only for updated/new uri (not for deletion)
//    verify(fixture._serverMetricsProvider).trackLatency(anyLong());
//    Assert.assertEquals(actualData.getURIMap(), expectedUpdate.getURIMap());
//    actualData = (D2URIMapUpdate) fixture._uriMapWildcardSubscriber.getData(CLUSTER_RESOURCE_NAME);
//    Assert.assertEquals(actualData.getURIMap(), expectedUpdate.getURIMap());
//    fixture.verifyAckSent(3);
//
//    // Finally sanity check that the client correctly handles the deletion of the final URI in the collection
//    DiscoveryResponseData deleteUri2 =
//        new DiscoveryResponseData(D2_URI, null, Collections.singletonList(URI_URN2), NONCE, null);
//    fixture._xdsClientImpl.handleResponse(deleteUri2);
//    actualData = (D2URIMapUpdate) fixture._clusterSubscriber.getData();
//    // subscriber data should be updated to empty map
//    expectedUpdate = new D2URIMapUpdate(Collections.emptyMap());
//    verify(fixture._resourceWatcher).onChanged(eq(expectedUpdate));
//    verify(fixture._wildcardResourceWatcher).onChanged(eq(CLUSTER_RESOURCE_NAME), eq(expectedUpdate));
//    verifyNoMoreInteractions(fixture._serverMetricsProvider);
//    Assert.assertEquals(actualData.getURIMap(), expectedUpdate.getURIMap());
//    actualData = (D2URIMapUpdate) fixture._uriMapWildcardSubscriber.getData(CLUSTER_RESOURCE_NAME);
//    Assert.assertEquals(actualData.getURIMap(), expectedUpdate.getURIMap());
//    fixture.verifyAckSent(4);
//  }
//
//  @Test
//  public void testHandleD2URICollectionUpdateWithEmptyResponse()
//  {
//    XdsClientImplFixture fixture = new XdsClientImplFixture();
//    // Sanity check that the code handles empty responses
//    fixture._xdsClientImpl.handleResponse(new DiscoveryResponseData(D2_URI, null, null, NONCE, null));
//    fixture.verifyAckSent(1);
//  }
//
//  @Test
//  public void testHandleD2URICollectionUpdateWithBadData()
//  {
//    DiscoveryResponseData badData = new DiscoveryResponseData(
//        D2_URI,
//        Collections.singletonList(Resource.newBuilder().setVersion(VERSION1).setName(URI_URN1)
//            // resource field not set
//            .build()),
//        null,
//        NONCE,
//        null);
//
//    XdsClientImplFixture fixture = new XdsClientImplFixture();
//    fixture._clusterSubscriber.setData(null);
//    fixture._xdsClientImpl.handleResponse(badData);
//    fixture.verifyNackSent(1);
//    verify(fixture._resourceWatcher).onChanged(eq(D2_URI_MAP.emptyData()));
//    // The wildcard subscriber doesn't care about bad data, and simply treats it as the resource not existing
//    verify(fixture._wildcardResourceWatcher, times(0)).onChanged(any(), any());
//    verifyZeroInteractions(fixture._serverMetricsProvider);
//    D2URIMapUpdate actualData = (D2URIMapUpdate) fixture._clusterSubscriber.getData();
//    Assert.assertNull(Objects.requireNonNull(actualData).getURIMap());
//    actualData = (D2URIMapUpdate) fixture._uriMapWildcardSubscriber.getData(CLUSTER_RESOURCE_NAME);
//    Assert.assertNull(actualData);
//
//    fixture._clusterSubscriber.setData(D2_URI_MAP_UPDATE_WITH_DATA1);
//    fixture._uriMapWildcardSubscriber.setData(CLUSTER_RESOURCE_NAME, D2_URI_MAP_UPDATE_WITH_DATA1);
//    fixture._xdsClientImpl.handleResponse(badData);
//    fixture.verifyNackSent(2);
//    // Due to the way glob collection updates are handled, bad data is dropped rather than showing any visible side
//    // effects other than NACKing the response.
//    verify(fixture._resourceWatcher, times(0)).onChanged(eq(D2_URI_MAP_UPDATE_WITH_DATA1));
//    verify(fixture._wildcardResourceWatcher, times(0)).onChanged(any(), any());
//    verifyZeroInteractions(fixture._serverMetricsProvider);
//  }
//
//  @Test
//  public void testHandleD2URICollectionResponseWithRemoval()
//  {
//    DiscoveryResponseData removeClusterResponse =
//        new DiscoveryResponseData(D2_URI, null, Collections.singletonList(CLUSTER_GLOB_COLLECTION), NONCE, null);
//
//    XdsClientImplFixture fixture = new XdsClientImplFixture();
//    fixture._clusterSubscriber.setData(D2_URI_MAP_UPDATE_WITH_DATA1);
//    fixture._uriMapWildcardSubscriber.setData(CLUSTER_RESOURCE_NAME, D2_URI_MAP_UPDATE_WITH_DATA1);
//    fixture._xdsClientImpl.handleResponse(removeClusterResponse);
//    fixture.verifyAckSent(1);
//    verify(fixture._resourceWatcher).onChanged(eq(D2_URI_MAP_UPDATE_WITH_DATA1));
//    verify(fixture._wildcardResourceWatcher).onRemoval(eq(CLUSTER_RESOURCE_NAME));
//    verify(fixture._clusterSubscriber).onRemoval();
//    verify(fixture._uriMapWildcardSubscriber).onRemoval(eq(CLUSTER_RESOURCE_NAME));
//    verifyZeroInteractions(fixture._serverMetricsProvider);
//    D2URIMapUpdate actualData = (D2URIMapUpdate) fixture._clusterSubscriber.getData();
//    // removed resource will not overwrite the original valid data
//    Assert.assertEquals(actualData.getURIMap(), D2_URI_MAP_UPDATE_WITH_DATA1.getURIMap());
//    actualData = (D2URIMapUpdate) fixture._uriMapWildcardSubscriber.getData(CLUSTER_RESOURCE_NAME);
//    Assert.assertNull(actualData);
//  }
//
//  @Test
//  public void testWildCardResourceSubscription()
//  {
//    XdsClientImplFixture fixture = new XdsClientImplFixture();
//
//    XdsClient.WildcardNodeResourceWatcher nodeWildCardWatcher = Mockito.mock(XdsClient.WildcardNodeResourceWatcher.class);
//    XdsClient.WildcardD2URIMapResourceWatcher uriMapWildCardWatcher = Mockito.mock(XdsClient.WildcardD2URIMapResourceWatcher.class);
//    fixture._xdsClientImpl.getWildcardResourceSubscriber(NODE).addWatcher(nodeWildCardWatcher);
//    fixture._xdsClientImpl.getWildcardResourceSubscriber(D2_URI_MAP).addWatcher(uriMapWildCardWatcher);
//
//    // NODE resource added
//    fixture._xdsClientImpl.handleResponse(DISCOVERY_RESPONSE_NODE_DATA1);
//    fixture.verifyAckSent(1);
//    verify(nodeWildCardWatcher).onChanged(eq(SERVICE_RESOURCE_NAME), eq(NODE_UPDATE1));
//
//    // NODE resource removed
//    fixture._xdsClientImpl.handleResponse(DISCOVERY_RESPONSE_NODE_DATA_WITH_REMOVAL);
//    fixture.verifyAckSent(2);
//    verify(nodeWildCardWatcher).onRemoval(eq(SERVICE_RESOURCE_NAME));
//
//    // URI_MAP resource added
//    fixture._xdsClientImpl.handleResponse(DISCOVERY_RESPONSE_URI_MAP_DATA1);
//    fixture.verifyAckSent(3);
//    verify(uriMapWildCardWatcher).onChanged(eq(CLUSTER_RESOURCE_NAME), eq(D2_URI_MAP_UPDATE_WITH_DATA1));
//
//    // URI_MAP resource removed
//    fixture._xdsClientImpl.handleResponse(DISCOVERY_RESPONSE_URI_MAP_DATA_WITH_REMOVAL);
//    fixture.verifyAckSent(4);
//    verify(uriMapWildCardWatcher).onRemoval(eq(CLUSTER_RESOURCE_NAME));
//  }
//
//  @Test
//  public void testWatchD2Uri()
//  {
//    XdsClientImplFixture fixture = new XdsClientImplFixture();
//
//    // URI added
//    fixture._xdsClientImpl.handleResponse(new DiscoveryResponseData(
//        D2_URI,
//        Collections.singletonList(Resource.newBuilder()
//            .setVersion("123")
//            .setName(URI_URN1)
//            .setResource(Any.pack(D2URI_1))
//            .build()),
//        null,
//        NONCE,
//        null
//    ));
//
//    fixture.verifyAckSent(1);
//    verify(fixture._resourceWatcher).onChanged(eq(new XdsClient.D2URIUpdate(D2URI_1)));
//
//    // URI deleted
//    fixture._xdsClientImpl.handleResponse(new DiscoveryResponseData(
//        D2_URI,
//        null,
//        Collections.singletonList(URI_URN1),
//        NONCE,
//        null
//    ));
//
//    fixture.verifyAckSent(2);
//    verify(fixture._resourceWatcher).onChanged(eq(new XdsClient.D2URIUpdate(null)));
//  }
//
=======
    verify(fixture._resourceWatcher, times(toWatchIndividual ? 1 : 0)).onChanged(eq(NODE_UPDATE2));
    verify(fixture._wildcardResourceWatcher, times(toWatchWildcard ? 1 : 0)).
        onChanged(eq(SERVICE_RESOURCE_NAME), eq(NODE_UPDATE2));
    verify(fixture._serverMetricsProvider).trackLatency(anyLong());
    Assert.assertEquals(fixture._nodeSubscriber.getData(), NODE_UPDATE2);
    Assert.assertEquals(fixture._nodeWildcardSubscriber.getData(SERVICE_RESOURCE_NAME), NODE_UPDATE2);
  }

  @Test
  public void testHandleD2NodeUpdateWithEmptyResponse()
  {
    XdsClientImplFixture fixture = new XdsClientImplFixture();
    fixture.watchAllResourceAndWatcherTypes();
    fixture._xdsClientImpl.handleResponse(DISCOVERY_RESPONSE_WITH_EMPTY_NODE_RESPONSE);
    fixture.verifyAckSent(1);
    verify(fixture._clusterSubscriber, times(0)).onData(any(), any());
    verify(fixture._uriMapWildcardSubscriber, times(0)).onData(any(), any());
  }

  @DataProvider(name = "badNodeUpdateTestCases")
  public Object[][] provideBadNodeDataTestCases()
  {
    // {
    //    badData --- bad resource data to test
    //    nackExpected --- whether nack is expected
    //    toWatchIndividual --- whether to watch resources with individual watcher
    //    toWatchWildcard --- whether to watch resources with wildcard watcher
    // }
    return new Object[][]{
        {DISCOVERY_RESPONSE_NODE_RESOURCE_IS_NULL, true, true, false},
        {DISCOVERY_RESPONSE_NODE_RESOURCE_IS_NULL, true, false, true},
        {DISCOVERY_RESPONSE_NODE_RESOURCE_IS_NULL, true, true, true},
        {DISCOVERY_RESPONSE_NODE_NULL_DATA_IN_RESOURCE_FIELD, false, true, false},
        {DISCOVERY_RESPONSE_NODE_NULL_DATA_IN_RESOURCE_FIELD, false, false, true},
        {DISCOVERY_RESPONSE_NODE_NULL_DATA_IN_RESOURCE_FIELD, false, true, true},
    };
  }

  @Test(dataProvider = "badNodeUpdateTestCases")
  public void testHandleD2NodeUpdateWithBadData(DiscoveryResponseData badData, boolean nackExpected,
      boolean toWatchIndividual, boolean toWatchWildcard )
  {
    XdsClientImplFixture fixture = new XdsClientImplFixture();
    if (toWatchIndividual)
    {
      fixture.watchNodeResource();
    }
    if (toWatchWildcard)
    {
      fixture.watchNodeResourceViaWildcard();
    }
    fixture._xdsClientImpl.handleResponse(badData);
    fixture.verifyAckOrNack(nackExpected, 1);
    // since current data is null, all watchers should be notified for bad data to stop waiting.
    verify(fixture._resourceWatcher, times(toWatchIndividual ? 1 : 0)).onChanged(eq(NODE.emptyData()));
    verify(fixture._wildcardResourceWatcher, times(toWatchWildcard ? 1 : 0)).onChanged(any(), eq(NODE.emptyData()));
    Assert.assertEquals(fixture._nodeSubscriber.getData(), NODE.emptyData());

    fixture._nodeSubscriber.setData(NODE_UPDATE1);
    fixture._xdsClientImpl.handleResponse(badData);
    fixture.verifyAckOrNack(nackExpected, 2);
    // current data is not null, bad data will not overwrite the original valid data and watchers won't be notified.
    Assert.assertEquals(fixture._nodeSubscriber.getData(), NODE_UPDATE1);
    verify(fixture._resourceWatcher, times(0)).onChanged(eq(NODE_UPDATE1));
    verify(fixture._wildcardResourceWatcher, times(0)).onChanged(any(), eq(NODE_UPDATE1));
  }

  // Removed resource will not overwrite the original valid data for individual subscriber, but will be removed
  // in wildcard subscriber
  @Test
  public void testHandleD2NodeResponseWithRemoval()
  {
    XdsClientImplFixture fixture = new XdsClientImplFixture();
    fixture.watchAllResourceAndWatcherTypes();
    fixture._nodeSubscriber.setData(NODE_UPDATE1);
    fixture._nodeWildcardSubscriber.setData(SERVICE_RESOURCE_NAME, NODE_UPDATE1);
    fixture._xdsClientImpl.handleResponse(DISCOVERY_RESPONSE_NODE_DATA_WITH_REMOVAL);
    fixture.verifyAckSent(1);
    verify(fixture._resourceWatcher).onChanged(eq(NODE_UPDATE1));
    verify(fixture._wildcardResourceWatcher).onRemoval(eq(SERVICE_RESOURCE_NAME));
    verify(fixture._nodeSubscriber).onRemoval();
    verify(fixture._nodeWildcardSubscriber).onRemoval(eq(SERVICE_RESOURCE_NAME));
    Assert.assertEquals(fixture._nodeSubscriber.getData(), NODE_UPDATE1);
    Assert.assertNull(fixture._nodeWildcardSubscriber.getData(SERVICE_RESOURCE_NAME));
  }

  @Test
  public void testHandleD2ClusterOrServiceNameResponse()
  {
    XdsClientImplFixture fixture = new XdsClientImplFixture();
    fixture.watchAllResourceAndWatcherTypes();
    // D2ClusterOrServiceName can be subscribed only via wildcard, valid new data should update subscriber data
    fixture._xdsClientImpl.handleResponse(RESPONSE_WITH_SERVICE_NAMES);
    fixture.verifyAckSent(1);
    verify(fixture._wildcardResourceWatcher).onChanged(eq(SERVICE_RESOURCE_NAME), eq(SERVICE_NAME_DATA_UPDATE));
    verify(fixture._wildcardResourceWatcher).onChanged(eq(SERVICE_RESOURCE_NAME_2), eq(SERVICE_NAME_DATA_UPDATE_2));
    verify(fixture._wildcardResourceWatcher).onAllResourcesProcessed();
    Assert.assertEquals(fixture._nameWildcardSubscriber.getData(SERVICE_RESOURCE_NAME), SERVICE_NAME_DATA_UPDATE);
    Assert.assertEquals(fixture._nameWildcardSubscriber.getData(SERVICE_RESOURCE_NAME_2), SERVICE_NAME_DATA_UPDATE_2);
    verifyZeroInteractions(fixture._serverMetricsProvider); // initial update should not track latency
  }

  @Test
  public void testHandleD2ClusterOrServiceNameEmptyResponse()
  {
    XdsClientImplFixture fixture = new XdsClientImplFixture();
    fixture.watchAllResourceAndWatcherTypes();
    fixture._xdsClientImpl.handleResponse(RESPONSE_WITH_EMPTY_NAMES);
    fixture.verifyAckSent(1);
    verify(fixture._nameWildcardSubscriber, times(0)).onData(any(), any());
  }

  @Test
  public void testHandleD2ClusterOrServiceNameResponseWithBadData()
  {
    XdsClientImplFixture fixture = new XdsClientImplFixture();
    fixture.watchAllResourceAndWatcherTypes();
    // when current data is null, all watchers should be notified for bad data to stop waiting.
    fixture._xdsClientImpl.handleResponse(RESPONSE_WITH_NULL_NAMES);
    fixture.verifyAckOrNack(true, 1);
    verify(fixture._wildcardResourceWatcher).onChanged(eq(CLUSTER_RESOURCE_NAME),
        eq(D2_CLUSTER_OR_SERVICE_NAME.emptyData()));
    verify(fixture._wildcardResourceWatcher).onChanged(eq(SERVICE_RESOURCE_NAME),
        eq(D2_CLUSTER_OR_SERVICE_NAME.emptyData()));
    verify(fixture._wildcardResourceWatcher).onAllResourcesProcessed();
    Assert.assertEquals(fixture._nameWildcardSubscriber.getData(CLUSTER_RESOURCE_NAME),
        D2_CLUSTER_OR_SERVICE_NAME.emptyData());
    Assert.assertEquals(fixture._nameWildcardSubscriber.getData(SERVICE_RESOURCE_NAME),
        D2_CLUSTER_OR_SERVICE_NAME.emptyData());

    // when current data is not null, bad data won't overwrite the original valid data and watchers won't be notified.
    fixture._nameWildcardSubscriber.setData(CLUSTER_RESOURCE_NAME, CLUSTER_NAME_DATA_UPDATE);
    fixture._nameWildcardSubscriber.setData(SERVICE_RESOURCE_NAME, SERVICE_NAME_DATA_UPDATE);
    fixture._xdsClientImpl.handleResponse(RESPONSE_WITH_NULL_NAMES);
    fixture.verifyAckOrNack(true, 2);
    verify(fixture._wildcardResourceWatcher, times(0))
        .onChanged(eq(CLUSTER_RESOURCE_NAME), eq(CLUSTER_NAME_DATA_UPDATE));
    verify(fixture._wildcardResourceWatcher, times(0))
        .onChanged(eq(SERVICE_RESOURCE_NAME), eq(SERVICE_NAME_DATA_UPDATE));
    verify(fixture._wildcardResourceWatcher, times(2)).onAllResourcesProcessed();
    Assert.assertEquals(fixture._nameWildcardSubscriber.getData(CLUSTER_RESOURCE_NAME), CLUSTER_NAME_DATA_UPDATE);
    Assert.assertEquals(fixture._nameWildcardSubscriber.getData(SERVICE_RESOURCE_NAME), SERVICE_NAME_DATA_UPDATE);
  }

  // Removed resource will be removed in wildcard subscriber, where other resource is still kept intact.
  @Test
  public void testHandleD2ClusterOrServiceNameResponseWithRemoval()
  {
    XdsClientImplFixture fixture = new XdsClientImplFixture();
    fixture.watchAllResourceAndWatcherTypes();
    fixture._nameWildcardSubscriber.setData(SERVICE_RESOURCE_NAME, SERVICE_NAME_DATA_UPDATE);
    fixture._nameWildcardSubscriber.setData(SERVICE_RESOURCE_NAME_2, SERVICE_NAME_DATA_UPDATE_2);
    fixture._xdsClientImpl.handleResponse(RESPONSE_WITH_NAME_REMOVAL);
    fixture.verifyAckSent(1);
    verify(fixture._wildcardResourceWatcher).onRemoval(SERVICE_RESOURCE_NAME);
    verify(fixture._nameWildcardSubscriber).onRemoval(SERVICE_RESOURCE_NAME);
    Assert.assertNull(fixture._nameWildcardSubscriber.getData(SERVICE_RESOURCE_NAME));
    Assert.assertEquals(fixture._nameWildcardSubscriber.getData(SERVICE_RESOURCE_NAME_2), SERVICE_NAME_DATA_UPDATE_2);
  }

  @Test(dataProvider = "providerWatcherFlags")
  public void testHandleD2URIMapResponseWithData(boolean toWatchIndividual, boolean toWatchWildcard)
  {
    XdsClientImplFixture fixture = new XdsClientImplFixture();
    if (toWatchIndividual)
    {
      fixture.watchUriMapResource();
    }
    if (toWatchWildcard)
    {
      fixture.watchUriMapResourceViaWildcard();
    }
    // subscriber original data is null, watchers and subscribers will be notified/updated for new valid data, and
    // xds server latency won't be tracked
    fixture._xdsClientImpl.handleResponse(DISCOVERY_RESPONSE_URI_MAP_DATA1);
    fixture.verifyAckSent(1);
    verify(fixture._resourceWatcher, times(toWatchIndividual ? 1 : 0)).onChanged(eq(D2_URI_MAP_UPDATE_WITH_DATA1));
    verify(fixture._wildcardResourceWatcher, times(toWatchWildcard ? 1 : 0))
        .onChanged(eq(CLUSTER_RESOURCE_NAME), eq(D2_URI_MAP_UPDATE_WITH_DATA1));
    verifyZeroInteractions(fixture._serverMetricsProvider);
    Assert.assertEquals(fixture._clusterSubscriber.getData(), D2_URI_MAP_UPDATE_WITH_DATA1);
    Assert.assertEquals(fixture._uriMapWildcardSubscriber.getData(CLUSTER_RESOURCE_NAME), D2_URI_MAP_UPDATE_WITH_DATA1);

    // subscriber original data is not null, new data will overwrite the original valid data, and watchers will be
    // notified, and xds server latency will be tracked.
    fixture._xdsClientImpl.handleResponse(DISCOVERY_RESPONSE_URI_MAP_DATA2); // updated uri1, added uri2
    verify(fixture._resourceWatcher, times(toWatchIndividual ? 1 : 0)).onChanged(eq(D2_URI_MAP_UPDATE_WITH_DATA2));
    verify(fixture._wildcardResourceWatcher, times(toWatchWildcard ? 1 : 0))
        .onChanged(eq(CLUSTER_RESOURCE_NAME), eq(D2_URI_MAP_UPDATE_WITH_DATA2));
    verify(fixture._serverMetricsProvider, times(2)).trackLatency(anyLong());
    Assert.assertEquals(fixture._clusterSubscriber.getData(), D2_URI_MAP_UPDATE_WITH_DATA2);
    Assert.assertEquals(fixture._uriMapWildcardSubscriber.getData(CLUSTER_RESOURCE_NAME), D2_URI_MAP_UPDATE_WITH_DATA2);
    fixture.verifyAckSent(2);

    // new data with an empty uri map will update the original data, watchers will be notified, but xds server latency
    // won't be tracked.
    fixture._xdsClientImpl.handleResponse(DISCOVERY_RESPONSE_URI_MAP_EMPTY);
    verify(fixture._resourceWatcher, times(toWatchIndividual ? 1 : 0)).onChanged(eq(D2_URI_MAP_UPDATE_WITH_EMPTY_MAP));
    verify(fixture._wildcardResourceWatcher, times(toWatchWildcard ? 1 : 0))
        .onChanged(eq(CLUSTER_RESOURCE_NAME), eq(D2_URI_MAP_UPDATE_WITH_EMPTY_MAP));
    verifyNoMoreInteractions(fixture._serverMetricsProvider); // won't track latency for removed uris
    Assert.assertEquals(fixture._clusterSubscriber.getData(), D2_URI_MAP_UPDATE_WITH_EMPTY_MAP);
    Assert.assertEquals(fixture._uriMapWildcardSubscriber.getData(CLUSTER_RESOURCE_NAME),
        D2_URI_MAP_UPDATE_WITH_EMPTY_MAP);
    fixture.verifyAckSent(3);
  }

  @Test
  public void testHandleD2URIMapUpdateWithEmptyResponse()
  {
    XdsClientImplFixture fixture = new XdsClientImplFixture();
    fixture.watchAllResourceAndWatcherTypes();
    // Sanity check that the code handles empty responses
    fixture._xdsClientImpl.handleResponse(DISCOVERY_RESPONSE_WITH_EMPTY_URI_MAP_RESPONSE);
    fixture.verifyAckSent(1);
    verify(fixture._clusterSubscriber, times(0)).onData(any(), any());
    verify(fixture._uriMapWildcardSubscriber, times(0)).onData(any(), any());
  }

  @Test(dataProvider = "providerWatcherFlags")
  public void testHandleD2URIMapUpdateWithBadData(boolean toWatchIndividual, boolean toWatchWildcard)
  {
    XdsClientImplFixture fixture = new XdsClientImplFixture();
    if (toWatchIndividual)
    {
      fixture.watchUriMapResource();
    }
    if (toWatchWildcard)
    {
      fixture.watchUriMapResourceViaWildcard();
    }
    // current data is null, all watchers should be notified for bad data to stop waiting.
    fixture._xdsClientImpl.handleResponse(DISCOVERY_RESPONSE_URI_MAP_RESOURCE_IS_NULL);
    fixture.verifyAckOrNack(true, 1);
    verify(fixture._resourceWatcher, times(toWatchIndividual ? 1 : 0)).onChanged(eq(D2_URI_MAP.emptyData()));
    verify(fixture._wildcardResourceWatcher, times(toWatchWildcard ? 1 : 0))
        .onChanged(eq(CLUSTER_RESOURCE_NAME), eq(D2_URI_MAP.emptyData()));
    Assert.assertEquals(fixture._clusterSubscriber.getData(), D2_URI_MAP.emptyData());
    Assert.assertEquals(fixture._uriMapWildcardSubscriber.getData(CLUSTER_RESOURCE_NAME), D2_URI_MAP.emptyData());

    // current data is not null, bad data will not overwrite the original valid data and watchers won't be notified.
    fixture._clusterSubscriber.setData(D2_URI_MAP_UPDATE_WITH_DATA1);
    fixture._uriMapWildcardSubscriber.setData(CLUSTER_RESOURCE_NAME, D2_URI_MAP_UPDATE_WITH_DATA1);
    fixture._xdsClientImpl.handleResponse(DISCOVERY_RESPONSE_URI_MAP_RESOURCE_IS_NULL);

    fixture.verifyAckOrNack(true, 2);
    verify(fixture._resourceWatcher, times(0)).onChanged(eq(D2_URI_MAP_UPDATE_WITH_DATA1));
    verify(fixture._wildcardResourceWatcher, times(0))
        .onChanged(any(), eq(D2_URI_MAP_UPDATE_WITH_DATA1));
    // bad data will not overwrite the original valid data
    Assert.assertEquals(fixture._clusterSubscriber.getData(), D2_URI_MAP_UPDATE_WITH_DATA1);
    verifyZeroInteractions(fixture._serverMetricsProvider);
  }

  @Test
  public void testHandleD2URIMapResponseWithRemoval()
  {
    XdsClientImplFixture fixture = new XdsClientImplFixture();
    fixture.watchAllResourceAndWatcherTypes();
    fixture._clusterSubscriber.setData(D2_URI_MAP_UPDATE_WITH_DATA1);
    fixture._uriMapWildcardSubscriber.setData(CLUSTER_RESOURCE_NAME, D2_URI_MAP_UPDATE_WITH_DATA1);
    fixture._xdsClientImpl.handleResponse(DISCOVERY_RESPONSE_URI_MAP_DATA_WITH_REMOVAL);
    fixture.verifyAckSent(1);
    verify(fixture._resourceWatcher).onChanged(eq(D2_URI_MAP_UPDATE_WITH_DATA1));
    verify(fixture._wildcardResourceWatcher).onRemoval(eq(CLUSTER_RESOURCE_NAME));
    verify(fixture._clusterSubscriber).onRemoval();
    verify(fixture._uriMapWildcardSubscriber).onRemoval(eq(CLUSTER_RESOURCE_NAME));
    verifyZeroInteractions(fixture._serverMetricsProvider);
    D2URIMapUpdate actualData = (D2URIMapUpdate) fixture._clusterSubscriber.getData();
    // removed resource will not overwrite the original valid data
    Assert.assertEquals(Objects.requireNonNull(actualData).getURIMap(), D2_URI_MAP_UPDATE_WITH_DATA1.getURIMap());
  }

  @Test
  public void testHandleD2URICollectionResponseWithData()
  {
    DiscoveryResponseData createUri1 = new DiscoveryResponseData(D2_URI, Collections.singletonList(
        Resource.newBuilder()
            .setVersion(VERSION1)
            .setName(URI_URN1)
            .setResource(Any.pack(D2URI_1))
            .build()
    ), null, NONCE, null);
    XdsClientImplFixture fixture = new XdsClientImplFixture();
    fixture.watchAllResourceAndWatcherTypes();
    // subscriber original data is null
    fixture._xdsClientImpl.handleResponse(createUri1);
    fixture.verifyAckSent(1);
    verify(fixture._resourceWatcher).onChanged(eq(D2_URI_MAP_UPDATE_WITH_DATA1));
    verify(fixture._wildcardResourceWatcher).onChanged(eq(CLUSTER_RESOURCE_NAME), eq(D2_URI_MAP_UPDATE_WITH_DATA1));
    verifyZeroInteractions(fixture._serverMetricsProvider);
    D2URIMapUpdate actualData = (D2URIMapUpdate) fixture._clusterSubscriber.getData();
    // subscriber data should be updated to D2_URI_MAP_UPDATE_WITH_DATA1
    Assert.assertEquals(Objects.requireNonNull(actualData).getURIMap(), D2_URI_MAP_UPDATE_WITH_DATA1.getURIMap());
    actualData = (D2URIMapUpdate) fixture._uriMapWildcardSubscriber.getData(CLUSTER_RESOURCE_NAME);
    Assert.assertEquals(Objects.requireNonNull(actualData).getURIMap(), D2_URI_MAP_UPDATE_WITH_DATA1.getURIMap());

    // subscriber original data is invalid, xds server latency won't be tracked
    fixture._clusterSubscriber.setData(new D2URIMapUpdate(null));
    fixture._uriMapWildcardSubscriber.setData(CLUSTER_RESOURCE_NAME, new D2URIMapUpdate(null));
    fixture._xdsClientImpl.handleResponse(createUri1);
    fixture.verifyAckSent(2);
    verify(fixture._resourceWatcher, times(2)).onChanged(eq(D2_URI_MAP_UPDATE_WITH_DATA1));
    verify(fixture._wildcardResourceWatcher, times(2)).onChanged(eq(CLUSTER_RESOURCE_NAME), eq(D2_URI_MAP_UPDATE_WITH_DATA1));
    verifyZeroInteractions(fixture._serverMetricsProvider);

    DiscoveryResponseData createUri2Delete1 = new DiscoveryResponseData(D2_URI, Collections.singletonList(
        Resource.newBuilder()
            .setVersion(VERSION1)
            .setName(URI_URN2)
            .setResource(Any.pack(D2URI_2))
            .build()
    ), Collections.singletonList(URI_URN1), NONCE, null);
    fixture._xdsClientImpl.handleResponse(createUri2Delete1);
    actualData = (D2URIMapUpdate) fixture._clusterSubscriber.getData();
    // subscriber data should be updated to D2_URI_MAP_UPDATE_WITH_DATA2
    D2URIMapUpdate expectedUpdate = new D2URIMapUpdate(Collections.singletonMap(URI2, D2URI_2));
    verify(fixture._resourceWatcher).onChanged(eq(expectedUpdate));
    verify(fixture._wildcardResourceWatcher).onChanged(eq(CLUSTER_RESOURCE_NAME), eq(expectedUpdate));
    // track latency only for updated/new uri (not for deletion)
    verify(fixture._serverMetricsProvider).trackLatency(anyLong());
    Assert.assertEquals(actualData.getURIMap(), expectedUpdate.getURIMap());
    actualData = (D2URIMapUpdate) fixture._uriMapWildcardSubscriber.getData(CLUSTER_RESOURCE_NAME);
    Assert.assertEquals(actualData.getURIMap(), expectedUpdate.getURIMap());
    fixture.verifyAckSent(3);

    // Finally sanity check that the client correctly handles the deletion of the final URI in the collection
    DiscoveryResponseData deleteUri2 =
        new DiscoveryResponseData(D2_URI, null, Collections.singletonList(URI_URN2), NONCE, null);
    fixture._xdsClientImpl.handleResponse(deleteUri2);
    actualData = (D2URIMapUpdate) fixture._clusterSubscriber.getData();
    // subscriber data should be updated to empty map
    expectedUpdate = new D2URIMapUpdate(Collections.emptyMap());
    verify(fixture._resourceWatcher).onChanged(eq(expectedUpdate));
    verify(fixture._wildcardResourceWatcher).onChanged(eq(CLUSTER_RESOURCE_NAME), eq(expectedUpdate));
    verifyNoMoreInteractions(fixture._serverMetricsProvider);
    Assert.assertEquals(actualData.getURIMap(), expectedUpdate.getURIMap());
    actualData = (D2URIMapUpdate) fixture._uriMapWildcardSubscriber.getData(CLUSTER_RESOURCE_NAME);
    Assert.assertEquals(actualData.getURIMap(), expectedUpdate.getURIMap());
    fixture.verifyAckSent(4);
  }

  @Test
  public void testHandleD2URICollectionUpdateWithEmptyResponse()
  {
    XdsClientImplFixture fixture = new XdsClientImplFixture();
    fixture.watchAllResourceAndWatcherTypes();
    // Sanity check that the code handles empty responses
    fixture._xdsClientImpl.handleResponse(new DiscoveryResponseData(D2_URI, null, null, NONCE, null));
    fixture.verifyAckSent(1);
  }

  @Test(dataProvider = "providerWatcherFlags")
  public void testHandleD2URICollectionUpdateWithBadData(boolean toWatchIndividual, boolean toWatchWildcard)
  {
    DiscoveryResponseData badData = new DiscoveryResponseData(
        D2_URI,
        Collections.singletonList(Resource.newBuilder().setVersion(VERSION1).setName(URI_URN1)
            // resource field not set
            .build()),
        null,
        NONCE,
        null);

    XdsClientImplFixture fixture = new XdsClientImplFixture();
    if (toWatchIndividual)
    {
      fixture.watchUriMapResource();
    }
    if (toWatchWildcard)
    {
      fixture.watchUriMapResourceViaWildcard();
    }

    // current data is null, empty placeholder data will be set the subscriber,
    // and all watchers should be notified for bad data to stop waiting.
    fixture._xdsClientImpl.handleResponse(badData);
    fixture.verifyNackSent(1);
    verify(fixture._resourceWatcher, times(toWatchIndividual ? 1 : 0)).onChanged(eq(D2_URI_MAP.emptyData()));
    verify(fixture._wildcardResourceWatcher, times(toWatchWildcard ? 1 : 0))
        .onChanged(any(), eq(D2_URI_MAP.emptyData()));
    verifyZeroInteractions(fixture._serverMetricsProvider);

    // current data is not null, bad data will not overwrite the original valid data and watchers won't be notified.
    fixture._clusterSubscriber.setData(D2_URI_MAP_UPDATE_WITH_DATA1);
    fixture._uriMapWildcardSubscriber.setData(CLUSTER_RESOURCE_NAME, D2_URI_MAP_UPDATE_WITH_DATA1);
    fixture._xdsClientImpl.handleResponse(badData);
    fixture.verifyNackSent(2);
    verify(fixture._resourceWatcher, times(0)).onChanged(eq(D2_URI_MAP_UPDATE_WITH_DATA1));
    verify(fixture._wildcardResourceWatcher, times(0))
        .onChanged(any(), eq(D2_URI_MAP_UPDATE_WITH_DATA1));
    verifyZeroInteractions(fixture._serverMetricsProvider);
    Assert.assertEquals(fixture._clusterSubscriber.getData(), D2_URI_MAP_UPDATE_WITH_DATA1);
  }

  @Test
  public void testHandleD2URICollectionResponseWithRemoval()
  {
    DiscoveryResponseData removeClusterResponse =
        new DiscoveryResponseData(D2_URI, null, Collections.singletonList(CLUSTER_GLOB_COLLECTION), NONCE, null);

    XdsClientImplFixture fixture = new XdsClientImplFixture();
    fixture.watchAllResourceAndWatcherTypes();
    fixture._clusterSubscriber.setData(D2_URI_MAP_UPDATE_WITH_DATA1);
    fixture._uriMapWildcardSubscriber.setData(CLUSTER_RESOURCE_NAME, D2_URI_MAP_UPDATE_WITH_DATA1);
    fixture._xdsClientImpl.handleResponse(removeClusterResponse);
    fixture.verifyAckSent(1);
    verify(fixture._resourceWatcher).onChanged(eq(D2_URI_MAP_UPDATE_WITH_DATA1));
    verify(fixture._wildcardResourceWatcher).onRemoval(eq(CLUSTER_RESOURCE_NAME));
    verify(fixture._clusterSubscriber).onRemoval();
    verify(fixture._uriMapWildcardSubscriber).onRemoval(eq(CLUSTER_RESOURCE_NAME));
    verifyZeroInteractions(fixture._serverMetricsProvider);
    // removed resource will not overwrite the original valid data
    Assert.assertEquals(fixture._clusterSubscriber.getData(), D2_URI_MAP_UPDATE_WITH_DATA1);
    Assert.assertNull(fixture._uriMapWildcardSubscriber.getData(CLUSTER_RESOURCE_NAME));
  }
>>>>>>> b2da251e

  @Test
  public void testResourceSubscriberAddWatcher()
  {
    ResourceSubscriber subscriber = new ResourceSubscriber(NODE, "foo", null);
    XdsClient.ResourceWatcher watcher = Mockito.mock(XdsClient.ResourceWatcher.class);
    subscriber.addWatcher(watcher);
    verify(watcher, times(0)).onChanged(any());

    D2URIMapUpdate update = new D2URIMapUpdate(Collections.emptyMap());
    subscriber.setData(update);
    for (int i = 0; i < 10; i++)
    {
      subscriber.addWatcher(watcher);
    }
    verify(watcher, times(10)).onChanged(eq(update));

    WildcardResourceSubscriber wildcardSubscriber = new WildcardResourceSubscriber(D2_CLUSTER_OR_SERVICE_NAME);
    XdsClient.WildcardResourceWatcher _wildcardWatcher = Mockito.mock(XdsClient.WildcardResourceWatcher.class);
    wildcardSubscriber.addWatcher(_wildcardWatcher);
    verify(_wildcardWatcher, times(0)).onChanged(any(), any());

    wildcardSubscriber.setData(CLUSTER_RESOURCE_NAME, CLUSTER_NAME_DATA_UPDATE);
    for (int i = 0; i < 10; i++)
    {
      wildcardSubscriber.addWatcher(_wildcardWatcher);
    }
    verify(_wildcardWatcher, times(10)).onChanged(eq(CLUSTER_RESOURCE_NAME), eq(CLUSTER_NAME_DATA_UPDATE));
  }

  @DataProvider(name = "provideUseGlobCollection")
  public Object[][] provideUseGlobCollection()
  {
    // {
    //   useGlobCollection --- whether to use glob collection
    // }
    return new Object[][]{
        {true},
        {false}
    };
  }
  @Test(dataProvider = "provideUseGlobCollection", timeOut = 2000)
  // Retry task should re-subscribe the resources registered in each subscriber type.
  public void testRetry(boolean useGlobCollection) throws ExecutionException, InterruptedException
  {
    XdsClientImplFixture fixture = new XdsClientImplFixture(useGlobCollection);
    fixture.watchAllResourceAndWatcherTypes();
    fixture._xdsClientImpl.testRetryTask(fixture._adsStream);
    fixture._xdsClientImpl._retryRpcStreamFuture.get();

    // get all the resource types and names sent in the discovery requests and verify them
    List<ResourceType> types = fixture._resourceTypesArgumentCaptor.getAllValues();
    List<String> nameLists = fixture._resourceNamesArgumentCaptor.getAllValues().stream()
        .map(names ->
        {
          if (names.size() != 1)
          {
            Assert.fail("Resource names should be a singleton list");
          }
          return names.iterator().next();
        }).collect(Collectors.toList());
    Assert.assertEquals(types.size(), 5);
    Assert.assertEquals(nameLists.size(), 5);

    List<Pair<ResourceType, String>> args = new ArrayList<>();
    for (int i = 0; i < 5; i++)
    {
      args.add(Pair.of(types.get(i), nameLists.get(i)));
    }
    args = args.stream().sorted().collect(Collectors.toList());

    Assert.assertEquals(args, Arrays.asList(
        Pair.of(NODE, "*"),
        Pair.of(NODE, SERVICE_RESOURCE_NAME),
        Pair.of(useGlobCollection ? D2_URI : D2_URI_MAP, "*"),
        Pair.of(useGlobCollection ? D2_URI : D2_URI_MAP, useGlobCollection ? CLUSTER_GLOB_COLLECTION : CLUSTER_RESOURCE_NAME),
        Pair.of(D2_CLUSTER_OR_SERVICE_NAME, "*")
    ));
  }

  private static final class XdsClientImplFixture
  {
    boolean _useGlobCollections;
    XdsClientImpl _xdsClientImpl;
    @Mock
    XdsClientImpl.AdsStream _adsStream;
    @Mock
    XdsClientJmx _xdsClientJmx;
<<<<<<< HEAD
    Map<ResourceType, Map<String, ResourceSubscriber>> _subscribers = new HashMap<>();
    Map<ResourceType, XdsClientImpl.WildcardResourceSubscriber> _wildcardSubscribers = new HashMap<>();
=======
    ResourceSubscriber _nodeSubscriber;
    ResourceSubscriber _clusterSubscriber;
    XdsClientImpl.WildcardResourceSubscriber _nodeWildcardSubscriber;
    XdsClientImpl.WildcardResourceSubscriber _uriMapWildcardSubscriber;
    XdsClientImpl.WildcardResourceSubscriber _nameWildcardSubscriber;
    Map<ResourceType, Map<String, ResourceSubscriber>> _subscribers = Maps.immutableEnumMap(
        Stream.of(ResourceType.values())
            .collect(Collectors.toMap(Function.identity(), e -> new HashMap<>())));
    Map<ResourceType, XdsClientImpl.WildcardResourceSubscriber> _wildcardSubscribers = Maps.newEnumMap(ResourceType.class);
>>>>>>> b2da251e

    @Mock
    XdsServerMetricsProvider _serverMetricsProvider;

    @Captor
    ArgumentCaptor<ResourceType> _resourceTypesArgumentCaptor;
    @Captor
    ArgumentCaptor<Collection<String>> _resourceNamesArgumentCaptor;

    XdsClientImplFixture()
    {
      this(false);
    }

    XdsClientImplFixture(boolean useGlobCollections)
    {
      _useGlobCollections = useGlobCollections;
      MockitoAnnotations.initMocks(this);
<<<<<<< HEAD

      doNothing().when(_serverMetricsProvider).trackLatency(anyLong());
      _xdsClientImpl = spy(new XdsClientImpl(null, null, null, 0, _useGlobCollections, _serverMetricsProvider));
=======
      _nodeSubscriber = spy(new ResourceSubscriber(NODE, SERVICE_RESOURCE_NAME, _xdsClientJmx));
      _clusterSubscriber = spy(new ResourceSubscriber(D2_URI_MAP, CLUSTER_RESOURCE_NAME, _xdsClientJmx));
      _nodeWildcardSubscriber = spy(new XdsClientImpl.WildcardResourceSubscriber(NODE));
      _uriMapWildcardSubscriber = spy(new XdsClientImpl.WildcardResourceSubscriber(D2_URI_MAP));
      _nameWildcardSubscriber = spy(new XdsClientImpl.WildcardResourceSubscriber(D2_CLUSTER_OR_SERVICE_NAME));

      doNothing().when(_resourceWatcher).onChanged(any());
      doNothing().when(_wildcardResourceWatcher).onChanged(any(), any());
      doNothing().when(_serverMetricsProvider).trackLatency(anyLong());

      for (ResourceSubscriber subscriber : Lists.newArrayList(_nodeSubscriber, _clusterSubscriber))
      {
        _subscribers.get(subscriber.getType()).put(subscriber.getResource(), subscriber);
      }
      for (WildcardResourceSubscriber subscriber : Lists.newArrayList(_nodeWildcardSubscriber,
          _uriMapWildcardSubscriber, _nameWildcardSubscriber))
      {
        _wildcardSubscribers.put(subscriber.getType(), subscriber);
      }

      _xdsClientImpl = spy(new XdsClientImpl(null, null,
          Executors.newSingleThreadScheduledExecutor(new NamedThreadFactory("test executor")),
          0, useGlobCollections, _serverMetricsProvider));
      _xdsClientImpl._adsStream = _adsStream;

      doNothing().when(_xdsClientImpl).startRpcStreamLocal();
>>>>>>> b2da251e
      doNothing().when(_xdsClientImpl).sendAckOrNack(any(), any(), any());
      doNothing().when(_adsStream).sendDiscoveryRequest(_resourceTypesArgumentCaptor.capture(), _resourceNamesArgumentCaptor.capture());

      when(_xdsClientImpl.getXdsClientJmx()).thenReturn(_xdsClientJmx);
<<<<<<< HEAD
      when(_xdsClientImpl.getResourceSubscriberMap(any()))
          .thenAnswer(a -> _subscribers.get((ResourceType) a.getArguments()[0]));
      doNothing().when(_xdsClientImpl).watchAllXdsResources(any());
      when(_xdsClientImpl.getWildcardResourceSubscriber(any()))
          .thenAnswer(a -> _wildcardSubscribers.get((ResourceType) a.getArguments()[0]));
    }


    ResourceSubscriber watchXdsResource(String resourceName, XdsClient.ResourceWatcher watcher)
    {
      ResourceSubscriber subscriber = _subscribers
          .computeIfAbsent(watcher.getType(), t -> new HashMap<>())
          .computeIfAbsent(resourceName,
              name -> spy(new ResourceSubscriber(watcher.getType(), resourceName, _xdsClientJmx)));
      subscriber.addWatcher(watcher);
      return subscriber;
    }

    WildcardResourceSubscriber watchAllXdsResources(XdsClient.WildcardResourceWatcher watcher)
    {
      WildcardResourceSubscriber subscriber = _wildcardSubscribers
          .computeIfAbsent(watcher.getType(), t -> spy(new WildcardResourceSubscriber(t)));
      subscriber.addWatcher(watcher);
      return subscriber;
=======
      when(_xdsClientImpl.getResourceSubscribers()).thenReturn(_subscribers);
      when(_xdsClientImpl.getWildcardResourceSubscribers()).thenReturn(_wildcardSubscribers);
    }

    void watchAllResourceAndWatcherTypes()
    {
      for (ResourceSubscriber subscriber : Lists.newArrayList(_nodeSubscriber, _clusterSubscriber))
      {
        subscriber.addWatcher(_resourceWatcher);
      }
      for (WildcardResourceSubscriber subscriber : Lists.newArrayList(_nodeWildcardSubscriber,
          _uriMapWildcardSubscriber, _nameWildcardSubscriber))
      {
        subscriber.addWatcher(_wildcardResourceWatcher);
      }
    }

    void watchNodeResource()
    {
      _nodeSubscriber.addWatcher(_resourceWatcher);
    }

    void watchNodeResourceViaWildcard()
    {
      _nodeWildcardSubscriber.addWatcher(_wildcardResourceWatcher);
    }

    void watchUriMapResource()
    {
      _clusterSubscriber.addWatcher(_resourceWatcher);
    }

    void watchUriMapResourceViaWildcard()
    {
      _uriMapWildcardSubscriber.addWatcher(_wildcardResourceWatcher);
>>>>>>> b2da251e
    }

    void verifyAckSent(int count)
    {
      verify(_xdsClientImpl, times(count)).sendAckOrNack(any(), any(), eq(Collections.emptyList()));
    }

    void verifyNackSent(int count)
    {
      verify(_xdsClientImpl, times(count)).sendAckOrNack(any(), any(), argThat(not(Collections.emptyList())));
    }

    void verifyAckOrNack(boolean nackExpected, int count)
    {
      if (nackExpected)
      {
        verifyNackSent(count);
      }
      else
      {
        verifyAckSent(count);
      }
    }
  }

  private static ResourceWatcher newWatcher(ResourceType type)
  {
    switch (type)
    {
      case NODE:
        return mock(XdsClient.NodeResourceWatcher.class);
      case D2_URI_MAP:
        return mock(XdsClient.D2URIMapResourceWatcher.class);
      case D2_URI:
        return mock(XdsClient.D2UriResourceWatcher.class);
      default:
        throw new IllegalArgumentException(type.typeUrl());
    }
  }

  private static WildcardResourceWatcher newWildcardWatcher(ResourceType type)
  {
    switch (type)
    {
      case NODE:
        return mock(XdsClient.WildcardNodeResourceWatcher.class);
      case D2_URI_MAP:
        return mock(XdsClient.WildcardD2URIMapResourceWatcher.class);
      default:
        throw new IllegalArgumentException(type.typeUrl());
    }
  }
}<|MERGE_RESOLUTION|>--- conflicted
+++ resolved
@@ -1,31 +1,22 @@
 package com.linkedin.d2.xds;
 
-<<<<<<< HEAD
-=======
 import com.google.common.collect.Lists;
 import com.google.common.collect.Maps;
->>>>>>> b2da251e
 import com.google.protobuf.Any;
 import com.google.protobuf.ByteString;
 import com.linkedin.d2.jmx.XdsClientJmx;
 import com.linkedin.d2.jmx.XdsServerMetricsProvider;
 import com.linkedin.d2.xds.XdsClient.D2URIMapUpdate;
 import com.linkedin.d2.xds.XdsClient.ResourceType;
-import com.linkedin.d2.xds.XdsClient.ResourceWatcher;
-import com.linkedin.d2.xds.XdsClient.WildcardResourceWatcher;
 import com.linkedin.d2.xds.XdsClientImpl.DiscoveryResponseData;
 import com.linkedin.d2.xds.XdsClientImpl.ResourceSubscriber;
 import com.linkedin.d2.xds.XdsClientImpl.WildcardResourceSubscriber;
 import com.linkedin.r2.util.NamedThreadFactory;
 import indis.XdsD2;
 import io.envoyproxy.envoy.service.discovery.v3.Resource;
-<<<<<<< HEAD
-import io.grpc.Status;
-=======
 import java.util.ArrayList;
 import java.util.Arrays;
 import java.util.Collection;
->>>>>>> b2da251e
 import java.util.Collections;
 import java.util.HashMap;
 import java.util.List;
@@ -56,13 +47,6 @@
 {
   private static final byte[] DATA = "data".getBytes();
   private static final byte[] DATA2 = "data2".getBytes();
-<<<<<<< HEAD
-  private static final String SERVICE_RESOURCE_NAME = "/d2/services/FooService";
-  private static final String CLUSTER_NAME = "FooClusterMaster-prod-ltx1";
-  private static final String CLUSTER_RESOURCE_NAME = "/d2/uris/" + CLUSTER_NAME;
-  private static final String URI1 = "https://linkedin.com/foo";
-  private static final String URI2 = "https://linkedin.com:8080/bar";
-=======
   public static final String SERVICE_NAME = "FooService";
   public static final String SERVICE_NAME_2 = "BarService";
   public static final String SERVICE_RESOURCE_NAME = "/d2/services/" + SERVICE_NAME;
@@ -71,7 +55,6 @@
   public static final String CLUSTER_RESOURCE_NAME = "/d2/uris/" + CLUSTER_NAME;
   private static final String URI1 = "TestURI1";
   private static final String URI2 = "TestURI2";
->>>>>>> b2da251e
   private static final String VERSION1 = "1";
   private static final String VERSION2 = "2";
   private static final String NONCE = "nonce";
@@ -116,7 +99,7 @@
   private static final List<Resource> NULL_NAME_RESOURCES = Arrays.asList(
       Resource.newBuilder().setVersion(VERSION1).setName(CLUSTER_RESOURCE_NAME).build(),
       Resource.newBuilder().setVersion(VERSION1).setName(SERVICE_RESOURCE_NAME).setResource(PACKED_NAME_DATA_WITH_NULL).build()
-      );
+  );
 
   private static final XdsD2.D2URI D2URI_1 =
       XdsD2.D2URI.newBuilder().setVersion(Long.parseLong(VERSION1)).setClusterName(CLUSTER_NAME).setUri(URI1).build();
@@ -232,30 +215,13 @@
             {true, true}
         };
   }
+
   @Test(dataProvider = "providerWatcherFlags")
   public void testHandleD2NodeResponseWithData(boolean toWatchIndividual, boolean toWatchWildcard)
   {
     // make sure the watchers are notified as expected regardless of watching only by its own type, or watching
     // with both via individual and wildcard watchers
     XdsClientImplFixture fixture = new XdsClientImplFixture();
-<<<<<<< HEAD
-    ResourceWatcher watcher = newWatcher(NODE);
-    ResourceSubscriber subscriber = fixture.watchXdsResource(SERVICE_RESOURCE_NAME, watcher);
-    WildcardResourceWatcher wildcardWatcher = newWildcardWatcher(NODE);
-    WildcardResourceSubscriber wildcardSubscriber = fixture.watchAllXdsResources(wildcardWatcher);
-
-    fixture._xdsClientImpl.handleResponse(DISCOVERY_RESPONSE_NODE_DATA1);
-    fixture.verifyAckSent(1);
-    verify(watcher).onChanged(eq(NODE_UPDATE1));
-    verify(wildcardWatcher).onChanged(eq(SERVICE_RESOURCE_NAME), eq(NODE_UPDATE1));
-    verifyZeroInteractions(fixture._serverMetricsProvider); // initial update should not track latency
-    XdsClient.NodeUpdate actualData = (XdsClient.NodeUpdate) subscriber.getData();
-    // subscriber data should be updated to NODE_UPDATE1
-    Assert.assertEquals(Objects.requireNonNull(actualData).getNodeData(), NODE_UPDATE1.getNodeData());
-    actualData = (XdsClient.NodeUpdate) wildcardSubscriber.getData(SERVICE_RESOURCE_NAME);
-    // subscriber data should be updated to NODE_UPDATE1
-    Assert.assertEquals(Objects.requireNonNull(actualData).getNodeData(), NODE_UPDATE1.getNodeData());
-=======
     if (toWatchIndividual)
     {
       fixture.watchNodeResource();
@@ -274,415 +240,18 @@
     // subscriber data should be updated to NODE_UPDATE1
     Assert.assertEquals(fixture._nodeSubscriber.getData(), NODE_UPDATE1);
     Assert.assertEquals(fixture._nodeWildcardSubscriber.getData(SERVICE_RESOURCE_NAME), NODE_UPDATE1);
->>>>>>> b2da251e
 
     // subscriber original data is invalid, xds server latency won't be tracked
-    subscriber.setData(new XdsClient.NodeUpdate(null));
-    wildcardSubscriber.setData(SERVICE_RESOURCE_NAME, new XdsClient.NodeUpdate(null));
+    fixture._nodeSubscriber.setData(new XdsClient.NodeUpdate(null));
+    fixture._nodeWildcardSubscriber.setData(SERVICE_RESOURCE_NAME, new XdsClient.NodeUpdate(null));
     fixture._xdsClientImpl.handleResponse(DISCOVERY_RESPONSE_NODE_DATA1);
     fixture.verifyAckSent(2);
-<<<<<<< HEAD
-    verify(watcher, times(2)).onChanged(eq(NODE_UPDATE1));
-    verify(wildcardWatcher, times(2)).onChanged(eq(SERVICE_RESOURCE_NAME), eq(NODE_UPDATE1));
-=======
     verify(fixture._resourceWatcher, times(toWatchIndividual ? 2 : 0)).onChanged(eq(NODE_UPDATE1));
     verify(fixture._wildcardResourceWatcher, times(toWatchWildcard ? 2 : 0)).onChanged(eq(SERVICE_RESOURCE_NAME), eq(NODE_UPDATE1));
->>>>>>> b2da251e
     verifyZeroInteractions(fixture._serverMetricsProvider);
 
     // subscriber data should be updated to NODE_UPDATE2
     fixture._xdsClientImpl.handleResponse(DISCOVERY_RESPONSE_NODE_DATA2);
-<<<<<<< HEAD
-    actualData = (XdsClient.NodeUpdate) subscriber.getData();
-    verify(watcher).onChanged(eq(NODE_UPDATE2));
-    verify(wildcardWatcher).onChanged(eq(SERVICE_RESOURCE_NAME), eq(NODE_UPDATE2));
-    verify(fixture._serverMetricsProvider).trackLatency(anyLong());
-    Assert.assertEquals(actualData.getNodeData(), NODE_UPDATE2.getNodeData());
-    actualData = (XdsClient.NodeUpdate) wildcardSubscriber.getData(SERVICE_RESOURCE_NAME);
-    Assert.assertEquals(actualData.getNodeData(), NODE_UPDATE2.getNodeData());
-  }
-
-//  @Test
-//  public void testHandleD2NodeUpdateWithEmptyResponse()
-//  {
-//    XdsClientImplFixture fixture = new XdsClientImplFixture();
-//    fixture._xdsClientImpl.handleResponse(DISCOVERY_RESPONSE_WITH_EMPTY_NODE_RESPONSE);
-//    fixture.verifyAckSent(1);
-//  }
-//
-//  @DataProvider(name = "badNodeUpdateTestCases")
-//  public Object[][] provideBadNodeDataTestCases()
-//  {
-//    return new Object[][]{
-//        {DISCOVERY_RESPONSE_NODE_RESOURCE_IS_NULL, true},
-//        {DISCOVERY_RESPONSE_NODE_NULL_DATA_IN_RESOURCE_FILED, false},
-//    };
-//  }
-//
-//  @Test(dataProvider = "badNodeUpdateTestCases")
-//  public void testHandleD2NodeUpdateWithBadData(DiscoveryResponseData badData, boolean nackExpected)
-//  {
-//    XdsClientImplFixture fixture = new XdsClientImplFixture();
-//    fixture._nodeSubscriber.setData(null);
-//    fixture._xdsClientImpl.handleResponse(badData);
-//    fixture.verifyAckOrNack(nackExpected, 1);
-//    verify(fixture._resourceWatcher).onChanged(eq(NODE.emptyData()));
-//    // The wildcard subscriber doesn't care about bad data, it doesn't need to notify the watcher
-//    verify(fixture._wildcardResourceWatcher, times(0)).onChanged(any(), any());
-//    XdsClient.NodeUpdate actualData = (XdsClient.NodeUpdate) fixture._nodeSubscriber.getData();
-//    Assert.assertNull(Objects.requireNonNull(actualData).getNodeData());
-//
-//    fixture._nodeSubscriber.setData(NODE_UPDATE1);
-//    fixture._xdsClientImpl.handleResponse(badData);
-//    fixture.verifyAckOrNack(nackExpected, 2);
-//    verify(fixture._resourceWatcher).onChanged(eq(NODE_UPDATE1));
-//    verify(fixture._wildcardResourceWatcher, times(0)).onChanged(any(), any());
-//    actualData = (XdsClient.NodeUpdate) fixture._nodeSubscriber.getData();
-//    // bad data will not overwrite the original valid data
-//    Assert.assertEquals(actualData.getNodeData(), NODE_UPDATE1.getNodeData());
-//  }
-//
-//  @Test
-//  public void testHandleD2NodeResponseWithRemoval()
-//  {
-//    XdsClientImplFixture fixture = new XdsClientImplFixture();
-//    fixture._nodeSubscriber.setData(NODE_UPDATE1);
-//    fixture._nodeWildcardSubscriber.setData(SERVICE_RESOURCE_NAME, NODE_UPDATE1);
-//    fixture._xdsClientImpl.handleResponse(DISCOVERY_RESPONSE_NODE_DATA_WITH_REMOVAL);
-//    fixture.verifyAckSent(1);
-//    verify(fixture._resourceWatcher).onChanged(eq(NODE_UPDATE1));
-//    verify(fixture._wildcardResourceWatcher).onRemoval(eq(SERVICE_RESOURCE_NAME));
-//    verify(fixture._nodeSubscriber).onRemoval();
-//    verify(fixture._nodeWildcardSubscriber).onRemoval(eq(SERVICE_RESOURCE_NAME));
-//    XdsClient.NodeUpdate actualData = (XdsClient.NodeUpdate) fixture._nodeSubscriber.getData();
-//    //  removed resource will not overwrite the original valid data
-//    Assert.assertEquals(Objects.requireNonNull(actualData).getNodeData(), NODE_UPDATE1.getNodeData());
-//  }
-//
-//  @Test
-//  public void testHandleD2URIMapResponseWithData()
-//  {
-//    XdsClientImplFixture fixture = new XdsClientImplFixture();
-//    // subscriber original data is null
-//    fixture._clusterSubscriber.setData(null);
-//    fixture._xdsClientImpl.handleResponse(DISCOVERY_RESPONSE_URI_MAP_DATA1);
-//    fixture.verifyAckSent(1);
-//    verify(fixture._resourceWatcher).onChanged(eq(D2_URI_MAP_UPDATE_WITH_DATA1));
-//    verify(fixture._wildcardResourceWatcher).onChanged(eq(CLUSTER_RESOURCE_NAME), eq(D2_URI_MAP_UPDATE_WITH_DATA1));
-//    verifyZeroInteractions(fixture._serverMetricsProvider);
-//    D2URIMapUpdate actualData = (D2URIMapUpdate) fixture._clusterSubscriber.getData();
-//    // subscriber data should be updated to D2_URI_MAP_UPDATE_WITH_DATA1
-//    Assert.assertEquals(Objects.requireNonNull(actualData).getURIMap(), D2_URI_MAP_UPDATE_WITH_DATA1.getURIMap());
-//    actualData = (D2URIMapUpdate) fixture._uriMapWildcardSubscriber.getData(CLUSTER_RESOURCE_NAME);
-//    Assert.assertEquals(Objects.requireNonNull(actualData).getURIMap(), D2_URI_MAP_UPDATE_WITH_DATA1.getURIMap());
-//
-//    // subscriber original data is invalid, xds server latency won't be tracked
-//    fixture._clusterSubscriber.setData(new XdsClient.D2URIMapUpdate(null));
-//    fixture._uriMapWildcardSubscriber.setData(CLUSTER_RESOURCE_NAME, new XdsClient.D2URIMapUpdate(null));
-//    fixture._xdsClientImpl.handleResponse(DISCOVERY_RESPONSE_URI_MAP_DATA1);
-//    verify(fixture._resourceWatcher, times(2)).onChanged(eq(D2_URI_MAP_UPDATE_WITH_DATA1));
-//    verify(fixture._wildcardResourceWatcher, times(2)).onChanged(eq(CLUSTER_RESOURCE_NAME), eq(D2_URI_MAP_UPDATE_WITH_DATA1));
-//    verifyZeroInteractions(fixture._serverMetricsProvider);
-//    fixture.verifyAckSent(2);
-//
-//    fixture._xdsClientImpl.handleResponse(DISCOVERY_RESPONSE_URI_MAP_DATA2); // updated uri1, added uri2
-//    actualData = (D2URIMapUpdate) fixture._clusterSubscriber.getData();
-//    // subscriber data should be updated to D2_URI_MAP_UPDATE_WITH_DATA2
-//    verify(fixture._resourceWatcher).onChanged(eq(D2_URI_MAP_UPDATE_WITH_DATA2));
-//    verify(fixture._serverMetricsProvider, times(2)).trackLatency(anyLong());
-//    Assert.assertEquals(actualData.getURIMap(), D2_URI_MAP_UPDATE_WITH_DATA2.getURIMap());
-//    actualData = (D2URIMapUpdate) fixture._uriMapWildcardSubscriber.getData(CLUSTER_RESOURCE_NAME);
-//    Assert.assertEquals(actualData.getURIMap(), D2_URI_MAP_UPDATE_WITH_DATA2.getURIMap());
-//    fixture.verifyAckSent(3);
-//  }
-//
-//  @Test
-//  public void testHandleD2URIMapUpdateWithEmptyResponse()
-//  {
-//    XdsClientImplFixture fixture = new XdsClientImplFixture();
-//    // Sanity check that the code handles empty responses
-//    fixture._xdsClientImpl.handleResponse(DISCOVERY_RESPONSE_WITH_EMPTY_URI_MAP_RESPONSE);
-//    fixture.verifyAckSent(1);
-//  }
-//
-//  @DataProvider(name = "badD2URIMapUpdateTestCases")
-//  public Object[][] provideBadD2URIMapDataTestCases()
-//  {
-//    return new Object[][]{
-//        {DISCOVERY_RESPONSE_URI_MAP_RESOURCE_IS_NULL, true},
-//        {DISCOVERY_RESPONSE_URI_MAP_EMPTY_MAP, false},
-//    };
-//  }
-//
-//  @Test(dataProvider = "badD2URIMapUpdateTestCases")
-//  public void testHandleD2URIMapUpdateWithBadData(DiscoveryResponseData badData, boolean invalidData)
-//  {
-//    XdsClientImplFixture fixture = new XdsClientImplFixture();
-//    fixture._clusterSubscriber.setData(null);
-//    fixture._xdsClientImpl.handleResponse(badData);
-//    fixture.verifyAckOrNack(invalidData, 1);
-//    // If the map is empty, we expect an empty map, but if it's invalid we expect a null
-//    D2URIMapUpdate expectedUpdate =
-//        invalidData
-//            ? (D2URIMapUpdate) D2_URI_MAP.emptyData()
-//            : new D2URIMapUpdate(Collections.emptyMap());
-//    verify(fixture._resourceWatcher).onChanged(eq(expectedUpdate));
-//    if (!invalidData)
-//    {
-//      verify(fixture._wildcardResourceWatcher).onChanged(eq(CLUSTER_RESOURCE_NAME), eq(expectedUpdate));
-//    }
-//    verify(fixture._clusterSubscriber).setData(eq(null));
-//    verify(fixture._uriMapWildcardSubscriber, times(0)).setData(any(), any());
-//    verifyZeroInteractions(fixture._serverMetricsProvider);
-//    D2URIMapUpdate actualData = (D2URIMapUpdate) fixture._clusterSubscriber.getData();
-//    Assert.assertEquals(actualData, expectedUpdate);
-//
-//    fixture._clusterSubscriber.setData(D2_URI_MAP_UPDATE_WITH_DATA1);
-//    fixture._uriMapWildcardSubscriber.setData(CLUSTER_RESOURCE_NAME, D2_URI_MAP_UPDATE_WITH_DATA1);
-//    fixture._xdsClientImpl.handleResponse(badData);
-//    fixture.verifyAckOrNack(invalidData, 2);
-//    actualData = (D2URIMapUpdate) fixture._clusterSubscriber.getData();
-//    Objects.requireNonNull(actualData);
-//    if (invalidData)
-//    {
-//      verify(fixture._resourceWatcher).onChanged(eq(D2_URI_MAP_UPDATE_WITH_DATA1));
-//      verify(fixture._wildcardResourceWatcher, times(0)).onChanged(any(), any());
-//      // bad data will not overwrite the original valid data
-//      Assert.assertEquals(actualData.getURIMap(), D2_URI_MAP_UPDATE_WITH_DATA1.getURIMap());
-//    }
-//    else
-//    {
-//      verify(fixture._resourceWatcher, times(2)).onChanged(eq(expectedUpdate));
-//      verify(fixture._wildcardResourceWatcher, times(2)).onChanged(eq(CLUSTER_RESOURCE_NAME), eq(expectedUpdate));
-//      // But an empty cluster should clear the data
-//      Assert.assertEquals(actualData.getURIMap(), Collections.emptyMap());
-//      actualData = (D2URIMapUpdate) fixture._uriMapWildcardSubscriber.getData(CLUSTER_RESOURCE_NAME);
-//      Assert.assertEquals(actualData.getURIMap(), Collections.emptyMap());
-//    }
-//    verifyZeroInteractions(fixture._serverMetricsProvider);
-//  }
-//
-//  @Test
-//  public void testHandleD2URIMapResponseWithRemoval()
-//  {
-//    XdsClientImplFixture fixture = new XdsClientImplFixture();
-//    fixture._clusterSubscriber.setData(D2_URI_MAP_UPDATE_WITH_DATA1);
-//    fixture._uriMapWildcardSubscriber.setData(CLUSTER_RESOURCE_NAME, D2_URI_MAP_UPDATE_WITH_DATA1);
-//    fixture._xdsClientImpl.handleResponse(DISCOVERY_RESPONSE_URI_MAP_DATA_WITH_REMOVAL);
-//    fixture.verifyAckSent(1);
-//    verify(fixture._resourceWatcher).onChanged(eq(D2_URI_MAP_UPDATE_WITH_DATA1));
-//    verify(fixture._wildcardResourceWatcher).onRemoval(eq(CLUSTER_RESOURCE_NAME));
-//    verify(fixture._clusterSubscriber).onRemoval();
-//    verify(fixture._uriMapWildcardSubscriber).onRemoval(eq(CLUSTER_RESOURCE_NAME));
-//    verifyZeroInteractions(fixture._serverMetricsProvider);
-//    D2URIMapUpdate actualData = (D2URIMapUpdate) fixture._clusterSubscriber.getData();
-//    // removed resource will not overwrite the original valid data
-//    Assert.assertEquals(Objects.requireNonNull(actualData).getURIMap(), D2_URI_MAP_UPDATE_WITH_DATA1.getURIMap());
-//  }
-//
-//  @Test
-//  public void testHandleD2URICollectionResponseWithData()
-//  {
-//    DiscoveryResponseData createUri1 = new DiscoveryResponseData(D2_URI, Collections.singletonList(
-//        Resource.newBuilder()
-//            .setVersion(VERSION1)
-//            .setName(URI_URN1)
-//            .setResource(Any.pack(D2URI_1))
-//            .build()
-//    ), null, NONCE, null);
-//    XdsClientImplFixture fixture = new XdsClientImplFixture();
-//    // subscriber original data is null
-//    fixture._clusterSubscriber.setData(null);
-//    fixture._xdsClientImpl.handleResponse(createUri1);
-//    fixture.verifyAckSent(1);
-//    verify(fixture._resourceWatcher).onChanged(eq(D2_URI_MAP_UPDATE_WITH_DATA1));
-//    verify(fixture._wildcardResourceWatcher).onChanged(eq(CLUSTER_RESOURCE_NAME), eq(D2_URI_MAP_UPDATE_WITH_DATA1));
-//    verifyZeroInteractions(fixture._serverMetricsProvider);
-//    D2URIMapUpdate actualData = (D2URIMapUpdate) fixture._clusterSubscriber.getData();
-//    // subscriber data should be updated to D2_URI_MAP_UPDATE_WITH_DATA1
-//    Assert.assertEquals(Objects.requireNonNull(actualData).getURIMap(), D2_URI_MAP_UPDATE_WITH_DATA1.getURIMap());
-//    actualData = (D2URIMapUpdate) fixture._uriMapWildcardSubscriber.getData(CLUSTER_RESOURCE_NAME);
-//    Assert.assertEquals(Objects.requireNonNull(actualData).getURIMap(), D2_URI_MAP_UPDATE_WITH_DATA1.getURIMap());
-//
-//    // subscriber original data is invalid, xds server latency won't be tracked
-//    fixture._clusterSubscriber.setData(new D2URIMapUpdate(null));
-//    fixture._uriMapWildcardSubscriber.setData(CLUSTER_RESOURCE_NAME, new D2URIMapUpdate(null));
-//    fixture._xdsClientImpl.handleResponse(createUri1);
-//    fixture.verifyAckSent(2);
-//    verify(fixture._resourceWatcher, times(2)).onChanged(eq(D2_URI_MAP_UPDATE_WITH_DATA1));
-//    verify(fixture._wildcardResourceWatcher, times(2)).onChanged(eq(CLUSTER_RESOURCE_NAME), eq(D2_URI_MAP_UPDATE_WITH_DATA1));
-//    verifyZeroInteractions(fixture._serverMetricsProvider);
-//
-//    DiscoveryResponseData createUri2Delete1 = new DiscoveryResponseData(D2_URI, Collections.singletonList(
-//        Resource.newBuilder()
-//            .setVersion(VERSION1)
-//            .setName(URI_URN2)
-//            .setResource(Any.pack(D2URI_2))
-//            .build()
-//    ), Collections.singletonList(URI_URN1), NONCE, null);
-//    fixture._xdsClientImpl.handleResponse(createUri2Delete1);
-//    actualData = (D2URIMapUpdate) fixture._clusterSubscriber.getData();
-//    // subscriber data should be updated to D2_URI_MAP_UPDATE_WITH_DATA2
-//    D2URIMapUpdate expectedUpdate = new D2URIMapUpdate(Collections.singletonMap(URI2, D2URI_2));
-//    verify(fixture._resourceWatcher).onChanged(eq(expectedUpdate));
-//    verify(fixture._wildcardResourceWatcher).onChanged(eq(CLUSTER_RESOURCE_NAME), eq(expectedUpdate));
-//    // track latency only for updated/new uri (not for deletion)
-//    verify(fixture._serverMetricsProvider).trackLatency(anyLong());
-//    Assert.assertEquals(actualData.getURIMap(), expectedUpdate.getURIMap());
-//    actualData = (D2URIMapUpdate) fixture._uriMapWildcardSubscriber.getData(CLUSTER_RESOURCE_NAME);
-//    Assert.assertEquals(actualData.getURIMap(), expectedUpdate.getURIMap());
-//    fixture.verifyAckSent(3);
-//
-//    // Finally sanity check that the client correctly handles the deletion of the final URI in the collection
-//    DiscoveryResponseData deleteUri2 =
-//        new DiscoveryResponseData(D2_URI, null, Collections.singletonList(URI_URN2), NONCE, null);
-//    fixture._xdsClientImpl.handleResponse(deleteUri2);
-//    actualData = (D2URIMapUpdate) fixture._clusterSubscriber.getData();
-//    // subscriber data should be updated to empty map
-//    expectedUpdate = new D2URIMapUpdate(Collections.emptyMap());
-//    verify(fixture._resourceWatcher).onChanged(eq(expectedUpdate));
-//    verify(fixture._wildcardResourceWatcher).onChanged(eq(CLUSTER_RESOURCE_NAME), eq(expectedUpdate));
-//    verifyNoMoreInteractions(fixture._serverMetricsProvider);
-//    Assert.assertEquals(actualData.getURIMap(), expectedUpdate.getURIMap());
-//    actualData = (D2URIMapUpdate) fixture._uriMapWildcardSubscriber.getData(CLUSTER_RESOURCE_NAME);
-//    Assert.assertEquals(actualData.getURIMap(), expectedUpdate.getURIMap());
-//    fixture.verifyAckSent(4);
-//  }
-//
-//  @Test
-//  public void testHandleD2URICollectionUpdateWithEmptyResponse()
-//  {
-//    XdsClientImplFixture fixture = new XdsClientImplFixture();
-//    // Sanity check that the code handles empty responses
-//    fixture._xdsClientImpl.handleResponse(new DiscoveryResponseData(D2_URI, null, null, NONCE, null));
-//    fixture.verifyAckSent(1);
-//  }
-//
-//  @Test
-//  public void testHandleD2URICollectionUpdateWithBadData()
-//  {
-//    DiscoveryResponseData badData = new DiscoveryResponseData(
-//        D2_URI,
-//        Collections.singletonList(Resource.newBuilder().setVersion(VERSION1).setName(URI_URN1)
-//            // resource field not set
-//            .build()),
-//        null,
-//        NONCE,
-//        null);
-//
-//    XdsClientImplFixture fixture = new XdsClientImplFixture();
-//    fixture._clusterSubscriber.setData(null);
-//    fixture._xdsClientImpl.handleResponse(badData);
-//    fixture.verifyNackSent(1);
-//    verify(fixture._resourceWatcher).onChanged(eq(D2_URI_MAP.emptyData()));
-//    // The wildcard subscriber doesn't care about bad data, and simply treats it as the resource not existing
-//    verify(fixture._wildcardResourceWatcher, times(0)).onChanged(any(), any());
-//    verifyZeroInteractions(fixture._serverMetricsProvider);
-//    D2URIMapUpdate actualData = (D2URIMapUpdate) fixture._clusterSubscriber.getData();
-//    Assert.assertNull(Objects.requireNonNull(actualData).getURIMap());
-//    actualData = (D2URIMapUpdate) fixture._uriMapWildcardSubscriber.getData(CLUSTER_RESOURCE_NAME);
-//    Assert.assertNull(actualData);
-//
-//    fixture._clusterSubscriber.setData(D2_URI_MAP_UPDATE_WITH_DATA1);
-//    fixture._uriMapWildcardSubscriber.setData(CLUSTER_RESOURCE_NAME, D2_URI_MAP_UPDATE_WITH_DATA1);
-//    fixture._xdsClientImpl.handleResponse(badData);
-//    fixture.verifyNackSent(2);
-//    // Due to the way glob collection updates are handled, bad data is dropped rather than showing any visible side
-//    // effects other than NACKing the response.
-//    verify(fixture._resourceWatcher, times(0)).onChanged(eq(D2_URI_MAP_UPDATE_WITH_DATA1));
-//    verify(fixture._wildcardResourceWatcher, times(0)).onChanged(any(), any());
-//    verifyZeroInteractions(fixture._serverMetricsProvider);
-//  }
-//
-//  @Test
-//  public void testHandleD2URICollectionResponseWithRemoval()
-//  {
-//    DiscoveryResponseData removeClusterResponse =
-//        new DiscoveryResponseData(D2_URI, null, Collections.singletonList(CLUSTER_GLOB_COLLECTION), NONCE, null);
-//
-//    XdsClientImplFixture fixture = new XdsClientImplFixture();
-//    fixture._clusterSubscriber.setData(D2_URI_MAP_UPDATE_WITH_DATA1);
-//    fixture._uriMapWildcardSubscriber.setData(CLUSTER_RESOURCE_NAME, D2_URI_MAP_UPDATE_WITH_DATA1);
-//    fixture._xdsClientImpl.handleResponse(removeClusterResponse);
-//    fixture.verifyAckSent(1);
-//    verify(fixture._resourceWatcher).onChanged(eq(D2_URI_MAP_UPDATE_WITH_DATA1));
-//    verify(fixture._wildcardResourceWatcher).onRemoval(eq(CLUSTER_RESOURCE_NAME));
-//    verify(fixture._clusterSubscriber).onRemoval();
-//    verify(fixture._uriMapWildcardSubscriber).onRemoval(eq(CLUSTER_RESOURCE_NAME));
-//    verifyZeroInteractions(fixture._serverMetricsProvider);
-//    D2URIMapUpdate actualData = (D2URIMapUpdate) fixture._clusterSubscriber.getData();
-//    // removed resource will not overwrite the original valid data
-//    Assert.assertEquals(actualData.getURIMap(), D2_URI_MAP_UPDATE_WITH_DATA1.getURIMap());
-//    actualData = (D2URIMapUpdate) fixture._uriMapWildcardSubscriber.getData(CLUSTER_RESOURCE_NAME);
-//    Assert.assertNull(actualData);
-//  }
-//
-//  @Test
-//  public void testWildCardResourceSubscription()
-//  {
-//    XdsClientImplFixture fixture = new XdsClientImplFixture();
-//
-//    XdsClient.WildcardNodeResourceWatcher nodeWildCardWatcher = Mockito.mock(XdsClient.WildcardNodeResourceWatcher.class);
-//    XdsClient.WildcardD2URIMapResourceWatcher uriMapWildCardWatcher = Mockito.mock(XdsClient.WildcardD2URIMapResourceWatcher.class);
-//    fixture._xdsClientImpl.getWildcardResourceSubscriber(NODE).addWatcher(nodeWildCardWatcher);
-//    fixture._xdsClientImpl.getWildcardResourceSubscriber(D2_URI_MAP).addWatcher(uriMapWildCardWatcher);
-//
-//    // NODE resource added
-//    fixture._xdsClientImpl.handleResponse(DISCOVERY_RESPONSE_NODE_DATA1);
-//    fixture.verifyAckSent(1);
-//    verify(nodeWildCardWatcher).onChanged(eq(SERVICE_RESOURCE_NAME), eq(NODE_UPDATE1));
-//
-//    // NODE resource removed
-//    fixture._xdsClientImpl.handleResponse(DISCOVERY_RESPONSE_NODE_DATA_WITH_REMOVAL);
-//    fixture.verifyAckSent(2);
-//    verify(nodeWildCardWatcher).onRemoval(eq(SERVICE_RESOURCE_NAME));
-//
-//    // URI_MAP resource added
-//    fixture._xdsClientImpl.handleResponse(DISCOVERY_RESPONSE_URI_MAP_DATA1);
-//    fixture.verifyAckSent(3);
-//    verify(uriMapWildCardWatcher).onChanged(eq(CLUSTER_RESOURCE_NAME), eq(D2_URI_MAP_UPDATE_WITH_DATA1));
-//
-//    // URI_MAP resource removed
-//    fixture._xdsClientImpl.handleResponse(DISCOVERY_RESPONSE_URI_MAP_DATA_WITH_REMOVAL);
-//    fixture.verifyAckSent(4);
-//    verify(uriMapWildCardWatcher).onRemoval(eq(CLUSTER_RESOURCE_NAME));
-//  }
-//
-//  @Test
-//  public void testWatchD2Uri()
-//  {
-//    XdsClientImplFixture fixture = new XdsClientImplFixture();
-//
-//    // URI added
-//    fixture._xdsClientImpl.handleResponse(new DiscoveryResponseData(
-//        D2_URI,
-//        Collections.singletonList(Resource.newBuilder()
-//            .setVersion("123")
-//            .setName(URI_URN1)
-//            .setResource(Any.pack(D2URI_1))
-//            .build()),
-//        null,
-//        NONCE,
-//        null
-//    ));
-//
-//    fixture.verifyAckSent(1);
-//    verify(fixture._resourceWatcher).onChanged(eq(new XdsClient.D2URIUpdate(D2URI_1)));
-//
-//    // URI deleted
-//    fixture._xdsClientImpl.handleResponse(new DiscoveryResponseData(
-//        D2_URI,
-//        null,
-//        Collections.singletonList(URI_URN1),
-//        NONCE,
-//        null
-//    ));
-//
-//    fixture.verifyAckSent(2);
-//    verify(fixture._resourceWatcher).onChanged(eq(new XdsClient.D2URIUpdate(null)));
-//  }
-//
-=======
     verify(fixture._resourceWatcher, times(toWatchIndividual ? 1 : 0)).onChanged(eq(NODE_UPDATE2));
     verify(fixture._wildcardResourceWatcher, times(toWatchWildcard ? 1 : 0)).
         onChanged(eq(SERVICE_RESOURCE_NAME), eq(NODE_UPDATE2));
@@ -723,7 +292,7 @@
 
   @Test(dataProvider = "badNodeUpdateTestCases")
   public void testHandleD2NodeUpdateWithBadData(DiscoveryResponseData badData, boolean nackExpected,
-      boolean toWatchIndividual, boolean toWatchWildcard )
+      boolean toWatchIndividual, boolean toWatchWildcard)
   {
     XdsClientImplFixture fixture = new XdsClientImplFixture();
     if (toWatchIndividual)
@@ -1099,7 +668,6 @@
     Assert.assertEquals(fixture._clusterSubscriber.getData(), D2_URI_MAP_UPDATE_WITH_DATA1);
     Assert.assertNull(fixture._uriMapWildcardSubscriber.getData(CLUSTER_RESOURCE_NAME));
   }
->>>>>>> b2da251e
 
   @Test
   public void testResourceSubscriberAddWatcher()
@@ -1141,6 +709,7 @@
         {false}
     };
   }
+
   @Test(dataProvider = "provideUseGlobCollection", timeOut = 2000)
   // Retry task should re-subscribe the resources registered in each subscriber type.
   public void testRetry(boolean useGlobCollection) throws ExecutionException, InterruptedException
@@ -1180,18 +749,47 @@
     ));
   }
 
+  @Test
+  public void testWatchD2Uri()
+  {
+    XdsClientImplFixture fixture = new XdsClientImplFixture();
+
+    // URI added
+    fixture._xdsClientImpl.handleResponse(new DiscoveryResponseData(
+        D2_URI,
+        Collections.singletonList(Resource.newBuilder()
+            .setVersion("123")
+            .setName(URI_URN1)
+            .setResource(Any.pack(D2URI_1))
+            .build()),
+        null,
+        NONCE,
+        null
+    ));
+
+    fixture.verifyAckSent(1);
+    verify(fixture._resourceWatcher).onChanged(eq(new XdsClient.D2URIUpdate(D2URI_1)));
+
+    // URI deleted
+    fixture._xdsClientImpl.handleResponse(new DiscoveryResponseData(
+        D2_URI,
+        null,
+        Collections.singletonList(URI_URN1),
+        NONCE,
+        null
+    ));
+
+    fixture.verifyAckSent(2);
+    verify(fixture._resourceWatcher).onChanged(eq(new XdsClient.D2URIUpdate(null)));
+  }
+
   private static final class XdsClientImplFixture
   {
-    boolean _useGlobCollections;
     XdsClientImpl _xdsClientImpl;
     @Mock
     XdsClientImpl.AdsStream _adsStream;
     @Mock
     XdsClientJmx _xdsClientJmx;
-<<<<<<< HEAD
-    Map<ResourceType, Map<String, ResourceSubscriber>> _subscribers = new HashMap<>();
-    Map<ResourceType, XdsClientImpl.WildcardResourceSubscriber> _wildcardSubscribers = new HashMap<>();
-=======
     ResourceSubscriber _nodeSubscriber;
     ResourceSubscriber _clusterSubscriber;
     XdsClientImpl.WildcardResourceSubscriber _nodeWildcardSubscriber;
@@ -1201,8 +799,11 @@
         Stream.of(ResourceType.values())
             .collect(Collectors.toMap(Function.identity(), e -> new HashMap<>())));
     Map<ResourceType, XdsClientImpl.WildcardResourceSubscriber> _wildcardSubscribers = Maps.newEnumMap(ResourceType.class);
->>>>>>> b2da251e
-
+
+    @Mock
+    XdsClient.ResourceWatcher _resourceWatcher;
+    @Mock
+    XdsClient.WildcardResourceWatcher _wildcardResourceWatcher;
     @Mock
     XdsServerMetricsProvider _serverMetricsProvider;
 
@@ -1218,13 +819,7 @@
 
     XdsClientImplFixture(boolean useGlobCollections)
     {
-      _useGlobCollections = useGlobCollections;
       MockitoAnnotations.initMocks(this);
-<<<<<<< HEAD
-
-      doNothing().when(_serverMetricsProvider).trackLatency(anyLong());
-      _xdsClientImpl = spy(new XdsClientImpl(null, null, null, 0, _useGlobCollections, _serverMetricsProvider));
-=======
       _nodeSubscriber = spy(new ResourceSubscriber(NODE, SERVICE_RESOURCE_NAME, _xdsClientJmx));
       _clusterSubscriber = spy(new ResourceSubscriber(D2_URI_MAP, CLUSTER_RESOURCE_NAME, _xdsClientJmx));
       _nodeWildcardSubscriber = spy(new XdsClientImpl.WildcardResourceSubscriber(NODE));
@@ -1251,37 +846,10 @@
       _xdsClientImpl._adsStream = _adsStream;
 
       doNothing().when(_xdsClientImpl).startRpcStreamLocal();
->>>>>>> b2da251e
       doNothing().when(_xdsClientImpl).sendAckOrNack(any(), any(), any());
       doNothing().when(_adsStream).sendDiscoveryRequest(_resourceTypesArgumentCaptor.capture(), _resourceNamesArgumentCaptor.capture());
 
       when(_xdsClientImpl.getXdsClientJmx()).thenReturn(_xdsClientJmx);
-<<<<<<< HEAD
-      when(_xdsClientImpl.getResourceSubscriberMap(any()))
-          .thenAnswer(a -> _subscribers.get((ResourceType) a.getArguments()[0]));
-      doNothing().when(_xdsClientImpl).watchAllXdsResources(any());
-      when(_xdsClientImpl.getWildcardResourceSubscriber(any()))
-          .thenAnswer(a -> _wildcardSubscribers.get((ResourceType) a.getArguments()[0]));
-    }
-
-
-    ResourceSubscriber watchXdsResource(String resourceName, XdsClient.ResourceWatcher watcher)
-    {
-      ResourceSubscriber subscriber = _subscribers
-          .computeIfAbsent(watcher.getType(), t -> new HashMap<>())
-          .computeIfAbsent(resourceName,
-              name -> spy(new ResourceSubscriber(watcher.getType(), resourceName, _xdsClientJmx)));
-      subscriber.addWatcher(watcher);
-      return subscriber;
-    }
-
-    WildcardResourceSubscriber watchAllXdsResources(XdsClient.WildcardResourceWatcher watcher)
-    {
-      WildcardResourceSubscriber subscriber = _wildcardSubscribers
-          .computeIfAbsent(watcher.getType(), t -> spy(new WildcardResourceSubscriber(t)));
-      subscriber.addWatcher(watcher);
-      return subscriber;
-=======
       when(_xdsClientImpl.getResourceSubscribers()).thenReturn(_subscribers);
       when(_xdsClientImpl.getWildcardResourceSubscribers()).thenReturn(_wildcardSubscribers);
     }
@@ -1317,7 +885,6 @@
     void watchUriMapResourceViaWildcard()
     {
       _uriMapWildcardSubscriber.addWatcher(_wildcardResourceWatcher);
->>>>>>> b2da251e
     }
 
     void verifyAckSent(int count)
@@ -1342,32 +909,4 @@
       }
     }
   }
-
-  private static ResourceWatcher newWatcher(ResourceType type)
-  {
-    switch (type)
-    {
-      case NODE:
-        return mock(XdsClient.NodeResourceWatcher.class);
-      case D2_URI_MAP:
-        return mock(XdsClient.D2URIMapResourceWatcher.class);
-      case D2_URI:
-        return mock(XdsClient.D2UriResourceWatcher.class);
-      default:
-        throw new IllegalArgumentException(type.typeUrl());
-    }
-  }
-
-  private static WildcardResourceWatcher newWildcardWatcher(ResourceType type)
-  {
-    switch (type)
-    {
-      case NODE:
-        return mock(XdsClient.WildcardNodeResourceWatcher.class);
-      case D2_URI_MAP:
-        return mock(XdsClient.WildcardD2URIMapResourceWatcher.class);
-      default:
-        throw new IllegalArgumentException(type.typeUrl());
-    }
-  }
 }