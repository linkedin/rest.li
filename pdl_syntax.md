--- conflicted
+++ resolved
@@ -8,24 +8,24 @@
 # PDL Syntax
 
 ## Contents
--   [PDL Schema Definition](#pdl__schema_definition)
--   [Creating a Schema](#creating_a_schema)
--   [Record Type](#record_type)
--   [Primitive Types](#primitive_type)
--   [Array Type](#array_type)
--   [Map Type](#map_type)
--   [Union Type](#union_type)
--   [Enum Type](#enum_type)
--   [Fixed Type](#fixed_type)
+-   [PDL Schema Definition](#pdl-schema-definition)
+-   [Creating a Schema](#creating-a-schema)
+-   [Record Type](#record-type)
+-   [Primitive Types](#primitive-type)
+-   [Array Type](#array-type)
+-   [Map Type](#map-type)
+-   [Union Type](#union-type)
+-   [Enum Type](#enum-type)
+-   [Fixed Type](#fixed-type)
 -   [Typerefs](#typerefs)
--   [Namespace](#namespace\)
+-   [Namespace](#namespace)
 -   [Import](#import)
 -   [Deprecation](#deprecation)
 -   [Package](#package)
 
 ## PDL Schema Definition
 
-PDL is a Pegasus schema definition language, which is developer friendly and less verbose than the JSON based schema format.
+PDL is a Pegasus schema definition language, which is developer friendly and more concise than the JSON based schema format.
 
 ## Creating a Schema
 
@@ -41,7 +41,7 @@
 each path in the resolver path. The resolver opens each of these files
 until it finds a file that contains the named schema.
 
-Pegasus supports different types of schemas: [Records](#record_type), [Primitive types](#record_type), [Enums](#enum_type), [Arrays](#array_type), [Maps](#map_type), [Unions](#union_type), [Fixed](#fixed_type) and [Typerefs](#typerefs). 
+Pegasus supports different types of schemas: [Records](#record-type), [Primitive types](#primitive-type), [Enums](#enum-type), [Arrays](#array-type), [Maps](#map-type), [Unions](#union-type), [Fixed](#fixed-type) and [Typerefs](#typerefs). 
 Please check the following documentations for details.
 
 
@@ -63,7 +63,7 @@
 
 For example:
 ```
-namespace com.linkedin.pegasus.generator.examples
+namespace com.example.models
 
 /**
  * A foo record
@@ -77,11 +77,11 @@
 }
 ```
 
-Record fields may have default values.
-
-For example:
-```
-namespace com.linkedin.pegasus.generator.examples
+Record fields may have default values. The default value for a field is represented as the JSON value for the field's type.
+
+For example:
+```
+namespace com.example.models
 
 /**
  * A foo record
@@ -96,54 +96,54 @@
 
 For example: 
 ```
-namespace com.linkedin.pegasus.generator.test.idl.records
+namespace com.example.models
 
 record WithOptionalPrimitiveDefault {
   intWithDefault: optional int = 1
 }
 ```
 
-### Inline Record
+### Inline Records
 
 A record can contain inline records.
 
 For example:
 ```
-namespace com.linkedin.pegasus.generator.test.idl.records
+namespace com.example.models
 
 record WithInlineRecord {
   inline: record InlineRecord {
-    value: int
+    someField: int
   }
   inlineOptional: optional record InlineOptionalRecord {
-    value: string
+    someField: string
   }
 }
 ```
 
-Default value can be set up for a field that defines the inline records.
+The default value of inlined records can be expressed using its serialized JSON representation.
 
 For example: 
 ```
-namespace com.linkedin.pegasus.generator.examples
+namespace com.example.models
 
 record WithInlineRecord {
 
     inline: record InlineRecord {
-      value: int
-    } = { "value" : 1 }
+      someField: int
+    } = { "someField": 1 }
 
     inlineOptional: optional record InlineOptionalRecord {
-      value: string
-    } = { "value" : "default-value" }
-}
-```
-
-Inline records can aslo be union members.
-
-For example:
-```
-namespace com.linkedin.pegasus.generator.test.idl.unions
+      someField: string
+    } = { "someField": "default-value" }
+}
+```
+
+Inline records can also be union members.
+
+For example:
+```
+namespace ccom.example.models
 
 record UnionWithInlineRecord {
   value = union[
@@ -188,7 +188,7 @@
 For example: 
 
 ```
-namespace com.linkedin.pegasus.generator.examples
+namespace com.example.models
 
 /**
  * Bar includes fields of Foo, Bar will have fields b1 from itself and f1 from Foo
@@ -198,7 +198,7 @@
 }
 ```
 ```
-namespace com.linkedin.pegasus.generator.examples
+namespace com.example.models
 
 record Foo {
   f1: string
@@ -207,7 +207,7 @@
 
 Multiple includes example:
 ```
-namespace com.linkedin.pegasus.generator.examples
+namespace com.example.models
 
 /**
  * Bar includes fields of Foo and Simple, Bar will have fields b1 from itself, f1 from Foo and s1 from Simple
@@ -217,7 +217,7 @@
 }
 ```
 ```
-namespace com.linkedin.pegasus.generator.examples
+namespace com.example.models
 
 record Simple {
   s1: string
@@ -227,10 +227,515 @@
 In pegasus, field inclusion does not imply inheritance, it is merely a convenience to reduce duplication when writing schemas.
 
 
-### Properties
-Properties can be used to present arbitrary data and added to records, fields and enums.
+### Escaping
+There are some keywords which are reserved in Pegasus. If you have to use them to define any names, you need to put them in backticks: ` `.
+
+#### Keyword Escaping
+
+```
+namespace com.example.models
+
+record PdlKeywordEscaping {
+  `namespace`: string
+  `record`: string
+  `null`: string
+  `enum`: string
+  recordName: record `record` { }
+}
+```
+
+#### Namespace/Package escaping
+
+```
+namespace com.linkedin.pegasus.generator.test.idl.escaping.`record`
+package com.linkedin.pegasus.generator.test.idl.escaping.override.`typeref`
+
+/**
+ * Ensures that the namespace and package are properly escaped at the root as well as in scoped named-type declarations.
+ */
+record NamespacePackageEscaping {
+  x: {
+    namespace com.x.y.z.`enum`
+    package com.a.b.c.`fixed`
+
+    record Foo {}
+  }
+}
+```
+
+#### Property key escaping 
+
+If you want Pegasus to treat property key name with dots as one string key, please use backticks to escape such string. Escaping property keys can also be used to escape reserved keywords such as "namespace" or "record".
 
 For example: 
+
+```
+namespace com.example.models
+
+record PropertyKeyEscaping {
+  @`namespace` = "foo.bar"
+  @`test.path` = 1
+  @validate.`com.linkedin.CustomValidator` = "foo"
+  aField: string
+}
+```
+
+
+## Primitive Types
+
+The Pegasus primitive types are: int, long, float, double, boolean, string and bytes.
+
+For Example:
+```
+namespace com.example.models
+
+record WithPrimitives {
+  intField: int
+  longField: long
+  floatField: float
+  doubleField: double
+  booleanField: boolean
+  stringField: string
+  bytesField: bytes
+}
+```
+
+Primitive types with default values:
+```
+namespace com.example.models
+
+record WithPrimitiveDefaults {
+  intWithDefault: int = 1
+  longWithDefault: long = 3000000000
+  floatWithDefault: float = 3.3
+  doubleWithDefault: double = 4.4E38
+  booleanWithDefault: boolean = true
+  stringWithDefault: string = "DEFAULT"
+  bytesWithDefault: bytes = "\u0007"
+}
+```
+
+
+## Array Type
+
+Pegasus Arrays are defined as a collection of a particular "items" type.
+
+For Example: 
+```
+namespace com.example.models
+
+record WithPrimitivesArray {
+  ints: array[int]
+  longs: array[long]
+  floats: array[float]
+  doubles: array[double]
+  booleans: array[boolean]
+  strings: array[string]
+  bytes: array[bytes]
+}
+```
+
+Primitive arrays with default values: 
+```
+namespace com.example.models
+
+record WithPrimitivesArrayDefaults {
+  ints: array[int] = [1, 2, 3]
+  longs: array[long] = [3000000000, 4000000000]
+  floats: array[float] = [3.3, 2.5]
+  doubles: array[double] = [4.4E38, 3.1E24]
+  booleans: array[boolean] = [true, false]
+  strings: array[string] = ["hello"]
+  bytes: array[bytes] = ["\u0007"]
+}
+```
+
+Record or Enum arrays:
+```
+namespace com.linkedin.pegasus.generator.test.idl.arrays
+
+import com.linkedin.pegasus.generator.test.idl.enums.Fruits
+import com.linkedin.pegasus.generator.test.idl.records.Empty
+
+record WithRecordAndEnumArrays {
+  empties: array[Empty]
+  fruits: array[Fruits]
+}
+```
+
+Record or Enum arrays with default values: 
+```
+namespace com.linkedin.pegasus.generator.test.idl.arrays
+
+import com.linkedin.pegasus.generator.test.idl.enums.Fruits
+import com.linkedin.pegasus.generator.test.idl.records.Simple
+
+record WithRecordAndEnumDefaults {
+  empties: array[Simple] = [{ "message": "defaults!" }]
+  fruits: array[Fruits] = ["APPLE", "ORANGE"]
+}
+```
+
+
+## Map Type
+
+Maps are defined with a key type and a value type. The value type can be any valid PDL type, but currently only `string` is supported for the key type.
+
+For example: 
+```
+namespace com.example.models
+
+record WithPrimitivesMap {
+  ints: map[string, int]
+  longs: map[string, long]
+  floats: map[string, float]
+  doubles: map[string, double]
+  booleans: map[string, boolean]
+  strings: map[string, string]
+  bytes: map[string, bytes]
+}
+```
+
+Primitive maps with default values: 
+```
+namespace com.example.models
+
+record WithPrimitivesMapDefaults {
+  ints: map[string, int] = { "int1": 1, "int2": 2, "int3": 3 }
+  longs: map[string, long] = { "long1": 3000000000, "long2": 4000000000 }
+  floats: map[string, float] = { "float1": 3.3, "float2": 2.1 }
+  doubles: map[string, double] = {"double1": 4.4E38, "double2": 3.1E24}
+  booleans: map[string, boolean] = { "boolean1": true, "boolean2": true, "boolean3": false }
+  strings: map[string, string] = { "string1": "hello", "string2": "world" }
+  bytes: map[string, bytes] = { "bytes": "\u0007" }
+}
+```
+
+Complex Types Map:
+```
+namespace com.linkedin.pegasus.generator.test.idl.maps
+
+import com.linkedin.pegasus.generator.test.idl.enums.Fruits
+import com.linkedin.pegasus.generator.test.idl.records.Empty
+import com.linkedin.pegasus.generator.test.idl.records.Simple
+import com.linkedin.pegasus.generator.test.idl.`fixed`.Fixed8
+
+record WithComplexTypesMap {
+  empties: map[string, Empty]
+  fruits: map[string, Fruits]
+  arrays: map[string, array[Simple]]
+  maps: map[string, map[string, Simple]]
+  unions: map[
+    string,
+    typeref WithComplexTypesMapUnion = union[int, string, Simple]
+  ]
+  `fixed`: map[string, Fixed8]
+}
+```
+
+## Union Type
+
+A union type may be defined with any number of member types. Member type can be primitive, record, enum, map or array. Unions are not allowed as members inside an union.
+
+For example:
+```
+namespace com.example.models
+
+record WithPrimitivesUnion {
+  value: union[int, long, float, double, boolean, string, bytes]
+}
+```
+
+The member type names also serve as the “member keys” (also called as “union tags”), and identify which union member type data holds.
+To define a field of a record containing a union of two other records, we would define:
+```
+namespace com.example.models
+
+record Question {
+  answerFormat: union[MultipleChoice, TextEntry]
+}
+```
+```
+namespace com.example.models
+
+record MultipleChoice {
+  answer: string
+}
+```
+
+```
+namespace com.example.models
+
+record TextEntry {
+  text: string
+}
+```
+
+Union with default value:
+```
+namespace com.example.models
+
+record Question {
+  answerFormat: union[MultipleChoice, TextEntry] = {"com.linkedin.pegasus.generator.examples.MultipleChoice": {"answer": "A"}}
+}
+```
+### Union with aliases
+Union members can optionally be given an alias. Aliases can be used to create unions with members of the same type or to give better naming for union members. Union with aliases is useful for cases where a union contains multiple different typerefs with the same underlying type. This use case is not supported with a non-aliased union.
+
+Aliased unions are defined as:
+```
+union [alias: type, ...]
+```
+
+For example:
+```
+namespace com.example.models
+
+record Question {
+ answerFormat: union[   
+   multipleChoice: MultipleChoice,
+   /**
+     * Doc for shortAnswer.
+     */
+   shortAnswer: string,
+   @customProperty = "property for longAnswer."
+   longAnswer: string
+ ]
+}
+```
+**Aliased union members can have doc strings and custom properties. This is not supported for non-aliased union members.**
+
+
+Union with aliases with default value:
+```
+namespace com.example.models
+
+record QuestionDefault {
+ answerFormat: union[ 
+   shortAnswer: string,
+   longAnswer: string,
+   multipleChoice: MultipleChoice
+ ] = { "shortAnswer": "short answer." }
+}
+```
+
+In the above example, the union answerFormat has three members, with two string type members differentiated using the aliases (shortAnswer and longAnswer). When aliases are used, the alias becomes the "member key" for the union members and will be used in the wire format. 
+
+**Note:**
+Either ALL union members must be aliased, or NONE at all.
+
+## Enum Type
+
+Enums types may contain any number of symbols. 
+
+For example:
+
+```
+namespace com.example.models
+
+enum Fruits {
+  APPLE
+  BANANA
+  ORANGE
+  PINEAPPLE
+}
+```
+
+Enums can be referenced in other schemas by name.
+
+For example:
+
+```
+namespace com.example.models
+
+record FruitBasket {
+  fruit: Fruits
+}
+```
+
+Enum can also be inline defined.
+
+For example:
+
+```
+namespace com.example.models
+
+record FruitBasket {
+  fruit: enum Fruits { APPLE, BANANA, ORANGE }
+} 
+```
+
+### Enum documentation, deprecation and properties
+Doc comments, deprecation and properties can be added directly to enum symbols. 
+
+For example:
+
+```
+namespace com.example.models
+
+/**
+ * A fruit
+ */
+enum Fruits {
+
+  @color = "red"
+  APPLE
+
+  /**
+   * A yummy fruit.
+   */
+  @color = "yellow"
+  BANANA
+
+  @deprecated
+  @color = "orange"
+  ORANGE
+}
+```
+
+### Enum defaults
+To specify defaults, specify the enum value as string.
+
+For example:
+
+```
+namespace com.example.models
+
+record FruitBasket {
+  fruit: enum Fruits { APPLE, BANANA, ORANGE } = "APPLE"
+} 
+```
+
+
+The default value can also be defined as following exmaple:
+
+```
+namespace com.example.models
+
+record FruitBasket {
+  fruit: Fruits = "APPLE"
+} 
+```
+
+## Fixed Type
+
+Fixed type is used to define schema with fixed size of bytes. 
+
+For example:
+```
+namespace com.example.models
+
+fixed MD5 16
+```
+In the above example, `16` is the defined size of bytes for MD5 schema.
+
+
+## Typerefs
+Pegasus supports a new schema type known as a typeref. A typeref is like
+a typedef in C. It does not declare a new type but declares an alias to
+an existing type.
+
+### Typerefs can be used to name anonymous types.
+
+It is very useful, because unions, maps and arrays cannot be named directly like records and enums.
+
+For example:
+
+```
+namespace com.example.models
+
+typeref AnswerTypes = union[MultipleChoice, TextEntry]
+
+```
+
+Typerefs can be referred to from any other type using the name.
+
+For example:
+
+```
+namespace com.example.models
+
+record Question {
+  answerFormat: AnswerTypes
+}
+```
+      
+
+### Typerefs can provide additional clarity when using primitive types.
+
+For example:
+
+```
+namespace com.example.models
+
+typeref UnixTimestamp = long
+```
+
+### Typerefs can be used to specify custom types and coercers
+For example, Joda time has a convenient DateTime class. If we wish to use this class in Java to represent date times, all we need to do is define a pegasus custom type that binds to it:
+
+```
+namespace com.example.models
+
+@java.class = "org.joda.time.DateTime"
+@java.coercerClass = "com.linkedin.example.DateTimeCoercer"
+typeref DateTime = string
+```
+The coercer is responsible for converting the pegasus “referenced” type, in this case "string" to the Joda DateTime class:
+
+Once a custom type is defined, it can be used in any type. 
+
+For example, to use the DateTime custom type in a record:
+
+```
+namespace com.example.models
+
+record Fortune {
+  createdAt: DateTime
+} 
+```
+
+## Namespace
+
+Namespace is used to qualify the namespace for the named schema.
+
+For example:
+```
+namespace com.example.models
+
+record Foo {}
+```
+
+## Import
+
+Imports are optional statements which allow you to avoid wirting the full qualified names, similar to in Java.
+
+For example:
+```
+namespace com.linkedin.pegasus.generator.test.idl.imports
+
+import com.linkedin.pegasus.generator.test.idl.records.Simple
+
+record Example {
+  /**
+   * Requires an import since this type is outside the root namespace and is not declared in this file.
+   */
+  externalOutsideNS: Simple
+}
+```
+
+**Note:** 
+- Any type that is not imported and is not within the namespace from which it's referenced must be referenced by
+fully qualified name.
+- Using imports in the following ways will lead to PDL parser errors. You should avoid to do so.
+1. Importing types declared inside the document.
+2. Importing types within the root namespace of the document.
+3. Declaring types that conflict with existing imports.
+
+## Properties
+Properties can be used to present arbitrary data and added to records, record fields, enums, enum symbols, aliased union members.
+
+Add properties to record and record field:
 ```
 @prop = "value"
 record Fruits {
@@ -238,9 +743,37 @@
   field: string
 }
 ```
-#### Property values can be any valid JSON type:
-
-For example: 
+
+Add properties to enum and enum symbols:
+```
+@prop = "value"
+enum Fruits {
+  @color = "red"
+  APPLE
+
+  @color = "orange"
+  ORANGE
+
+  @color = "yellow"
+  BANANA
+}
+```
+
+Add properties to aliased union members:
+```
+record Question {
+ answerFormat: union[
+   @prop
+   multipleChoice: MultipleChoice,
+   shortAnswer: string,
+   longAnswer: string
+ ]
+}
+```
+
+### Property values can be any valid JSON type:
+
+For example:
 ```
 @prop = 1
 ```
@@ -254,11 +787,11 @@
 @prop = { "a": 1", "b": { "c": true }}
 
 ```
-#### Property values can also be empty: 
-
-If you don't indicate an explicity property value, it will resuilt in an implicity value of `true`.
-
-For example: 
+### Property values can also be empty:
+
+If you don't indicate an explicit property value, it will resuilt in an implicit value of `true`.
+
+For example:
 ```
 namespace com.linkedin.pegasus.generator.examples
 
@@ -267,9 +800,9 @@
   f1: string
 }
 ```
-#### Property keys can be expressed as JSON:
-
-For example: 
+### Property keys can be expressed as JSON:
+
+For example:
 ```
 @a = {
   "b": {
@@ -284,7 +817,7 @@
 }
 ```
 
-#### Property keys can be expressed as paths:
+### Property keys can be expressed as paths:
 
 The JSON style property key is complicated to write and read, so we provide a shorthand - the dot separate format to express the property keys.
 
@@ -294,519 +827,15 @@
 @a.b.c.d.e.f = false
 ```
 
-### Escaping
-There are some keywords which are reserved in Pegasus. If you have to use them to define any names, you need to put them in backticks : ` `.
-
-#### Keyword Escaping
-
-```
-namespace com.linkedin.pegasus.generator.test.idl.escaping
-
-record PdlKeywordEscaping {
-  `namespace`: string
-  `record`: string
-  `null`: string
-  `enum`: string
-  recordName: record `record` { }
-}
-```
-
-#### Namespace/Package escaping
-
-```
-namespace com.linkedin.pegasus.generator.test.idl.escaping.`record`
-package com.linkedin.pegasus.generator.test.idl.escaping.override.`typeref`
-
-/**
- * Ensures that the namespace and package are properly escaped at the root as well as in scoped named-type declarations.
- */
-record NamespacePackageEscaping {
-  x: {
-    namespace com.x.y.z.`enum`
-    package com.a.b.c.`fixed`
-
-    record Foo {}
-  }
-}
-```
-
-#### Property key escaping 
-
-If you want Pegasus to treat property key name with dots as one string key, please use backticks to escape such string.
-For example: 
-
-```
-namespace com.linkedin.pegasus.generator.test.idl.escaping
-
-record PropertyKeyEscaping {
-  @`namespace` = "foo.bar"
-  @`test.path` = 1
-  @validate.`com.linkedin.CustomValidator` = "foo"
-  aField: string
-}
-```
-
-
-## Primitive Types
-
-The Pegasus primitive types are : int, long, float, double, boolean, string and bytes.
-
-For Example:
-```
-namespace com.linkedin.pegasus.generator.test.idl.records
-
-record WithPrimitives {
-  intField: int
-  longField: long
-  floatField: float
-  doubleField: double
-  booleanField: boolean
-  stringField: string
-  bytesField: bytes
-}
-```
-
-Primitive types with default values:
-```
-namespace com.linkedin.pegasus.generator.test.idl.records
-
-record WithPrimitiveDefaults {
-  intWithDefault: int = 1
-  longWithDefault: long = 3000000000
-  floatWithDefault: float = 3.3
-  doubleWithDefault: double = 4.4E38
-  booleanWithDefault: boolean = true
-  stringWithDefault: string = "DEFAULT"
-  bytesWithDefault: bytes = "\u0007"
-}
-```
-
-
-## Array Type
-
-Pegasus Arrays are defined as a collection of a particular "items" type.
-
-For Example: 
-```
-namespace com.linkedin.pegasus.generator.test.idl.arrays
-
-record WithPrimitivesArray {
-  ints: array[int]
-  longs: array[long]
-  floats: array[float]
-  doubles: array[double]
-  booleans: array[boolean]
-  strings: array[string]
-  bytes: array[bytes]
-}
-```
-
-Primitive arrays with default values: 
-```
-namespace com.linkedin.pegasus.generator.test.idl.arrays
-
-record WithPrimitivesArrayDefaults {
-  ints: array[int] = [1, 2, 3]
-  longs: array[long] = [3000000000, 4000000000]
-  floats: array[float] = [3.3, 2.5]
-  doubles: array[double] = [4.4E38, 3.1E24]
-  booleans: array[boolean] = [true, false]
-  strings: array[string] = ["hello"]
-  bytes: array[bytes] = ["\u0007"]
-}
-```
-
-Record or Enum arrays:
-```
-namespace com.linkedin.pegasus.generator.test.idl.arrays
-
-import com.linkedin.pegasus.generator.test.idl.enums.Fruits
-import com.linkedin.pegasus.generator.test.idl.records.Empty
-
-record WithRecordAndEnumArrays {
-  empties: array[Empty]
-  fruits: array[Fruits]
-}
-```
-
-Record or Enum arrays with default values: 
-```
-namespace com.linkedin.pegasus.generator.test.idl.arrays
-
-import com.linkedin.pegasus.generator.test.idl.enums.Fruits
-import com.linkedin.pegasus.generator.test.idl.records.Simple
-
-record WithRecordAndEnumDefaults {
-  empties: array[Simple] = [{ "message": "defaults!" }]
-  fruits: array[Fruits] = ["APPLE", "ORANGE"]
-}
-```
-
-
-## Map Type
-
-Pegasus maps are defined with a values type and an optional key type.
-
-For example: 
-```
-namespace com.linkedin.pegasus.generator.test.idl.maps
-
-record WithPrimitivesMap {
-  ints: map[string, int]
-  longs: map[string, long]
-  floats: map[string, float]
-  doubles: map[string, double]
-  booleans: map[string, boolean]
-  strings: map[string, string]
-  bytes: map[string, bytes]
-}
-```
-
-Primitive maps with default values: 
-```
-namespace com.linkedin.pegasus.generator.test.idl.maps
-
-record WithPrimitivesMapDefaults {
-  ints: map[string, int] = { "int1": 1, "int2": 2, "int3": 3 }
-  longs: map[string, long] = { "long1": 3000000000, "long2": 4000000000 }
-  floats: map[string, float] = { "float1": 3.3, "float2": 2.1 }
-  doubles: map[string, double] = {"double1": 4.4E38, "double2": 3.1E24}
-  booleans: map[string, boolean] = { "boolean1": true, "boolean2": true, "boolean3": false }
-  strings: map[string, string] = { "string1": "hello", "string2": "world" }
-  bytes: map[string, bytes] = { "bytes": "\u0007" }
-}
-```
-
-Complex Types Map:
-```
-namespace com.linkedin.pegasus.generator.test.idl.maps
-
-import com.linkedin.pegasus.generator.test.idl.enums.Fruits
-import com.linkedin.pegasus.generator.test.idl.records.Empty
-import com.linkedin.pegasus.generator.test.idl.records.Simple
-import com.linkedin.pegasus.generator.test.idl.`fixed`.Fixed8
-
-record WithComplexTypesMap {
-  empties: map[string, Empty]
-  fruits: map[string, Fruits]
-  arrays: map[string, array[Simple]]
-  maps: map[string, map[string, Simple]]
-  unions: map[
-    string,
-    typeref WithComplexTypesMapUnion = union[int, string, Simple]
-  ]
-  `fixed`: map[string, Fixed8]
-}
-```
-
-**Note**: 
-The key must always be "string".
-
-
-## Union Type
-
-A union type may be defined with any number of member types. Member type can be primitive, record, enum, map or array. Unions are not allowed as members inside an union.
-
-For example:
-```
-namespace com.linkedin.pegasus.generator.test.idl.unions
-
-record WithPrimitivesUnion {
-  value: union[int, long, float, double, boolean, string, bytes]
-}
-```
-
-The member type names also serve as the “member keys” (also called as “union tags”), and identify which union member type data holds.
-To define a field of a record containing a union of two other records, we would define:
-```
-namespace com.linkedin.pegasus.generator.examples
-
-record Question {
-  answerFormat: union[MultipleChoice, TextEntry]
-}
-```
-```
-namespace com.linkedin.pegasus.generator.examples
-
-record MultipleChoice {
-  answer: string
-}
-```
-
-```
-namespace com.linkedin.pegasus.generator.examples
-
-record TextEntry {
-  text: string
-}
-```
-
-Union with default value:
-```
-namespace com.linkedin.pegasus.generator.examples
-
-record Question {
-<<<<<<< HEAD
-  answerFormat: union[MultipleChoice, TextEntry] = {"com.linkedin.pegasus.generator.examples.MultipleChoice" : {"answer" : "A"}}
-=======
-  answerFormat: union[MultipleChoice, TextEntry] = {"MultipleChoice" : {"answer" : "A"}}
->>>>>>> 85af80bc
-}
-```
-### Union with aliases
-Union members can optionally be given an alias. Aliases can be used to create unions with members of the same type or to give better naming for union members.
-
-Aliased unions are defined as :
-```
-union [alias: type, ...]
-```
-
-For example:
-```
-namespace com.linkedin.pegasus.generator.examples
-
-record Question {
- answerFormat: union[   
-   multipleChoice: MultipleChoice,
-   shortAnswer: string,
-   longAnswer: string
- ]
-}
-```
-
-Union with aliases with default value:
-```
-namespace com.linkedin.pegasus.generator.examples
-
-record QuestionDefault {
- answerFormat: union[   
-   shortAnswer: string,
-   longAnswer: string,
-   multipleChoice: MultipleChoice
- ] = { "shortAnswer": "short answer." }
-}
-```
-
-In the above example, the union answerFormat has three members, with two string type members differentiated using the aliases (shortAnswer and longAnswer). When aliases are used, the alias becomes the "member key" for the union members and will be used in the wire format. 
-
-
-## Enum Type
-
-Enums types may contain any number of symbols. 
-
-For example:
-
-```
-namespace com.linkedin.pegasus.generator.examples
-
-enum Fruits {
-  APPLE
-  BANANA
-  ORANGE
-  PINEAPPLE
-}
-```
-
-Enums can be referenced in other schemas by name.
-
-For example:
-
-```
-namespace com.linkedin.pegasus.generator.examples
-
-record FruitBasket {
-  fruit: Fruits
-}
-```
-
-Enum can also be inline defined.
-
-For example:
-
-```
-namespace com.linkedin.pegasus.generator.examples
-
-record FruitBasket {
-  fruit: enum Fruits { APPLE, BANANA, ORANGE }
-} 
-```
-
-### Enum documentation, deprecation and properties
-Doc comments, deprecation and properties can be added directly to enum symbols. 
-
-For example:
-
-```
-namespace com.linkedin.pegasus.generator.examples
-
-/**
- * A fruit
- */
-enum Fruits {
-
-  @color = "red"
-  APPLE
-
-  /**
-   * A yummy fruit.
-   */
-  @color = "yellow"
-  BANANA
-
-  @deprecated
-  @color = "orange"
-  ORANGE
-}
-```
-
-### Enum defaults
-To specify defaults, specify the enum value as string.
-
-For example:
-
-```
-namespace com.linkedin.pegasus.generator.examples
-
-record FruitBasket {
-  fruit: enum Fruits { APPLE, BANANA, ORANGE } = "APPLE"
-} 
-```
-
-
-The default value can also be defined as following exmaple:
-
-```
-namespace com.linkedin.pegasus.generator.examples
-
-record FruitBasket {
-  fruit: Fruits = "APPLE"
-} 
-```
-
-## Fixed Type
-
-Fixed type is used to define schema with fixed size of bytes. 
-
-For example:
-```
-namespace com.linkedin.pegasus.generator.examples
-
-fixed MD5 16
-```
-In the above example, `16` is the defined size of bytes for MD5 schema.
-
-
-## Typerefs
-Pegasus supports a new schema type known as a typeref. A typeref is like
-a typedef in C. It does not declare a new type but declares an alias to
-an existing type.
-
-### Typerefs can be used to name anonymous types.
-
-It is very useful, because unions, maps and arrays cannot be named directly like records and enums.
-
-For example:
-
-```
-namespace com.linkedin.pegasus.generator.examples
-
-typeref AnswerTypes = union[MultipleChoice, TextEntry]
-
-```
-
-Typerefs can be referred to from any other type using the name.
-
-For example:
-
-```
-namespace com.linkedin.pegasus.generator.examples
-
-record Question {
-  answerFormat: AnswerTypes
-}
-```
-      
-
-### Typerefs can provide additional clarity when using primitive types.
-
-For example:
-
-```
-namespace com.linkedin.pegasus.generator.examples
-
-typeref UnixTimestamp = long
-```
-
-### Typerefs can be used to specify custom types and coercers
-For example, Joda time has a convenient DateTime class. If we wish to use this class in Java to represent date times, all we need to do is define a pegasus custom type that binds to it:
-
-```
-namespace com.linkedin.pegasus.generator.examples
-
-@java.class = "org.joda.time.DateTime"
-@java.coercerClass = "com.linkedin.example.DateTimeCoercer"
-typeref DateTime = string
-```
-The coercer is responsible for converting the pegasus “referenced” type, in this case "string" to the Joda DateTime class:
-
-Once a custom type is defined, it can be used in any type. 
-
-For example, to use the DateTime custom type in a record:
-
-```
-namespace com.linkedin.pegasus.generator.examples
-
-record Fortune {
-  createdAt: DateTime
-} 
-```
-
-## Namespace
-
-Namespace is used to qualify the namespace for the named schema.
-
-For example:
-```
-namespace com.linkedin.pegasus.generator.examples
-
-record Foo {}
-```
-
-## Import
-
-Imports are optional statements which allow you to avoid wirting the full qualified names, similar to in Java.
-
-For example:
-```
-namespace com.linkedin.pegasus.generator.test.idl.imports
-
-import com.linkedin.pegasus.generator.test.idl.records.Simple
-
-record Example {
-  /**
-   * Requires an import since this type is outside the root namespace and is not declared in this file.
-   */
-  externalOutsideNS: Simple
-}
-```
-
-**Note:** 
-- Any type that is not imported and is not within the namespace from which it's referenced must be referenced by
-fully qualified name.
-- Using imports in the following ways will lead to PDL parser errors. You should avoid to do so.
-1. Importing types declared inside the document.
-2. Importing types within the root namespace of the document.
-3. Declaring types that conflict with existing imports.
-
 ## Deprecation
 
-All types, enum symbols and record fields can be deprecated by adding @deprecated annotation.
+All types, enum symbols and record fields can be deprecated by adding `@deprecated` annotation.
 The property value can be a string describing why the schema element is deprecated or an alternative, or simply boolean `true`.
 
 Deprecate record and field:
 
 ```
-namespace com.linkedin.pegasus.generator.examples
+namespace com.example.models
 
 @deprecated = "Use record X instead."
 record Example {
@@ -817,7 +846,7 @@
 
 Deprecate enum symbols:
 ```
-namespace com.linkedin.pegasus.generator.examples
+namespace com.example.models
 
 enum Fruits {
 
