--- conflicted
+++ resolved
@@ -26,24 +26,23 @@
 {
   private final ParameterSchema _parameterSchema;
   private final BaseResourceSpec _root;
-<<<<<<< HEAD
   private ClassTemplateSpec _classTemplateSpec;
   // a boolean flag to turn on whether show className as short name
   // Note: need to explicitly turn this flag on during imports checking
   private Boolean _usingShortClassName;
-=======
-  private final ClassTemplateSpec _classTemplateSpec;
-  private final String _declaredTypeRefClassName;
+  private String _declaredTypeRefClassName;
 
->>>>>>> b91c53e7
 
   public ParameterSpec(ParameterSchema parameterSchema, BaseResourceSpec root)
   {
     _parameterSchema = parameterSchema;
     _root = root;
-    String parameterClassType = _parameterSchema.getType();
-    _classTemplateSpec = _root.classToTemplateSpec(parameterClassType);
-    _declaredTypeRefClassName = _root.getClassRefNameForSchema(parameterClassType);
+    if(_parameterSchema != null) // Excluding projection parameter
+    {
+      String parameterClassType = _parameterSchema.getType();
+      _classTemplateSpec = _root.classToTemplateSpec(parameterClassType);
+      _declaredTypeRefClassName = _root.getClassRefNameForSchema(parameterClassType);
+    }
   }
 
   public String getParamName()
