--- conflicted
+++ resolved
@@ -13,13 +13,10 @@
 and what APIs have changed, if applicable.
 
 ## [Unreleased]
-<<<<<<< HEAD
 - Remove Guava dependency from `data-avro` module.
-=======
 
 ## [29.22.15] - 2021-11-30
 - Add mock response generator factory for BATCH_FINDER methods.
->>>>>>> eb9e0f48
 - Deprecate `FileFormatDataSchemaParser#new(String, DataSchemaResolver, DataSchemaParserFactory)`. 
 - Add file existence check before performing compatibility report check during snapshot and restmodel publishing
 
