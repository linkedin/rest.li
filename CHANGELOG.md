# Changelog
All notable changes to this project will be documented in this file.
The format is based on [Keep a Changelog](https://keepachangelog.com/en/1.0.0/),
and this project adheres to [Semantic Versioning](https://semver.org/spec/v2.0.0.html).

The process for developers to update the changelog is as follows:
- Always enter your change descriptions under the **"Unreleased"** heading.
  Do _not_ attempt to manually create your own version heading.
- When bumping the project version in your commit, run the `./scripts/update-changelog`
  script to automatically move everything under **"Unreleased"** to a new heading.

When updating the changelog, remember to be very clear about what behavior has changed
and what APIs have changed, if applicable.

## [Unreleased]

## [29.22.14] - 2021-11-24
- Fix bug where content type was not set for stream requests

## [29.22.13] - 2021-11-05
- Make SmoothRateLimiter setRate idempotent

## [29.22.12] - 2021-10-28
- add canaries to service and cluster properties

## [29.22.11] - 2021-10-25
- Fix an issue in D2 StateUpdater to force update PartitionState

## [29.22.10] - 2021-10-20
- SmoothRateLimiter - do not double-count execution delays on setRate

## [29.22.9] - 2021-10-12
- Make client timeout to fetch remote symbol table configurable in `RestLiSymbolTableProvider`

## [29.22.8] - 2021-10-12
- No changes; re-releasing because the previous release (`29.22.7`) was corrupted.

## [29.22.7] - 2021-10-11
- Fix bug for `generateDataTemplateTask` to consume command line option correctly.

## [29.22.6] - 2021-10-08
- Fix bug in `SmoothRateLimiter` where `executionDelay` is not honored.

## [29.22.5] - 2021-10-08
- Make `PegasusPlugin#getDataSchemaPath` public.

## [29.22.4] - 2021-09-28
- Improve support for JSR330 by allowing package protected constructors annotated with `@Inject`.
- Fix Supported mime type config for response payload.

## [29.22.3] - 2021-09-21
- Allow disabling of load balancing for a specific host.

## [29.22.2] - 2021-09-20
- Add server config support to define supported accept types

## [29.22.1] - 2021-09-13
- Mark the `extensions` directory as a resource root in the Gradle plugin.
- Add a pegasus plugin config to use case sensitive path in dataTemplate generation and rest client generation

## [29.22.0] - 2021-09-09
- Allow customizing `MethodAdapterRegistry` (now called `MethodAdapterProvider`) via `RestLiConfig`.
  - Rename `MethodAdapterRegistry` to `DefaultMethodAdapterProvider` and add interface `MethodAdapterProvider`.
  - Deprecate the constructors with `ErrorResponseBuilder` for `BaseRestLiServer` and its dependent classes
- Update the data template generator command-line app to accept a list of resolver directories
  to use for resolving schema references.
  - Also refactored the app to use a CLI library instead of passing arguments using system properties.
  - Update `GenerateDataTemplateTask` to use the refactored command-line app `DataTemplateGeneratorCmdLineApp`.
- `ConstantQpsDarkClusterStrategy` post-prod fixes.
  - Change the type of `dispatcherOutboundTargetRate` in `DarkClusterConfig.pdl` from `int` to `float`.
  - `ConstantQpsRateLimiter` - Introduce randomness while maintaining constant per-period rate.

## [29.21.5] - 2021-09-09
- Fix a bug in `DataTranslator` where accessing non-existent fields under avro 1.10+ throws an exception.

## [29.21.4] - 2021-08-30
- Expose an API to build a URI without query params. Expose a local attr for passing query params for in-process calls.

## [29.21.3] - 2021-08-25
- Fix a bug in `SmoothRateLimiter` where `getEvents` will always return `0`.

## [29.21.2] - 2021-08-18
- Remove support for disabling request validation via headers since doing so can have dangerous side effects.

## [29.21.1] - 2021-08-18
- Enable skipping request and response validation via the use of request headers.

## [29.21.0] - 2021-08-17
- Fixed relative load balancer executor schedule cancellation due to silent runtime exception.

## [29.20.1] - 2021-08-12
- Minimize computations for requests resolved via in-process Rest.li servers

## [29.20.0] - 2021-08-10
- Fixed race condition when switching d2 load balancer strategies.

## [29.19.17] - 2021-08-09
- Fix bug in `ConstantQpsDarkClusterStrategy` that would call `ConstantRateLimiter.setRate` with an invalid burst value.

## [29.19.16] - 2021-08-09
- Add support for resolving from multiple schema source directories.
  - This change also introduces the concept of "source" and "resolver" directories when
    creating a `DataSchemaParser`. "Source" directories are used to parse/load the input
    schemas, while the "resolver" directories will only be used for resolving referenced
    schemas.

## [29.19.15] - 2021-08-09
- Provide the ability to set cookies and projection params in request context's local attributes to avoid
serializing/deserializing them for requests that are executed in-process.

## [29.19.14] - 2021-07-29
- Bump netty version to use ALPN support needed for JDK8u282.

## [29.19.13] - 2021-07-26
- Add support for validating aliased union members.
  - Union members originally didn't support custom properties and thus custom validation
    was not supported for union members. With aliased unions, members now support custom
    properties and thus can specify custom validation. Validation logic is updated to
    include custom validations on union members.

## [29.19.12] - 2021-07-22
- Add a predicate based bulk remove method for checkedMap.

## [29.19.11] - 2021-07-20
- Add compatibility level config for extension schema compatibility check.
   - "pegasusPlugin.extensionSchema.compatibility" is the compatibility level config for extension schema compatibility check.
      It supports following 4 levels:
     - "off": the extension schema compatibility check will not be run.
     - "ignore": the extension schema compatibility check will run, but it allows backward incompatible changes.
     - "backwards": Changes that are considered backwards compatible will pass the check, otherwise changes will fail the check.
     - "equivalent": No changes to extension schemas will pass.
   - If this config is not provided by users, by default the extension schema compatibility check is using "backwards".
   - How to use it: users could add 'pegasusPlugin.extensionSchema.compatibility=<compatibility level>' in the gradle.properties file
     or directly add this property '-PpegasusPlugin.extensionSchema.compatibility=<compatibility level>' to the gradle build.

- Revert "Relax extension schema check to make '@extension' annotation is optional for 1-to-1 injections."

## [29.19.10] - 2021-07-16
- Add hooks for customizing documentation (OPTIONS) response.
  - Documentation renderers now get the request headers and resource models available during rendering.

## [29.19.9] - 2021-07-15
- Relax extension schema check to make '@extension' annotation is optional for 1-to-1 injections.
- Update RestliRouter to allow "bq", "action" as query parameter name for finder, "q" as action parameter name for action

## [29.19.8] - 2021-07-02
- Define new Dark Cluster configs in d2 PropertyKeys

## [29.19.7] - 2021-06-30
- Fix equals() and hashCode() in ServiceProperties to support cluster subsetting

## [29.19.6] - 2021-06-28
- Fix validation logic for non-numeric float values (i.e. `NaN`, `Infinity`, `-Infinity`).
  - This affects the underlying implementation for the coercion modes defined by `CoercionMode`
    (the Javadoc for each mode has been updated accordingly).

## [29.19.5] - 2021-06-24
- Fix request builder generator to skip unstructured data sub resources correctly.
- Use the Java 7 diamond operator everywhere.

## [29.19.4] - 2021-06-23
- Do not apply Idea and Eclipse plugins.

## [29.19.3] - 2021-06-18
- More changes for Gradle 7 compatibility.
  - Add schemas as source set resources and rely on the Java plugin to copy them
    into the artifact instead of doing so directly, to avoid copying duplicates.
  - Change getter names in `GenerateDataTemplateTask` to conform to what Gradle 7
    requires and deprecate the old ones.

## [29.19.2] - 2021-06-17
- Allow client-side `RetriableRequestException` to be retried after `ClientRetryFilter`.

## [29.19.1] - 2021-06-09
- Add support for `CONSTANT_QPS` dark canary cluster strategy.

## [29.18.15] - 2021-06-02
- Fix race conditions in D2 cluster subsetting. Refactor subsetting cache to `SubsettingState`.

## [29.18.14] - 2021-05-27
- Use `class.getClassLoader()` instead of `thread.getContextClassLoader()` to get the class loader.

## [29.18.13] - 2021-05-27
- Remove one more `"runtime"` configuration reference.

## [29.18.12] - 2021-05-26
- Use daemon threads to unregister `TimingKey` instances.

## [29.18.11] - 2021-05-24
- Add support for returning location of schema elements from the PDL schema parser.

## [29.18.10] - 2021-05-24
- Introduce a readonly attribute on the `@Action` annotation.

## [29.18.9] - 2021-05-24
- Initial support for the modern `ivy-publish` plugin when producing data-template artifacts
  - Use of `ivy-publish` plugin requires Gradle 6.1+.
  - When `pegasus` and `ivy-publish` plugins are applied in concert,
    a new [Publication](https://docs.gradle.org/5.2.1/javadoc/org/gradle/api/publish/Publication.html) called `ivy` is created.
  - This Publication name can be modified by setting the `PegasusPublicationName` project property.
  - See [Ivy Publish Plugin](https://docs.gradle.org/5.2.1/userguide/publishing_ivy.html) for more information about the modern publishing mechanism.

## [29.18.8] - 2021-05-21
- Fix a bug in `ZKDeterministicSubsettingMetadataProvider` to make host set distinct.

## [29.18.7] - 2021-05-16
- Copy the input pegasus data schema when translating to avro.

## [29.18.6] - 2021-05-13
- Expose `getResourceClass` from `ResourceDefinition` interface.

## [29.18.5] - 2021-05-13
- Add `"http.streamingTimeout"` to `AllowedClientPropertyKeys`.

## [29.18.4] - 2021-05-06
- Replace `runtime` configuration with `runtimeClasspath` configuration in plugin for compatibility with Gradle 7.

## [29.18.3] - 2021-05-03
- Strictly enforce Gradle version compatibility in the `pegasus` Gradle plugin.
  - Minimum required Gradle version is now `1.0` (effectively backward-compatible).
  - Minimum suggested Gradle version is now `5.2.1`
- Fix TimingKey Memory Leak
- Fix bottlenecks in DataSchemaParser

## [29.18.2] - 2021-04-28
- Fix bug in generated fluent client APIs when typerefs are used as association key params
- Add debug log for cluster subsetting updates

## [29.18.1] - 2021-04-22
- Add fluent client API for `FINDER` and `BATCH_FINDER` methods.
- Fix a bug when converting `enableClusterSubsetting` config to Boolean in `ServicePropertiesJsonSerializer`.

## [29.18.0] - 2021-04-20
- Use host FQDN instead of nodeUri to get D2 subsetting metadata

## [29.17.4] - 2021-04-16
- Migrate the Rest.li release process from Bintray to JFrog Artifactory.
<<<<<<< HEAD
    - As of this version, Bintray will no longer host Rest.li releases.
    - Releases can be found on [LinkedIn's JFrog Artifactory instance](https://linkedin.jfrog.io/).
- Remove deprecated HttpClientFactory constructors.
=======
  - As of this version, Bintray will no longer host Rest.li releases.
  - Releases can be found on [LinkedIn's JFrog Artifactory instance](https://linkedin.jfrog.io/).
>>>>>>> 57fd7763

## [29.17.3] - 2021-04-15
- Releasing to test new CI behavior.

## [29.17.2] - 2021-04-11
- Fix the default value resolution logic in Avro schema translator to match the PDL behavior.

## [29.17.1] - 2021-04-02
- Add fluent client api for subresources
- Update fluent client APIs to include projection mask as input parameter.
- Update projection mask builder APIs to support updating the mask objects.
- Added support for checking if a nested type supports new ProjectionMask API before generating new typesafe APIs for them.
- Fix a typo in D2ClientConfig

## [29.17.0] - 2021-03-23
- Implement D2 cluster subsetting.

## [29.16.2] - 2021-03-22
- Fix an issue where in collection response, we did not fill in the default values in the metadata and paging metadata.

## [29.16.1] - 2021-03-17
- Add fluent client api for simple resource and association resource.
- Add support for generating projection mask as the mask data map.
- Fix UnmodifiableList wrap in d2 relative load balancer.

## [29.16.0] - 2021-03-10
- Add a ParSeq based CompletionStage implementation
- Bump minor version for internal services to pick up config change

## [29.15.9] - 2021-03-06
- Add separate configuration control for retrying RestRequest and StreamRequest.

## [29.15.8] - 2021-03-05
- Exclude 3XX http status from adding error logs during build error response from restli server.

## [29.15.7] - 2021-03-05
- Include accept header params when setting the response content type.

## [29.15.6] - 2021-03-04
- Fix bug that if a schema is an enum without any symbols, doc gen should handle it instead of throwing exception.

## [29.15.5] - 2021-03-03
- Fix content type header not set in case of `RestliResponseException` from non-streaming server.

## [29.15.4] - 2021-03-02
- Fix content type header not set in case of `StreamException` from Rest.li server.

## [29.15.3] - 2021-02-24
- Add support for update, partial_update, delete and get_all methods in fluent API bindings.
- Prevent `RetriableRequestException` from cascading to the indirect caller.

## [29.15.2] - 2021-02-19
- Add `UnionTemplate.memberKeyName()` to directly return the key name for a union member.

## [29.15.1] - 2021-02-18
- Cleanup compression code to reduce duplication and minimize memcopies

## [29.15.0] - 2021-02-17
- Always enable client compression filter so that responses can be decompressed. If the request already has an accept encoding header set do not overwrite it.

## [29.14.5] - 2021-02-11
- Shortcircuit already serialized projection params

## [29.14.4] - 2021-02-10
- Deal with status code 204, when we see 204 in error path, we will not return data (from data layer only)

## [29.14.3] - 2021-02-10
- Add PathSpecSet, an immutable set of PathSpecs that is convenient to use when building logic based on Rest.li projection

## [29.14.2] - 2021-02-03
- Exclude conflicting velocity engine dependency.

## [29.14.1] - 2021-01-31
- Gracefully degrade symbol tables when server node URI is null

## [29.14.0] - 2021-01-29
- Generate fluent client APIs get and create methods of collection resources.
- Encode JSON values in PDLs deterministically:
  - Annotation maps are now sorted alphabetically (to arbitrary depth).
  - Default values of fields with record type are sorted by the field order of the record schema.

## [29.13.12] - 2021-01-29
Fix a bug of losing HTTP status code when a retriable response goes through ClientRetryFilter

## [29.13.11] - 2021-01-27
- Update 'CreateOnly' and 'ReadOnly' javadocs to be more accurate that the validation is performed by 'RestLiValidationFilter'.
- Fix memory leak in `CheckedMap` when one map is used to create multiple record templates.
  - Change listener list now clears finalized weak references when it detects any change listener was finalized or when listeners are notified.

## [29.13.10] - 2021-01-20
- Fix bug which prevented using the `@PathKeyParam` resource method parameter annotation for a non-parent path key (i.e. path key defined in the same resource).
  - Users will no longer have to rely on `@PathKeysParam` as a workaround.
- Expose resource method parameters in the `FilterRequestContext` interface.
- Fix bug in `DataComplexTable` that breaks `Data::copy` if there are hash collisions.
  - Hashcodes for `DataComplex` objects are generated using a thread local, and there can be collisions if multiple threads are used to construct a `DataComplex` object.

## [29.13.9] - 2021-01-13
- Add max batch size support on Rest.li server.
  - Introduce the `@MaxBatchSize` annotation, which can be added on batch methods.
  - Add batch size validation based on the allowed max batch size.
  - Add resource compatibility check rules for the max batch size.

## [29.13.8] - 2021-01-13
- Fix a critical bug in `RetryClient` to set retry header instead of adding a value to retry header

## [29.13.7] - 2021-01-08
- Java does not allow inner class names to be same as enclosing classes. Detect and resolve such naming conflits for unnamed inner types (array, map and union).

## [29.13.6] - 2021-01-07
- Fix for "pegasus to avro translation of UnionWithAlias RecordFields does not have field properties"

## [29.13.5] - 2021-01-06
- Improve logging when conflicts are detected during parsing. Update translate schemas task to look in the input folder first when resolving schemas.

## [29.13.4] - 2021-01-07
- Change listeners should not be added to readonly maps.

## [29.13.3] - 2021-01-06
- Add support for accessing schema statically from generated template classes and for getting symbol properties from enum schema properties.
- Fix extra whitespaces at the end of the line in the pegasus snapshot files.

## [29.13.2] - 2020-12-23
- Implement overload failure client-side retry.

## [29.13.1] - 2020-12-14
- Fix the restriction of empty union validation from wide open to only allow when there is a projection in the union

## [29.13.0] - 2020-12-12
- Change AvroUtil to use newCompatibleJsonDecoder from avro-util
- Bump `javax.mail:mail` dependency from `1.4.1` to `1.4.4` to avoid classloader issues in `javax.activation` code with Java 11.
- Bump arvo compatibility layer `avroutil` dependency from `0.1.11` to `0.2.17` for Arvo Upgrade HI.
- Setup the base infra for generating new fluent api client bindings.

## [29.12.0] - 2020-12-02
- Add a boolean flag as header for symbol table request to avoid conflict with resource requests.

## [29.11.3] - 2020-11-25
- Enable cycle check when serializing only when assertions are enabled, to avoid severe performance degradation at high QPS due to ThreadLocal slowdown.

## [29.11.2] - 2020-11-23
- Enhance request symbol table fetch.
  - Return null if uri prefix doesn't match.
  - If the fetch call 404s internally store an empty symbol table and return null. This will avoid repeated invocations to services that are not yet ready to support symbol tables

## [29.11.1] - 2020-11-20
- When we do validation on response, in the past empty unions will fail the validation and client will
  - fail. Now we do not treat empty union as a failure, and just return the empty map as is.
  - Also, if there are projection, the projection will apply to empty union if it is projected.

## [29.10.1] - 2020-11-19
- Fix bug where records wrapping the same map were not updated when setter was invoked on one record.

## [29.10.0] - 2020-11-18
- Fix relative load balancer log. Bumping the minor version so that it can be picked up by LinkedIn internal services.

## [29.9.2] - 2020-11-16
- Implemented doNotSlowStart in relative load balancer.

## [29.9.1] - 2020-11-12
- Performance improved: add lazy instantiation of Throwable objects for timeout errors

## [29.9.0] - 2020-11-10
- By default, Pegasus Plugin's generated files (for GenerateDataTemplateTask and GenerateRestClientTask Gradle Tasks) are created with lower case file system paths. (There is an optional flag at the Gradle task level to change this behavior.)

## [29.8.4] - 2020-11-09
- Adding required record field is allowed and should be considered as backward compatible change in extension schemas.

## [29.8.3] - 2020-11-09
- Support symbolTable requests with suffixes

## [29.8.2] - 2020-11-06
- Fix bug: if there is no input schema, do not run pegasusSchemaSnapshotCheck. The check statement was wrong.

## [29.8.1] - 2020-11-05
- Check whether schemas exist or not before running pegasusSchemaSnapshotCheck task

## [29.8.0] - 2020-10-29
- Empty commit to bump pegasus minor version. LinkedIn internal service needs the new minor version to prevent client version downgrade, since the LinkedIn internal services only notice on minor version discrepancy.

## [29.7.15] - 2020-10-23
Log Streaming Error or Timeout Error in Jetty SyncIOHandler

## [29.7.14] - 2020-10-22
- Improve performance of schema format translator.

## [29.7.13] - 2020-10-22
- Check if debug logging is enabled before calling debug log message in TimingContextUtil to avoid unnecessary exception instantiation.
- Improve relative load balancer logging.

## [29.7.12] - 2020-10-20
- Fix the bug of not propagating schema properties in typeref with UnionWithAlias during pegasus to avro translation

## [29.7.11] - 2020-10-19
- Clear the destination directory for generateRestClientTask before the task runs.
- Add 'ExtensionSchemaAnnotationHandler' for extension schema annotation compatibility check
- Set javac source and target compatibility of dataTemplate compile task to "1.8" as the cogen changes in 29.7.0 is using Java 8 features.

## [29.7.10] - 2020-10-15
- Minimize memory copies and object creation during encoding.
- Use String switch instead of map lookup in traverse callback for better performance
- Reset isTraversing when cloning
- Cache data objects in wrapped mapped/lists lazily on get.
- Compute dataComplexHashCode lazily for DataList and DataMap

## [29.7.9] - 2020-10-15
- Add partition validation when getting relative load balancer metrics.
- Extend checkPegasusSchemaSnapshot task to be enable to check schema annotation compatibility.
- The annotation compatibility will be triggered if SchemaANnotationHandler config is provided.
- Update SchemaAnnotationHandler interface to have a new api - annotationCompatibilityCheck, which can be used to check the custom annotation compatibility check.

## [29.7.8] - 2020-10-12
- Encoding performance improvements

## [29.7.7] - 2020-10-06
- Adding dark cluster response validation metrics

## [29.7.6] - 2020-10-05
- Fix bug referring to coercer before registration.

## [29.7.5] - 2020-10-05
- Add an option to configure ProtoWriter buffer size. Set the default to 4096 to prevent thrashing.
- Use an identity hashmap implementation that uses DataComplex#dataComplexHashCode under the hood for better performance

## [29.7.4] - 2020-10-03
- Fix bug affecting record fields named "fields".

## [29.7.3] - 2020-10-02
- Bump `parseq` dependency from `2.6.31` to `4.1.6`.
- Add `checkPegasusSchemaSnapshot` task.
   - The task will be used to check any pegasus schema compatible and incompatible changes.
   - The pegasus schema may or may not be part of a Rest.li resource.
   - The task will be triggered at build time, if user provides gradle property: `pegasusPlugin.enablePegasusSchemaCompatibilityCheck=true`.
- Fix task caching issue by using the output file instead of task properties. Task properties will not reflect the correct state when a task is loaded from cache.
- Add method in ParseResult class to get base schema
- Fix collectionMetadata missing link issue when collection count is 0

## [29.7.2] - 2020-09-25
- Move from lambdas to explicit change listeners since lambda garbage collection is unreliable in Java

## [29.7.1] - 2020-09-24
- Handle setting map change listener correctly on copy and clone

## [29.7.0] - 2020-09-23
- Generate code to avoid reflection and map access to improve generated data template runtime performance.
    - Use member variables to avoid looking in to DataMap for every read calls. ChangeListeners on Map added to invalidate these fields when underlying map changes.
    - Use optimized coercion methods for primitive fields.
    - Use generated constants for default values for faster lookup.

## [29.6.9] - 2020-09-22
- Mitigate schema parsing performance regression introduced in `29.5.1` by reusing `ParseResult` instances
  in `DataSchemaParser` to avoid unnecessary `TreeMap` sorting.
- Include `HttpStatus` code while throwing `IllegalArgumentException`.
- Add monitoring metrics for relative strategy in DegraderLoadBalancerStrategyV3Jmx

## [29.6.8] - 2020-09-22
- Optimized logger initialization in d2 degrader.

## [29.6.7] - 2020-09-18
- Added async call to Zookeeper in backup request client.

## [29.6.6] - 2020-09-17
- Loosen `ReadOnly`/`CreateOnly` validation when setting array-descendant fields in a patch request.
- Add `generatePegasusSchemaSnapshot` task.
- Remove `final` from nested generated classes, such as inline unions.

## [29.6.5] - 2020-09-09
- Update `RestLiValidationFilter` and `RestLiDataValidator` to expose creation of Rest.li validators.

## [29.6.4] - 2020-09-08
- Fix inconsistent issue in extension schema file names: from `Extension` to `Extensions`
- Fix a bug in `FileFormatDataSchemaParser` and remove `isExtensionEntry` method call to simplify the logic.
- Update `ExtensionSchemaValidationCmdLineApp` with more validations.

## [29.6.3] - 2020-09-03
- Updated HTTP/2 parent channel idle timeout logging level to info from error.

## [29.6.2] - 2020-08-31
- Updated d2 client default config values.

## [29.6.1] - 2020-08-31
- Update R2's HTTP client API to support other Netty `EventLoopGroup` in addition to `NioEventLoopGroup`.
- Fix a `RetryClient` bug where `NullPointerException` is raised when excluded hosts hint is not set at retry.
- Update `ExtensionSchemaAnnotation` schema: remove resource field, add `versionSuffix` as an optional field.

## [29.6.0] - 2020-08-28
- Refactored the existing d2 degrader load balancer.
- Implemented a new load balancer that is based on average cluster latency.

## [29.5.8] - 2020-08-27
- Make `ChangedFileReportTask` gradle task compatible with Gradle 6.0

## [29.5.7] - 2020-08-26
- Add pdsc support for `ExtensionsDataSchemaResolver` for support legacy files in pdsc.
- Add/patch default values in Rest.li responses, controlled by the `$sendDefault` flag in the URL or server configs.

## [29.5.6] - 2020-08-21
- Add a constructor for `DataSchemaParser`, which is able to pass `ExtensionsDataSchemaResolver` to
  the `DataSchemaParser` to parse schemas from both `extensions` and `pegasus` directories.

## [29.5.5] - 2020-08-21
- Updated File and class path DataSchemaResolvers to resolve extension schemas from `/extensions` directory if specified.
- Added `DarkGateKeeper` to enable users to provide custom implementation to determine if requests are to be dispatched to dark clusters.

## [29.5.4] - 2020-08-17
- Increase default timeout for symbol table fetch to 1s.

## [29.5.3] - 2020-08-17
- Treat `ReadOnly` required fields as optional in `PARTIAL_UPDATE`/`BATCH_PARTIAL_UPDATE` patches.
  This will allow such patches to set fields containing descendent `ReadOnly` required fields, which wasn't possible before.

## [29.5.2] - 2020-08-17
- Allow publishing unstable release candidate versions of Rest.li (e.g. `1.2.3-rc.1`) from non-master branches.
    - It's _strongly_ suggested to only use a release candidate version if you have a specific reason to do so.
- Put extension schemas into the `dataTemplate` jar under `/extensions` path instead of putting them into the `extensionSchema` jar.
- Remove stacktrace when convert between `RestException` and `StreamException`.

## [29.5.1] - 2020-08-14
- Provide an option in `SmoothRateLimiter` to not drop tasks if going above the max buffered. Dropping tasks might be more diruptive to workflows compared to just not ratelimit.
- Fix non-deterministic issues on generated java files to solve build performance issues.

## [29.5.0] - 2020-08-12
- Add Callback method for `ClusterInfoProvider.getDarkClusterConfigMap`.

## [29.4.14] - 2020-08-11
- Provide an option to set an overridden SSL socket factory for the default symbol table provider.

## [29.4.13] - 2020-08-11
- Undeprecate some Rest.li client methods since we do want the ability to set default content/accept types at the client level.

## [29.4.12] - 2020-08-10
- Directly fetch `DarkClusterConfigMap` during startup, before registering `ClusterListener`.

## [29.4.11] - 2020-08-06
- Relax validation of read-only fields for upsert usecase: UPDATE used for create or update. Fields marked as ReadOnly will be treated as optional for UPDATE methods.

## [29.4.10] - 2020-08-05
- Allow `RestRestliServer` and `StreamRestliServer` to throw `RestException` & `StreamException` with no stacktrace.

## [29.4.9] - 2020-08-04
- Add missing `ClusterInfoProvider` implementations in `ZKFSLoadBalancer` and `TogglingLoadBalancer`.

## [29.4.8] - 2020-08-04
- Add identical traffic multiplier strategy for dark clusters to enable identical traffic across all dark clusters.

## [29.4.7] - 2020-07-30
- Add support for configuring fields that are always projected on the server. Configs can be applied for the entire service, resource or method level.

## [29.4.6] - 2020-07-29
- Provide a default symbol table provider implementation that doesn't use symbol tables for requests/responses of its own, but is able to retrieve remote symbol tables to decode responses from other services (#357)
- Provide public method in the `AbstractRequestBuilder` for adding field projections (#353)

## [29.4.5] - 2020-07-21
- Update `ExtensionSchemaValidation` task to check extension schema annotation (#254)
- Improve performance of uri mask encoding and decoding (#350)

## [29.4.4] - 2020-07-02
- Disable string interning in Jackson JSON since it causes GC issues (#346)

## [29.4.3] - 2020-07-01
- Add an option (enabled by default) to gracefully degrade on encountering invalid surrogate pairs during protobuf string serialization (#334)

## [29.4.2] - 2020-06-25
- Update Pegasus Plugin's `CopySchema` tasks to delete stale schemas (#337)

## [29.4.1] - 2020-06-24
- Relax visibility of some methods in PDL schema parser to allow extending it.

## [29.4.0] - 2020-06-23
- Add new changelog (`CHANGELOG.md`) and changelog helper script (`./scripts/update-changelog`).
- Fix a bug in batch_finder that ignored metadata when generating IDL. This change will result in IDL change without source change, but the change will be considered backwards compatible. There will not be any change to runtime behavior of the server.

## [29.3.2] - 2020-06-19
- Fix dark cluster startup problem (#330)
- Only include the underlying exception message in BufferedReaderInputStream instead of rethrowing the original exception (#329)

## [29.3.1] - 2020-06-16
- Allow the client to specifically request the symbol table it needs the server to encode the response in. This is useful for cases like remote clients where the client wants the server to encode the response with the symbol table it has, instead of the one the server has (#327)
- Fix non-deterministic issue for annotations in the generated data template code by using right schema location for typeref class template (#323)

## [29.3.0] - 2020-06-11
- Bump minor version to release LastSeen load balancer fix (#325)
- Enabling warmup in LastSeen Loadbalancer (#313)

## [29.2.5] - 2020-06-10
- fix dark cluster strategy refresh (#321)

## [29.2.4] - 2020-06-04
- Introduce pegasus-all meta-project (#322)

## [29.2.3] - 2020-06-04
- Add option to force fully qualified names in PDSC encoder. (#319)

## [29.2.2] - 2020-06-03
- Expose an additional constructor that can accept pre-generated symbol table (#320)
- Roll back Bintray upload on failure in Travis (#318)

## [29.2.1] - 2020-06-03
- Release 29.2.1 (#317)
-  Fix BatchFinder response URI builder to take projection fields properly (#312)

## [29.2.0] - 2020-06-02
- Reclassify -all as -with-generated for restli-int-test-api (#316)

## [29.1.0] - 2020-06-02
- Release 29.1.0 (#315)

## [29.0.2] - 2020-06-01
- add protobuf stream data codec and use in PROTOBUF2 (#308)
- Handle valueClass NPE issue and give warnings (#303)
- Add protobuf stream data decoder (#306)
- fix smile data codec for data list and protobuf codec for optimizations (#309)
- Refactor restli stream data decoder (#292)

## [29.0.1] - 2020-05-20
- Implement Host Override List feature in D2. (#299)

## [29.0.0] - 2020-05-19
- Stop publishing test artifacts & internal modules (#295)
- Exclude 2 flaky tests in Travis CI (#304)
- Add schemas for relative load balancing. (#285)
- Enable tests in Travis, add some exclusions (#275)

## [28.3.11] - 2020-05-19
- Release 28.3.11 (#302)
- Reuse the expensive Jackson factories in the JsonBuilder to reduce garbage. Provide an option to encode to a custom writer to allow writing directly to files in some cases for reasons of efficiency (#300)

## [28.3.10] - 2020-05-19
- implement ClusterInfoProvider.getDarkClusterConfigMap in TogglingLoadBalancer (#301)
- Create a lightweight representation of InJarFileDataSchemaLocation (#293)

## [28.3.9] - 2020-05-18
- R2 resiency change to timeout HTTP/2 parent channel creation (#297)
- change errors in ChannelPoolLIecycle to warn (#294)

## [28.3.8] - 2020-05-14
- Fix max content-length bug  and add info log to log http protocol used per service
- Refactor stream encoder and Add data encoder for protobuf (#266)

## [28.3.7] - 2020-05-07
- change transportClientProperties to optional (#291)

## [28.3.6] - 2020-05-06
- Use "pro" secure strings in Travis config (#290)
- Dequote secure strings in Travis config (#289)
- Set up automated releases, improve helper scripts (#286)

## [28.3.5] - 2020-05-04
- Provide an option to serialize floating point values (aka floats and doubles) using fixed size integers. (#282)

## [28.3.4] - 2020-05-04
- Release 28.3.4 version (#284)

## [28.3.3] - 2020-04-30
- Bump JMH version, fix sub-project test dependency (#276)
- Fix Retry Client Bug by inspecting the inner exceptions to check if RetriableRequestException is wrapped inside another exception (#271)
- Update avroUtil to com.linkedin.avroutil1:helper-all:0.1.11 (#274)
- fix failing DarkClustersConverter tests. (#273)
- bump to 28.3.3 (#272)
- DarkCluster schema changes: adding multiplierStrategyList and transportClientProperties (#264)

## [28.3.2] - 2020-04-28
- Optimize Zookeeper Read during Announcing/DeAnnouncing (#267)
- Fix the pathSpec generated for typeRef DataElement (#270)
- Switch the order of resolving schemas. (#269)
- Fix Maven publication for extra artifacts again (#268)
- Fix Maven publication for extra artifacts (#261)
- PDL Migration. (#265)

## [28.3.1] - 2020-04-19
- Right size hashmaps accounting for load factor in ProtobufDataCodec (#263)

## [28.3.0] - 2020-04-18
- Add resource key validation while parsing (#239)

## [28.2.8] - 2020-04-17
- Switch from commons-lang3 to commons-text. (#262)

## [28.2.7] - 2020-04-16
- Protobuf parsing performance improvements. (#260)
- Fix #241: Upgradle to Gradle 5.2.1 (#242)

## [28.2.6] - 2020-04-13
- publish the test artifacts for darkcluster (#259)

## [28.2.5] - 2020-04-10
- Extend the use of argFile and pathing Jar across all tasks. (#257)
- Bump spring dependencies to 3.2.18.RELEASE (#256)
- darkcluster - basic framework for sending dark cluster requests (#213)

## [28.2.4] - 2020-04-09
- Enable arg file for resolver path to avoid arg too long errors. (#255)
- Feature/zk batch with jitter (#240)

## [28.2.3] - 2020-04-08
- Release 28.2.3 (#253)
- Move CopySchemaUtil and its test to util package and make CopySchemaUtil public (#252)
- Add support for custom properties on anonymous complex schemas. (#250)

## [28.2.2] - 2020-04-06
- Release 28.2.2 (#251)
- Fix #245: Refactor RestRequestBuilderGenerator to accept arg file with '@' syntax (#246)

## [28.2.1] - 2020-04-03
- Disable Request Waiter Timeout if not within fail fast threshold and Optimize SingleTimeout runnable to not capture callback to deal with the future.cancel behaviour in ScheduledExecutor (#249)
- Add local-release script (#234)

## [28.2.0] - 2020-03-31
- Release 28.2.0 (#244)
- Replacing Usages of DataMapBuilder in AbstractJacksonDataCodec (#167)
- Add extensionSchema validation task (#235)

## [28.1.36] - 2020-03-29
- Fix the issue introduced when trim whitespace started clobbering newlines between elements. (#237)

## [28.1.35] - 2020-03-29
- Fix build (#243)
- Release 28.1.35 (#238)
- Enforce schema properties order in JsonBuilder so Pegasus schema and Avro schema properties would have deterministic order (#233)
- Configure Bintray release task (#232)

## [28.1.34] - 2020-03-23
- Raise exception in ValidateSchemaAnnotationTask if any handler configured not found. (#223)
- Use manifest-only JAR for TranslateSchemasTask (#230)

## [28.1.33] - 2020-03-19
- Bump ZK Client from 3.4.6 to 3.4.13 (#229)

## [28.1.32] - 2020-03-19
- Revert (#228)

## [28.1.31] - 2020-03-19
- Trim PDL files only when writing the final output to ensure the validation step doesn't fail. (#227)

## [28.1.30] - 2020-03-18
- Bump version in preparation for release (#226)
- Update the default connection creation timeout to 10s from 2s (#225)

## [28.1.29] - 2020-03-17
- Improvements to the PDL translation task. (#224)
- Add resource key validation while parsing (#217)
- Change ValidateSchemaAnnotationTask to ignore exception or errors durng initializaing class by classLoader (#218)

## [28.1.28] - 2020-03-12
- Introduce an object creation timeout to completely de-couple channel pool from the behaviour of object creator (lifecycle). This will make sure that channel pool always claim its objects slot if the object creator did not return in time. Fix the SSL Completion event handling. Fix the error handling when channel creation fails so that it wont create a retry creation task in the rate limitor (#219)
- Revert "Enforce schema properties order in JsonBuilder so Pegasus schema and Avro schema properties would have deterministic order (#207)" (#220)
- pretty print json in pdl builder (#216)
- Enforce schema properties order in JsonBuilder so Pegasus schema and Avro schema properties would have deterministic order (#207)

## [28.1.27] - 2020-03-08
- Fix bug in classpath resolver when there are PDSC-PDL cross references. (#215)
- Fix Classpath resource schema resolver to handle pdl resources. (#214)
- Add Streaming Timeout to TransportClientProperties (#212)

## [28.1.26] - 2020-03-06
- Release 28.1.26 (#211)
- Refactored DataSchemaRichContextTraverser(#204)
- Fix data translator for translating Pegasus non-union field to Avro union and vise versa (#202)

## [28.1.25] - 2020-02-28
- AsyncPool Improvements and Fixes: (#185)

## [28.1.24] - 2020-02-28
- Fix a bug in PDL encoder that would cause transitively referenced types to be added to imports. (#199)

## [28.1.23] - 2020-02-28
- Use InputStream/OutputStream instead of ObjectInput/ObjectOutput for Avro Binary codec (#197)
- Use pathspec object as hash map key in ResolvedPropertiesReaderVisitor (#193)
- fix template exception while request build init for custom response types (#179)
- Fix for PDL schema cyclic referencing detection in "includes" and "typeref"  (#192)
- Add check to prepare-release script to prevent branch conflicts (#195)

## [28.1.22] - 2020-02-26
- Use PathingJarUtil to prepare manifest-only JAR for invocations of GenerateRestClientTask (#189)
- bump gradle.properties (#191)
- ClusterInfoProvider API and implementation (#181)

## [28.1.21] - 2020-02-25
- Release 28.1.21 (#190)
- Update AVRO compat layer in pegasus to use adapters from avro-util (#175)

## [28.1.20] - 2020-02-25
- Fix for DataTranslator where PegasusToAvroDefaultFieldTranslation mode throws unexpcted exception (#178)

## [28.1.19] - 2020-02-25
- Fix issues when encoding/parsing custom properties in PDL. (#187)
- Fix prepare-release script so that tag is deleted on failed push (#186)

## [28.1.18] - 2020-02-24
- Release 28.1.18 (#184)
- Fix bug in PDL encoding logic for imports when there are conflicting types in use. (#183)
- Configure Travis to only build on master and tags (#182)
- Fix the release script, release from tags (#180)
- Enhance MockCollectionResponseFactory to mock custom metadata in collection responses. (#174)
- Create .travis.yml (#172)
- Disable flaky tests (#171)

## [28.1.17] - 2020-02-13
- Release version 28.1.17 (#170)
- Fix bug that would cause pdl encoder to import types conflicting with inline types. (#169)
- Properly escape union member aliases and enum symbols in PDL (#168)
- Change PDL property encoding logic to expand maps with multiple entries (#166)

## [28.1.16] - 2020-02-11
- Enable debug logging only in DEBUG mode in ResolvedPropertiesReaderVisitor

## [28.1.15] - 2020-02-04
- Provide an optional fast path for codecs to read ByteStrings directly, and provide an implementation utilizing this for Protobuf.
Close the underlying stream sources when using the Protobuf codec
Improve string decoding performance for Protobuf codec
Add an option in symbol table provider to pass in a list of overridden symbols if clients don't want to use the RuntimeSymbolTableGenerator for some reason
- Emit method definitions in deterministic order

## [28.1.14] - 2020-01-10
- Support long for HTTP_IDLE_TIMEOUT and HTTP_SSL_IDLE_TIMEOUT
- Add support for delegated property in ClusterProperties, and new property keys for Dark Cluster multiplier

## [28.1.13] - 2020-01-31
- Fix the logic in SchemaParser to match SchemaResolver when loading pegaus schemas from jar files.

## [28.1.12] - 2020-01-28
- Fix server error response for bad input entity, to return bad request in response
- Fix bug that would cause schema translator to fail if run on MPs with multiple modules containing PDSC files.

## [28.1.11] - 2020-01-27
- Publish all schemas as-is, temporarily publish translated PDSC schemas
- Suppress logging statement in ResolvedPropertiesReaderVisitor
- Guard against NPE when RestLiServiceException is initialized with null status. Also updates server logic to handle null status cleanly.
 This change should not affect clients based on the following points:
  -> Today, if status is null, the framework code throws NPE when serializing the exception or converting to Response. This NPE is then handled as unknown error and returned as 500 error to client.
  -> With this change, clients will still get 500 error, with the correct error details serialized in the body.
  -> The Rest.Li filter chain will continue to see the actual exception (with null status), thus not affecting any custom filter behavior.
- Add "validateSchemaAnnotationTask" gradle task for validating schema annotations

## [28.1.10] - 2020-01-13
- Expose some utility methods for use elsewhere
- Expose action return type in FilterRequestContext

## [28.1.9] - 2020-01-09
- Add back TransportHealthCheck constructor and deprecate it.

## [28.1.8] - 2020-01-09
- Do not share RequestContext and wire attributes between D2 healthcheck requests.

## [28.1.7] - 2020-01-06
- Expose some methods in the protobuf codec for inheritors to customize

## [28.1.6] - 2020-01-06
- Add additional debug logging to RequestFinalizers.

## [28.1.5] - 2019-12-23
- Empty commit to trigger a new release

## [28.1.4]
- Clean up some javadocs to reduce javadoc warnings during build
- Add schemaAnnotationProcessor and other related schema annotation processing feature

## [28.1.3] - 2019-11-06
- Revert "dark cluster schema and serializer changes"
- Use PDL in examples and restli-example-api
- Dark cluster schema and serializer changes
- Use unmodifiableSortedMap instead of unModifiableMap when wrapping treemaps to ensure that bulk copy operations are faster when copied onto another TreeMap.
- Fix convertToPdl tool validation issue when there is an extra whitespace in the beginning of a line in doc.
- add DataSchemaRichContextTraverser, introduce DataSchemaRichContextTraverser.SchemaVisitor interface

## [28.1.2] - 2019-12-12
- Lower latency instrumentation logs from warn to debug

## [28.1.1] - 2019-12-11
- Minor performance optimization to use indexOf instead of split. Split internally uses indexOf but only if the regex length is 1. Since | has a special meaning in regex land, we need to escape it, meaning that we end up losing out on this internal optimization.
- Update convertToPdl tool to preserve source history

## [28.1.0] - 2019-12-10
- Add integration testing for latency instrumentation
- Add instrumentation timing markers for projection mask application
- Add support for framework latency instrumentation
- Mark data schema directories as resource roots

## [28.0.12] - 2019-12-09
- Improve debug logging in RequestFinalizers.

## [28.0.11] - 2019-11-27
- Make symbol table path handling more robust to handle D2 URIs
- Allow incompatible rest model changes in restli-int-test-server
- PDL: Verify translated schemas by writing to temporary location and comparing them with source schemas. Enable option to keep source files or remove them.

## [28.0.10] - 2019-11-12
- Support to set up custom request handler in restli config
- Optimize Jackson data decoder to create DataMaps with proper capacity.
- Fix the failing AclAwareZookeeperTest

## [28.0.9] - 2019-11-26
- Fix a bug in query tunneling affecting URIs containing keys with encoded reserved Rest.li protocol 2.0.0 characters

## [28.0.8]
- Add debug logging to client/server request finalizers.

## [28.0.7]
- Allow waiting until zookeeper connection establishes before ZKconnection#start returns
- Adds equality/hash methods for ActionResult class
- Disable setup and teardown for SymlinkAwareZooKeeperTest
- Bump TestNG to enable @Ignore annotation
- Log the mime types that failed to parse with error log level before propagating exception. Fix bugs in encoding symbol table names with special characters
- add clone method, resolvedProperties to DataSchema methods, changes to MapDataSchema PathSpec to have key fields reference, Add pathSpec format validation function
- Add configuration to disable generating deprecated protocol version 1.0.0 request builders.
- Disable SymlinkAwareZooKeeperTest temporarily

## [28.0.6] - 2019-11-21
- Remove accept header for individual mux requests
- Support for data template schema field string literals in PDL

## [28.0.5] - 2019-11-20
- Update SchemaToPdlEncoder interface

## [28.0.4] - 2019-11-19
- Add the HeaderBasedCodecProvider interface back
- Reference symbol table provider and handler implementation to enable symmetric protocol for exchanging symbol tables between rest.li services
- Fix NPE in URIElementParser and add more undecodable tests to TestURIElementParser
- defined SchemaAnnotationHandler interface for custom users to implement

## [28.0.3]
- Clean generated dirs in Pegasus sub-projects without the Pegasus plugin
- Fix incorrect PDL encoding for bytes default values

## [28.0.2] - 2019-11-11
- Expose some methods for use in pemberly-api

## [28.0.1] - 2019-11-05
- Remove RestResponse.NO_RESPONSE.

## [28.0.0] - 2019-10-25
- Wire up symbol table providers on client and server. This will enable us to inject a runtime symbol table lookup system via container Add tool to generate symbol tables at runtime

## [27.7.18] - 2019-11-05
- Introduce RequestFinalizer API and server-side RequestFinalizerTransportDispatcher.
- Add ClientRequestFinalizerFilter to finalize requests on the client-side.

## [27.7.17] - 2019-11-04
- Remove dependency on protobuf artifact, to avoid runtime errors with dependencies of pegasus that may depend on other protobuf versions. Instead extract relevant parts of protobuf code into a separate li-protobuf module.
- Support configurable encoding styles for PDL

## [27.7.16]
- Make Pegasus Java 8 and Java 11 compatible

## [27.7.15] - 2019-10-24
- Update PDL schema parser and encoder to allow properties with dots in them. Properties with dots are escaped using back-tick ` character.
- Optimizing UriBuilder & validatePathKeys.

## [27.7.14]
- LoadBalancer: when using empty d2ServicePath, use the default service path. Consolidating code between ZKFS and LastSeen code paths

## [27.7.13] - 2019-10-25
- Remove configure task for data template
- Adding JMX registration of D2 LoadBalancer components

## [27.7.12] - 2019-10-22
- Right size the DataObjectToObjectCache used for wrapped fields to avoid wasting memory.

## [27.7.11]
- Adding initial capacity to clientsToLoadBalance list and trackerClientMap to avoid expensive resize operations.
- Generate ToString, Equals and Hashcode for PathSegment

## [27.7.10] - 2019-10-21
- Introduce new protobuf codec

## [27.7.9] - 2019-10-16
- Fix codec bugs and improve deserialization performance

## [27.7.8] - 2019-10-17
- Add support to compare DataList without order, by sorting them with a comparator.

## [27.7.7]
- Refactor disruptor code path to use common method for adding disrupt context
- Update GenerateRestModelTask to have an ordered set for setWatchedInputDirs input property.

## [27.7.6] - 2019-10-09
- Move NO_RESPONSE to RestResponseFactory.

## [27.7.5]
- Fixing JSON deserialization bug  while setting partition weight via JMX using JSON format

## [27.7.4] - 2019-09-23
- Add varargs constructor to primitive arrays.

## [27.7.3] - 2019-10-08
- Fixing possible IC corruption issue in dealing with cached CompletionStage.

## [27.7.2]
- Small improvement in test performance for the ClockExecutor

## [27.7.1] - 2019-09-25
- Adding cache to store 'serviceName' in Request and 'protocolVersion' in RestClient.
- Do not allow to set weight through ZooKeeperAnnouncerJmx when D2 Server is announced to multiple partitions and Fix the bug of resetting the D2 Partition to Default Partition in Zookeeper

## [27.7.0] - 2019-09-30
- Make ApplicationProtocolConfig constructor backward compatible to previous versions of netty by using the deprecated versions present in the previous versions.

## [27.6.8] - 2019-09-30
- Update call tracking filter to handle batch finder
- LastSeenLoadBalancer: adding back again support for custom d2ServicePath on ZK. Add support for BackupStoreFilePath to LastSeen

## [27.6.7] - 2019-09-26
- Rephrase PDL parser error messages to make them more clear
- Revert "LastSeenLoadBalancer: adding support for custom d2ServicePath on ZK. Add support for BackupStoreFilePath to LastSeen"

## [27.6.6]
- LastSeenLoadBalancer: adding support for custom d2ServicePath on ZK. Add support for BackupStoreFilePath to LastSeen
- Disable SymlinkAwareZooKeeperTest temporarily

## [27.6.5] - 2019-09-16
- Add an configurable option to exclude some typeRef properties from translating into avro schema

## [27.6.4] - 2019-09-13
- Fix bug when convert .pdsc to .avsc with override namespace prefix in DENORMALIZE model

## [27.6.3] - 2019-09-10
- Streaming Timeout (Idle Timeout) Implementation - as detiled in the document @ https://docs.google.com/document/d/1s1dNjqoUkmo2TZ4mql4utHB2CZwe14JW8EPZFRmxOwA
- Add RestRequest support in Pipeline V2 and Convert FullyBuffered StreaRequest to RestRequest for better efficiency.

## [27.6.2] - 2019-09-18
- Add a varargs constructor to *Array classes.

## [27.6.1] - 2019-09-20
- Fix unreliable unit tests in TestRestClientRequestBuilder
- Fix PDL encoder logic for writing import statements
- Pegasus tmc release job is failing with out of memory error while runing r2-int-tests. Try to reduce the overall memory
footprint by having one netty eventloop group and cleaning up objects created in tests
- Add a config field in RestLiMethodConfig to validate query parameters
- Set the initial capacity of records and union templates to reduce unused memory.
- Int-tests for Alternative Key Server Implementation
- Fix PDL bug for encoding escaped package declarations
- Fix PDL bug for encoding schemas with empty namespaces
- Fix PDL bug for encoding self-referential schemas in DENORMALIZE mode
- Support aliases for named data schemas in PDL

## [27.5.3] - 2019-09-05
- Temporarily add the "java" keyword poped from TypedUrn as excluded property keyword for pdsc to avsc schema translation

## [27.5.2] - 2019-09-05
- Properly recover from corrupted uriValues in FileStore.

## [27.5.1] - 2019-08-29
- remove "validate" property that brought by TypedUrn in avsc schemas

## [27.5.0] - 2019-09-02
- Fix memory leak in test by properly shutting down HttpClientFactory in test data providers.
Revert commit 'f9d016b1b7f969c04368c0872b501e592c48c889' - that introduced a test failure
- Create constants for bounded load thresholds.

## [27.4.3]
- Upgrade to Netty 4.1.39, Fix Deprecated Http2 APIs, Fix Netty Bug
Bumping the r2 integration test port to higher number as the tmc ORCA job is failing consistently due to port conflict

## [27.4.2]
- Precompiling regex Pattern instead of calling String.replaceAll
- Fix indentation for certain PDL encoder cases
- Extend PDL syntax to allow unions with aliases
- Fix TestDisruptFilter flaky test

## [27.4.1]
- [pgasus]: Control Pipeline V2 through a constant and a config value set through builder
- Revert "[Pegasus]: Control Pipeline V2 through a constant and a config value set through builder"

## [27.4.0] - 2019-08-15
- [Pegasus]: Control Pipeline V2 through a constant and a config value set through builder
- Adding guarantee that last operation (markUp/Down) will always win
Making more tolerant if a node is not found while deleting (since the goal is to delete it)
Giving the guarantee that markUp/Down will be called the minimum set of time to make collapse multiple markUp/markDown requests which would be idempotent
- Adding MinimumDelay mode for disrupting restli response flow
- Revert "Adding MinimumDelay mode for disrupting restli response flow"
- Adding MinimumDelay mode for disrupting restli response flow
- Control Pipeline V2 through a constant and a config value set through builder

## [27.3.19] - 2019-08-06
- Refactor GenerateDataTemplateTask

## [27.3.18] - 2019-08-09
- Add consistent hash ring simulator to visualize request distribution and server load
- Update README.md

## [27.3.17] - 2019-08-06
- Fix Gradle caching regression introduced in 27.3.8.
- Fix a race condition bug in CompositeWriter.

## [27.3.16]
- Merge EntityStream Race Condition bug to New Unified Netty Pipeline
- R2 Netty Pipeline Unification

## [27.3.15]
- Fix for TypeRef field's annotation properties not propagated to the Record field containing it

## [27.3.14] - 2019-08-01
- Fix a backward-incompatible bug for setting ErrorDetails in RestliServiceException
- Fix open-source builds by removing certain Guava usages

## [27.3.13] - 2019-07-31
- Fix flaky unit test in BaseTestSmoothRateLimiter
- Add bounded-load consistent hashing algorithm implementation

## [27.3.12] - 2019-07-30
- Support special floating point values - NaN, NEGATIVE_INFINITY, POSITIVE_INFINITY in rest.li

## [27.3.11] - 2019-07-29
- (Revert pending DMRC review) Add bounded-load consistent hashing algorithm implementation
- Read Avro project properties at execution time.
- Add bounded-load consistent hashing algorithm implementation

## [27.3.10] - 2019-07-29
- Attachment streaming bug: java.lang.IllegalStateException: Attempt to write when remaining is 0

## [27.3.9] - 2019-07-23
- Adding support for RestLiServer to accept RestLiResponse callback

## [27.3.8] - 2019-07-23
- Move migrated plugin code to use the Java plugin.
- Migrate PegasusPlugin from Groovy to Java.
- Make project properties cacheable for GenerateAvroSchemaTask

## [27.3.7] - 2019-07-22
- Remove content length http header if present for ServerCompressionFilter

## [27.3.6] - 2019-07-10
- Add options to translate Pegasus Default fields to Avro Optioanl fields in SchemaTranslator, DataTranslator*
- Fix incorrect end of stream bug in MultipartMIMEInputStream

## [27.3.5] - 2019-06-26
- Fix for Avro to Pegasus data translation union member key namespace override bug

## [27.3.4] - 2019-06-28
- Expose requestcontext as well when constructing the validation schema

## [27.3.3] - 2019-06-27
- Generate documentation for service errors and success statuses
- Modify scatter gather API to allow more flexibility in custom use case

## [27.3.2] - 2019-06-20
- Guarantee the order of EntityStream callbacks in Netty Outbound Layer (downstream calls)
- Improvements to the streaming library.
  - Simplify the logic in ByteStringWriter
  - Make CompositeWriter threadsafe.

## [27.3.1] - 2019-06-24
- Provide an extension point for constructing the validating schema
- Enable string sharing when generating LICOR binary

## [27.3.0] - 2019-06-18
- Check compatibility of IDL service errors and schema field validators

## [27.2.0] - 2019-06-10
- Fix $returnEntity response validation bug
- Adding switch for destroyStaleFiles
- In ServiceError interface integer http status code has been changed to HttStatus type

## [27.1.7] - 2019-06-05
- Set TimingContext#complete log from warn to debug.
- Updated MockValidationErrorHandler to create BadRequest response

## [27.1.6] - 2019-06-03
- Add the ability to specify the TimingImportance of a TimingKey to TimingContextUtil.

## [27.1.5] - 2019-05-08
- Adding RampUp RateLimiter

## [27.1.4] - 2019-05-30
- Client integration for service error standardization
- Added Service Unavailable Http Status Code 503 to RestStatus Class
- Added ErrorResponseValidationFilter for error response validation
- Add support for method parameter service errors and success status codes
- Server integration for service error standardization
- Revert "Migrate PegasusPlugin from Groovy to Java."
- Migrate PegasusPlugin from Groovy to Java.
- Fix stale build directory for dataTemplates
- Add logging for troubleshooting channel pool

## [27.1.3] - 2019-05-08
- Add support for defining service errors, document service errors in the IDL

## [27.1.2] - 2019-05-06
- Update GenerateAvroSchemaTask to allow overriding namespaces in the generated Avro files.

## [27.1.1] - 2019-05-06
- Added ValidationErrorHandler interface.
- Migrate Pegasus utilities from Groovy to Java.

## [27.1.0] - 2019-05-03
- Fix ChangedFileReportTask property annotations.
- Migrate CheckIdlTask from Groovy to Java.
- Migrate CheckRestModel task from Groovy to Java.
- Migrate CheckSnapshotTask from Groovy to Java.
- Migrate GenerateAvroSchemaTask from Groovy to Java.
- Migrate GenerateDataTemplateTask from Groovy to Java.
- Migrate GenerateRestClientTask from Groovy to Java.
- Migrate GenerateRestModelTask from Groovy to Java.
- Migrate PublishRestModelTask from Groovy to Java.
- Migrate TranslateSchemasTask from Groovy to Java.

## [27.0.18] - 2019-04-26
- Add removeNulls utility in DataMapUtils.

## [27.0.17]
- Don't invoke startMap and startList with null values since the normalization code in pemberly-api is overriding these methods and craps out with NPE on encountering a null parameter

## [27.0.16]
- Fixing error in CertificateHandler which was sending the message even if the handshake was failing, hiding the real SSL error
Adding cipher suite information to the server side's context
- Update ErrorResponse schema for error standardization
- Migrate Pegasus tests from Groovy to Java.

## [27.0.15] - 2019-04-22
- Include TypeInfo when adding compound key parts.

## [27.0.14] - 2019-04-16
- Guard against implementations of ProjectionDataMapSerializer returning null

## [27.0.13] - 2019-04-13
- Nuke option to force wildcard, and instead add in an option to pass in a custom projection mask param to mask tree data map serializer

## [27.0.12] - 2019-04-11
- added RestLiInfo.

## [27.0.11]
- Allow ' in the line style comment in PDL.

## [27.0.10] - 2019-04-04
- Restrict API in request to only allow forcing wildcard projections

## [27.0.9] - 2019-04-04
- Make request options settable on the request. Remove the ability to set force wildcard projections on the requestOptions object since doing so may inadvertently cause shared final constant requestOptions objects to be modified, leading toside effects

## [27.0.8] - 2019-04-02
- Add request option to override projections to wildcard

## [27.0.7] - 2019-03-28
- Added remove query param support in AbstractRequestBuilder

## [27.0.6] - 2019-03-27
- Update R2 REST Client to send RFC 6265 compliant cookie headers during HTTP/1.1 requests
- Update docgen to include the symbols for Enum types.

## [27.0.5] - 2019-03-18
- Properly encoding empty datamap property value in PDL, and fix PDL nested properties parsing bug
- Check if originally declared inline in encoding include to JSON under PRESERVE mode
- Add default NoOp implementation for TraverseCallback.

## [27.0.4] - 2019-03-06
- Escape keywords in namespace of inline schema

## [27.0.3]
- Link parameter to its corresponding array item record in restli HTML documentation

## [27.0.2] - 2019-02-28
- Optimize URI parsing inefficiencies

## [27.0.1] - 2019-02-21
- Generate BatchFinder Example in HTML Doc without using ResourceModel

## [27.0.0] - 2019-02-25
- Add default null value to translated union aliased members

## [26.0.19]
- Trimming each packageName value in the comma separated packageName to make sure that spaces around the commas are handled.

## [26.0.18] - 2019-02-15
- Make RestLiStreamCallbackAdapter non-final and public for extension in dash-cache

## [26.0.17]
- (This version was used to produce custom builds. So skipping this to avoid confusion.)

## [26.0.16] - 2019-02-04
- Use ordered collection for classTemplateSpecs field

## [26.0.15] - 2019-02-08
- Add batch parameter for batchFinder in association template snapshot, to fix the incompatible issue that type cannnot be resolved
- Add HTML Documentation render for BatchFinder

## [26.0.14] - 2019-02-12
- add drain reader for unstructured data get

## [26.0.13] - 2019-02-12
- Tweak implementation a little to allow extension to support streaming normalized/deduped codecs in pemberly-api

## [26.0.12] - 2019-02-10
- Make some stuff more visible for overriding in pemberly-api

## [26.0.11]
- (This version was used to produce custom builds. So skipping this to avoid confusion.)

## [26.0.10] - 2019-02-03
- Rename KSON to LICOR aka LinkedIn Compact Object Representation

## [26.0.9] - 2019-01-29
- Added missing accessors for request URI components

## [26.0.8] - 2019-01-31
- Refactoring format of TimingKeys in R2 for better analysis

## [26.0.7]
- (This version was used to produce custom builds. So skipping this to avoid confusion.)

## [26.0.6] - 2019-01-28
- Add timing marker for 2.0.0 URI parsing

## [26.0.5] - 2019-01-29
- Add KSON support. KSON is a variant of JSON that serializes maps as lists, and supports optional compression of the payload using a shared symbol dictionary.

## [26.0.4] - 2019-01-11
- Allow configurable basePath for d2 service znode under cluster path

## [26.0.3]
- (This version was used to produce custom builds. So skipping this to avoid confusion.)

## [26.0.2] - 2018-12-20
- Allow RestLiValidation filter to accept a list of non-schema fields that should be ignored in the projection mask. Also fixes bug in the ProjectionMask applier that was not unescaping field names from masktree correctly.

## [26.0.1] - 2018-12-19
- Provide the validation filter for BatchFinder
- Add client-side support for Batch Finder

## [26.0.0] - 2018-12-03
- Delete restli-tools-scala module. Dependencies should be updated to `com.linkedin.sbt-restli:restli-tools-scala:0.3.9`.

## [25.0.21] - 2018-12-05
- Enable PDL in pegasus plugin through gradle config.

## [25.0.20] - 2018-12-06
- Fix NPE issue when d2Server announces without scheme
- Log warning instead of exception for unsupported association resource in build spec generator.

## [25.0.19] - 2018-12-05
- Use temporary directory in TestIOUtil test.
- Make some methods in DefaultScatterGatherStrategy protected for easy override in custom strategy.

## [25.0.18] - 2018-11-19
- Add comment to indicate the supplied queue implementation to SmoothRateLimiter must be non-blocking as well
- Scope restli-tools-scala dependency in a few places.

## [25.0.17] - 2018-11-15
- Simplify SmoothRateLimiter event loop logic

## [25.0.16] - 2018-11-12
- Add error logging to SmoothRateLimiter

## [25.0.15] - 2018-11-09
- Zookeeper client-side: recognize and apply "doNotSlowStart" UriProperty when a node is marked up.

## [25.0.14] - 2018-11-01
- Server-side: expose changeWeight method in JMX and add "doNotSlowStart" UriProperty

## [25.0.13] - 2018-10-25
- Keep ALLOWED_CLIENT_OVERRIDE_KEYS property when invoke #getTransportClientPropertiesWithClientOverrides

## [25.0.12] - 2018-10-22
- Have d2-benchmark compilation task depend on d2's tests compilatoin task
- Adding default value to enableSSLSessionResumption

## [25.0.11] - 2018-10-18
- Keep time unit consistent for SmoothRateLimtter
- Choose right algorithm automatically when consistentHashAlgorithm is not specified

## [25.0.10]
- GCN fix to revert data feeder change

## [25.0.9] - 2018-10-04
- Making SSLResumption feature configurable

## [25.0.8] - 2018-10-04
- Support BatchGetKVRequest and BatchPartialUpdateEntityRequest in scatter-gather

## [25.0.7] - 2018-10-03
- add R2Constants.CLINET_REQUEST_METRIC_GROUP_NAME and r2 client delegator
- Disable aggregateFailures to avoid flaky tests blocking tmc

## [25.0.6] - 2018-10-01
- Fix a bug in constructing gathered batch response in scatter-gather.

## [25.0.5] - 2018-10-02
- Support returning the entities for BATCH_PARTIAL_UPDATE resource methods
- Support ParSeq task resource method level timeout configuration.

## [25.0.4] - 2018-06-29
- Add Batch Finder support on server side

## [25.0.3] - 2018-09-26
- Add a new constructor for RestLiServiceException to disable stacktrace inclusion.
- Fix a AsyncPoolImpl bug where cancel calls did not trigger shutdown
- Making documentation request handling lazy.
- Add ForwardingRestClient implementation to ease transition to Client

## [25.0.2] - 2018-09-25
- Fix an integration test to test client side streaming correctly. Also updating the error created when stream decoding fails.
- Don't expose rest.li client config and run scatter gather tests in parallel.

## [25.0.1] - 2018-09-06
- Improve how circular references involving includes are handled in schema parser.
- Change backupRequest so that it can work when d2 host hint is given
- Relax typeref circular references, disallowing typeref-only cycles.
Provide better error message when cycles are detected.

## [25.0.0] - 2018-09-18
- Making RestLiResponseException constructor public.
- Fix ActionResult bug to return an empty response body
- Preserve order of sets added to request builders.
- Look up Javadoc by correct custom parameter name.

## [24.0.2] - 2018-09-10
- Generating fat jar for restli-int-test-api to maven.
- Add client-side support for returning the entity with PARTIAL_UPDATE
- Support starting rest.li integration test server without document handler.

## [24.0.1] - 2018-09-05
- Make bannedUris field optional

## [24.0.0] - 2018-09-05
- Disable test that fails consistently in TMC and passes consistently in local box
- Bump major version and update gradle.properties for release
- Refactor some code for ease of access in pemberly-api
- Fix test relying on string error message
- Implement blocking and non blocking smile data codec
- Support returning the entity for PARTIAL_UPDATE resource methods
- D2 merging clientOverridesProperties into the serviceProperties at deserialization time.
- D2 adding REQUEST_TIMEOUT_IGNORE_IF_HIGHER_THAN_DEFAULT parameter to request context's request

## [23.0.19] - 2018-08-08
- Allow custom users to set overridden partition ids to URIMapper

## [23.0.18] - 2018-08-25
- make aclAwareZookeeper only apply acl if the create mode is EPHEMERAL OR EPHEMERAL_SEQUENTIAL

## [23.0.17] - 2018-08-22
- Avoid double encoding typeref names in resource model encoder.
- Fix bug introduced in 22.0.0 during the server refactor which results in NPE for empty request body.

## [23.0.16] - 2018-08-22
- Add "$returnEntity" query parameter to support returning the entity on demand
- Added $reorder command for array items to Rest.li patch format.
- Log channel inception time when exception is thrown during writeAndFlush

## [23.0.15] - 2018-08-20
- Populate internal DataMap for gathered batch response.
- Updated gradle wrapper to version 4.6.
- Remove Guava dependency from compile in all modules except data-avro and restli-int-test
- Register coercers for custom typed typerefs in the generated TyperefInfo class.

## [23.0.14] - 2018-08-16
- Skip schema validation when the projection mask is empty.

## [23.0.13] - 2018-08-14
- Clean up ProjectionInfo interfaces to hide mutable API.
- Fix for reference to internal record.

## [23.0.12] - 2018-08-09
- Fixed bug in ObjectIterator when using PRE_ORDER iteration order.

## [23.0.11] - 2018-08-09
- Fix a race condition in AsyncSharedPoolImpl with createImmediately enabled

## [23.0.10] - 2018-08-08
- fix requestTimeoutClient bug for override client provided timeout value

## [23.0.9] - 2018-08-06
- Support scatter-gather in rest.li client using ScatterGatherStrategy.
- Add ProjectionInfo to prepare for emitting projection data into SCE.

## [23.0.8] - 2018-08-03
- StreamCodec integration in Restli client

## [23.0.7] - 2018-07-31
- Flipping the map order from Set<KEY> -> URI to URI -> Set<KEY> in URIMapper results
- Skip unstructured data check in RestLiValidationFilter

## [23.0.6] - 2018-07-24
- Cache SessionValidator to save validating time

## [23.0.5] - 2018-07-24
- add R2Constants.CLIENT_REQUEST_TIMEOUT_VIEW and refactor requestTimeoutClient to always pass timeout value down
- Enable ZK SymLink redirection by default

## [23.0.4] - 2018-07-13
- Improve cache ability of data template and request builder generating task

## [23.0.3] - 2018-05-16
- Remove logs when data template task is disabled.
- Introduce RestLiClientConfig
- Retry markUp/Down in event of KeeperException.SessionExpiredException
- Fix warnings in ZooKeeperAnnouncerTest resulting in failed compile.
- Support BannedUris property for cluster

## [23.0.2] - 2018-06-28
- Remove/Deprecate Promised based API support
- Unstructured Data update and delete Reactive
- Fix DataTranslator for ARRAY field types when converting a GenericRecord to DataMap

## [23.0.1]
- Safely build validating schema on request if using projections, return HTTP 400 for projections with nonexistent fields
- Add serialization of degrader.preemptiveRequestTimeoutRate

## [23.0.0] - 2018-06-22
- Add URIMapper class and changed getPartitionAccessor API (backwards incompatible)

## [22.0.5] - 2018-06-18
- Unstructured Data Post Reactive
- Allow SslSessionNotTrustedException to extend RuntimeException

## [22.0.4] - 2018-06-14
- Implements AsyncRateLimiter

## [22.0.3] - 2018-06-13
- Revert "Build validating schema on request if using projections, return HTTP 400 for projections with nonexistent fields"

## [22.0.2] - 2018-06-12
- Disable offending D2 tests failing with connection loss to unblock pegasus version release.
- Removed _declaredIncline property from equals and hashCode methods on UnionDataSchema.Member class.
- Add default value for HTTP_QUERY_POST_THRESHOLD

## [22.0.1] - 2018-06-05
- Fix pdsc to avro transform issue when record type is union with alias

## [22.0.0] - 2018-06-04
- Integrated streaming codec with RestLiServer. This change also includes substantial refactoring of RestLiServer.
- Added enums to TestQueryParamsUtil to prove it works since we have production use cases that depend on it
- Creating a startupExecutor to use in the first phases of startup to not re-use/conflict with the internal usages of other executors

## [21.0.6] - 2018-05-08
- Build validating schema on request if using projections, return HTTP 400 for projections with nonexistent fields
- use retryZookeeper in AclAwareZookeeperTest to improve test stability
- refactored zkConnectionDealer to SharedZkConnectionProvider

## [21.0.5] - 2018-05-30
- Add support for coercing Maps to DataMaps in QueryParamsUtil.convertToDataMap()

## [21.0.4] - 2018-03-20
- Adding session resumption and certificate checker for http2
- Add application Principals to cluster for server authentication

## [21.0.3] - 2018-05-24
- Make ClientRequestFilter implementation of wire attributes case-insensitive

## [21.0.2] - 2018-05-23
- Update test to use old property values
- Make R2 wire attribute key implementation case-insensitive

## [21.0.1] - 2018-05-14
- Update tests to use old property values
- Remove request query params from response location header for CREATE and BATCH_CREATE
- Bump up parseq version to non EOLed version.
- Define ZKAclProvider interface

## [21.0.0]

## [20.0.23]
- Update default values of the following properties:
	DEFAULT_RAMP_FACTOR = 2.0;
	DEFAULT_HIGH_WATER_MARK = 600;
	DEFAULT_LOW_WATER_MARK = 200;
	DEFAULT_DOWN_STEP = 0.05;
	DEFAULT_MIN_CALL_COUNT = 1;
	DEFAULT_HIGH_LATENCY = Time.milliseconds(400);
	DEFAULT_LOW_LATENCY  = Time.milliseconds(200);
	DEFAULT_REQUEST_TIMEOUT = 1000;

## [20.0.22] - 2018-04-16
- SyncIoHandler should notify its reader/writer when exception happends

## [20.0.21] - 2018-04-24
- Remove Flow API
- Emits R2 channel pool events
- SslHandshakeTimingHandler only produces a TransportCallback

## [20.0.20] - 2018-04-23
- Adding error codes to ServiceUnavailableException

## [20.0.19] - 2018-04-16
- add zookeeper connection sharing feature

## [20.0.18] - 2018-04-16
- Expose getFields() to FindRequest/GetAllRequest/CreateIdEntityRequest

## [20.0.17] - 2018-03-30
- Fix NPE in d2 caused by QD.
When QD doesn't contain required schema(https), transportClient will be null and through NPE.
This change fix the NPE and throw ServiceUnavailableException instead.
- Fix distributionBased ring creation with an empty pointsMap
- Added implementation for reactive streaming JSON encoder.

## [20.0.16] - 2018-04-03
- Temporarily downgrade timings warning to debug to satisfy EKG

## [20.0.15] - 2018-04-02
- Fix warning on "already completed timing"

## [20.0.14] - 2018-03-30
- Add timings to d2 and r2 stages
- Remove LongTracking and add minimum sampling period to AsyncPoolStatsTracker
- Updated Javadoc regarding concurrent use of PrettyPrinter in JacksonDataCodec.
- Added reactive streaming JSON parser.
- Use Instantiable.createInstance for stateful PrettyPrinter in JacksonDataCodec.
- add debug information to warn users about the distributionRing not supporting stickiness

## [20.0.13] - 2018-03-22
- Fixed thread safety issue for JacksonDataCodec due to its PrettyPrinter.

## [20.0.12] - 2018-03-21
- fix MPConsistentHashRing iterator bug when the host list is empty
- Fixing ZooKeeperConnectionAwareStore unneeded exception. Improving error logs in SimpleLoadBalancer

## [20.0.11] - 2018-03-19
- add more tests for MPConsistentHashRing iterator
- Adding ability to pass down the provider of the list of downstream services.
- Moving HttpServerBuilder to a module accessible also from other tests

## [20.0.10] - 2018-03-19
- Implement d2 degrader preemptive request timeout

## [20.0.9] - 2018-03-16
- modified MPConsistentHashRing iterator
- updated tests due to changing behavior of MPConsistentHashRing iterator

## [20.0.8] - 2018-03-13
- Adding SSL session resumption to Http1.1

## [20.0.7] - 2018-03-13
- Allow configurable number of hash ring points per host to improve traffic balance

## [20.0.6] - 2018-03-13
- Fix Client class to be backward compatible

## [20.0.5] - 2018-03-12
- Support for injecting metadata in Rest.Li response
- Refactoring internal LoadBalancer interfaces to async model
- Added XXHash as an alternative to MD5 for PartitionAccessor
- Enable setting default values for custom type parameters.
- Set proper default for HttpServerBuilder class
- Add DistrbutionNonDiscreteRing for distribution-based routing

## [20.0.4] - 2018-03-07
- Moved Entity Stream implementation to a new entity-stream module and made it generic. Added adapters between generic
Entity Stream and ByteString-specific Entity Stream so that existing R2 Streaming API didn't change.
- Add filter method in Multiplexer custom filter to filter all individual requests. This can be used to filter/check
if the combination of individual requests can be handled.

## [20.0.3] - 2018-02-28
- Improving error logging in hash functions

## [20.0.2] - 2018-02-27
- Change some degrader logging messages from 'warn' to 'info'

## [20.0.1] - 2018-02-27
- Fix NPE for addFields, addMetadataFields, addPagingFields

## [20.0.0] - 2018-02-26
- Request object should store the projection fields <PathSpec> in Set
- Tests fix for SI-5482(Request object should store the projection fields <PathSpec> in Set)

## [19.0.4]
- PDSC to AVSC translator supports namespace override based on cmd option.
- Replace dependency on antlr with antlr-runtime.
- Update Apache commons-lang to 2.6.

## [19.0.3] - 2018-02-21
- Exposing setter methods in FilterRequestContext to set the projection mask for CollectionResponse's METADATA and PAGING fields.

## [19.0.2] - 2018-02-22
- Removed logging for replaced error in RestLiFilterChainIterator

## [19.0.1]
- Add LogThreshold property to degrader

## [19.0.0] - 2017-09-28
- Refactoring changes:
 - Route resource request before adapting StreamReqeust to RestRequest.
 - Simplified callbacks that passe Rest.li attachment and ParSeq trace.

## [18.0.8] - 2018-02-02
- Cutdown d2 INFO/WARN messages when a lot of hosts are put into recoveryMap
- Add check and debug information to workaround NPE issue during #logState

## [18.0.7] - 2018-01-31
- Rename RewriteClient and TransportAdaptor

## [18.0.6]
- Add TransportAdaptor for easy request rewriting and reusing

## [18.0.5]

## [18.0.4] - 2018-01-22
- Add writableException option to RestException, StreamException, and RemoteInvocationException

## [18.0.3] - 2018-01-16
- Allow empty lists to be passed as a value for a required array query parameter.
- Log AsyncPool instance ID and not reset active streams during channel pool shutdown

## [18.0.2] - 2018-01-17
- Added javadocs and renamed field variables in PagingContext to avoid ambiguities.
- Update scala version to 2.10.6

## [18.0.1] - 2018-01-12
- Exposes PartitionDegraderLoadBalancerStateListener through constructors of D2 classes
- Add SSL support for netty server.
- Adding the ability to set the request timeout on a per-request basis

## [18.0.0]
- Updated unstructured data streaming to use Java 9 Flow APIs

## [17.0.5] - 2017-12-12
- Update quickstart service to use the latest maven release.
- Make CodeUtil.getUnionMemberName(UnionTemplate.Member) public to make it accessible for codegen in other languages.

## [17.0.4] - 2017-12-08
- Fix SchemaParser to handle jar files as sources. Bug was introduced during the refactor to support pdl schemas.

## [17.0.3] - 2017-12-04
- Update MaskTree#getOperations method to handle array range attributes.

## [17.0.2] - 2017-12-04
- Shutting down ssl channelPool and fixing race condition

## [17.0.1]
- Re-enable delay tests with seeded randomHash
- Ensure publisher is set after zk connection is established

## [17.0.0] - 2017-11-22

## [16.0.6] - 2017-11-21
- Refactor DegraderLoadBalancerStrategyV3 class

## [16.0.5] - 2017-11-09
- Integration tests for projecting array fields with specific ranges.
- Fix the DataTemplate generation issue on Gradle 4.3's modified OutputDirectory generation time.

## [16.0.4] - 2017-11-10
- Logs request path only instead of the full URI
- Allows SslSessionNotTrustedException to be created with an inner exception and message

## [16.0.3] - 2017-11-09
- Changes to specify array ranges while projecting fields.
(0) Update PathSpec to include attributes (start and count).
(1) Update Java DataTemplate codegen to generate field PathSpec methods for specifying array ranges.
(2) Update MaskComposition to take care of merging array ranges.
- Update URIMaskUtil is parse array ranges in URI fields projection and fix bugs in Filer and CopyFilter.
- Error out if zookeeper connection is not ready for markup/markdown

## [16.0.2] - 2017-11-02
- Adding 'fast recovery' mode to help host recover in low QPS situation

## [16.0.1] - 2017-10-27
- Adding a D2 LoadBalancer that reads always latest data from disk in parallel of the LoadBalancer toggling mechanism
in order to eventually deprecate it.
The user will be able to switch between the two.

## [16.0.0] - 2017-10-26
- Support Async Interface for Unstructured Data and rename Unstructured Data resource classes
- Support Reactive Streaming for Unstructured Data

## [15.1.10] - 2017-10-24
- Fix the SchemaTranslator to translate array or map of union with aliases fields in the Pegasus schema.

## [15.1.9]
- Implement FileStore support in ZooKeeperEphemeralStore to avoid re-fetching children data when start watching a node

## [15.1.8] - 2017-10-13
- Relax multiple DisruptRestControllerContainer::setInstance from throwing exceptions to logging warnings

## [15.1.7] - 2017-10-12
- Make CertificateHandler queue flush calls in addition to write calls

## [15.1.6] - 2017-10-11
- Adding ability to decorate the VanillaZooKeeper from ZKConnection

## [15.1.5]
- Use EmptyRecord for unstructured data get response

## [15.1.4] - 2017-10-10
- SSLEngine to be created with all SSLParameters

## [15.1.3] - 2017-10-06
- Revert throwing 400 for invalid query parameters due to existing services usage.

## [15.1.2] - 2017-10-05
- Ignore missing required fields in validating query parameters.

## [15.1.1]
- Adding possibility to specify a server's certificate checker implementing the SSLSessionValidator interface

## [15.1.0] - 2017-09-29
- Added ResourceDefinitionListener to provide a mechanism for RestLiServer to notify the listener of the initialized Rest.li resources.

## [15.0.5] - 2017-09-14
- D2 customized partition implementation

## [15.0.4] - 2017-09-26
- Expose remote port number in the request context in both server and client sides
- Introduced a generic RequestHandler interface. Refactored existing documentation handler, multiplexed request handler and debug request handler to use this interface.
Collapse BaseRestServer with RestLiServer as its not used.
Removed deprecated InvokeAware and related code. It's not used at LinkedIn.

## [15.0.3] - 2017-09-25
- Support Unstructured Data (Blob) as Rest.li Resource

## [15.0.2]
- Allow d2 clients to configure http.poolStatsNamePrefix from D2 zookeeper's service config
- FilterChainCallback and RestLiCallback code refactoring.
- Improve the test execution for multipart-mime tests. Server is started/shutdown once per class instead of per test. This brings the build time for pegasus down from 20+ minutes to 6.5 mins.
- Throw 400 error for invalid query parameter values.
- Adds property pegasus.generateRestModel.includedSourceTypes to let users specify source types for GenerateRestModelTask
Changes RestLiSnapshotExporter,RestLiResourceModelExporter to use MultiLanguageDocsProvider by default

## [15.0.1] - 2017-09-11
- Fixing double callback invocation bug in WarmUpLoadBalancer

## [15.0.0] - 2017-08-18
- Added type parameter for RestLiResponseEnvelope to RestLiResponseData and RestLiResponseDataImpl.
Moved status and exception from RestLiResponseData to RestLiResponseEnvelope.
Created subclasses for UpdateResponseBuilder, BatchUpdateResponseBuilder, and CollectionResponseBuilder to build responses for specific types.
Broke ErrorResponseBuilder from RestLiResponseBuilder hierarchy.
Removed type parameter for RestLiCallback and RestLiFilterResponseContextFactory.
Made IdEntityResponse to extend IdResponse.

## [14.1.0]
- Introduced early handshake and early http2 upgrade request.
Added AssertionMethods utils to test-util module

## [14.0.12] - 2017-09-07
- Simplifies channel creation failure log message
- Reset streams during a connection error

## [14.0.11] - 2017-09-05
- Resize HTTP/2 connection window to the same size as initial stream windows

## [14.0.10] - 2017-08-29
- Request timeout no longer cause an HTTP/2 connection to be destroyed

## [14.0.9] - 2017-08-23
- Check Certificate Principal Name only when necessary

## [14.0.8] - 2017-08-15
- Use "*" as default path in Http2 upgrade requests
- Adding ChannelPoolManager Sharing feature

## [14.0.7] - 2017-08-14
- Fix filter chain callback to handle errors while building partial response and response. Handle all errors to ensure callback chain is not broken.

## [14.0.6] - 2017-08-09
- Fail promise if h2c upgrade or alpn negotiation do not complete before connection closes
- TimeoutAsyncPoolHandle to use Optional#ofNullable instead Optional#of to deal with a potentially null value
- Expose configuration and fix remote address exception logging to log both exception class and cause

## [14.0.5] - 2017-08-07
- Fix StackOverflowError introduced in 13.0.1 part 2

## [14.0.4] - 2017-08-07
- Fix StackOverflowError introduced in 13.0.1

## [14.0.3] - 2017-08-04
- Fix remote address exception logging to log class instead of cause

## [14.0.2] - 2017-08-03
- Logs remote address to stdout if servlet read or write throws exception

## [14.0.1] - 2017-08-02
- Enlarge default HTTP/2 client stream flow window size and enable auto refill for connection flow control window

## [14.0.0] - 2017-08-01
- Updated BatchCreateResponseEnvelope.CollectionCreateResponseItem with HttpStatus.
Fixed the bug in setting ID for CollectionCreateResponseItem.

## [13.0.7]
- Include Content-Type on all error responses.

## [13.0.6] - 2017-08-01
- Increase HttpClient default shutdown timeout from 5s to 15s
- Bump open source plugin to Gradle 4.0

## [13.0.5] - 2017-07-31
- Provide Location for BATCH_CREATE.
- Added BackupRequestsConverter and a dedicated ScheduledThreadPool for latencies notifier in BackupRequestsClient

## [13.0.4] - 2017-07-25
- Allow createDefaultTransportClientFactories to support https scheme as well
- Disabled few flaky tests.
- Fix testShutdownRequestOutstanding flaky test
- Allowing user to specify the "expected server's certificate principal name"
to verify the identify of the server in http 1.1
- Refactoring shutdown Netty Client to AbstractNettyClient and ChannelPoolManager

## [13.0.3] - 2017-07-24
- Temporarily remove the content type check for multiplexed requests.

## [13.0.2] - 2017-07-20
- Update D2 LoadBalancerStrategyProperties PDSC file with new D2Event properties
- Fix pegasus test failure

## [13.0.1]
- Add D2Event support

## [13.0.0] - 2017-07-14
- Bump open source to Gradle 3.5. Make most tasks cacheable.

## [12.0.3]
- Fix NPE when client is using D2 and does not set R2Constants.OPERATION on request context.

## [12.0.2] - 2017-07-17
- Logs a warning if maxResponseSize greater than max int is set to the HttpNettyChannelPoolFactory
- Reintroducing UnionDataSchema#getType() to ease the migration to UnionDataSchema#getTypeByMemberKey().

## [12.0.1] - 2017-07-13
- Improves HTTP/2 error handling

## [12.0.0] - 2017-07-10
- Initial set of changes in the data schema layer to support aliasing Union members.
- Changes in the data template and Java codegen layer for supporting Union members aliases.
- Updating compatibility checks for Union member aliasing.
- Schema translator changes for translating Pegasus union with aliases to Avro records with optional fields.
- Data translator changes for supporting Pegasus union with aliases.
- Remove 'type' based methods in UnionDataSchema and cleanup pegasus codebase that uses those methods.
- Support custom content-types/DataCodecs in Rest.Li. This change also adds customizable codec support for multiplexed requests.
- Removed the deprecated methods in ResourceMethodDescriptor (follow up from commit #a70de22).
- Killing the usage of getFinderMetadataType in ResourceModelEncoder.

## [11.1.1] - 2017-06-28
- Capture collection custom metadata type for GET_ALL in IDL and expose that in FilterRequestContext.
- Adding gracefulShutdownTimeout and tcpNoDelay to D2TransportClientProperties.pdsc
- Refactoring HttpNettyClients to use AbstractNettyClient for the common parts
- Adding idleTimeoutSsl's HttpClientFactory support
- Capture the @Deprecated trait of finder and action parameters in IDL.

## [11.1.0] - 2017-05-02
- Added backup requests.

## [11.0.18] - 2017-06-19
- Added sslIdleTimeout to PropertyKeys and TransportClientPropertiesConverter
Update pegasus version to newly released 11.0.17 for opensource quickstart project.

## [11.0.17] - 2017-06-19
- Added sslIdleTimeout to the d2-schemas
- Added D2 State WarmUp feature
- Fix pegasus plugin configuration to include the jdk tools jar.

## [11.0.16] - 2017-06-14
- Expose collection metadata projection mask in FilterRequestContext.

## [11.0.15] - 2017-06-08

## [11.0.14]

## [11.0.13] - 2017-06-07
- Typo in the test file : test-util/src/main/java/com/linkedin/test/util/GaussianRandom.java
- generateRestModel doesn't need a copy of the codegen classpath
- Changes to handle Restli info chatty output

## [11.0.12] - 2017-06-02

## [11.0.11] - 2017-06-01
- HttpClientFactory.Builder, added documentation and improved to handle more easily more cases

## [11.0.10] - 2017-06-01
- Make tcpNoDelay constructor's change backward compatible in HttpClientFactory
- Make check tasks incremental
- Honor ErrorResponseFormat for exception thrown within multiplexer (or by multiplexer filter).
- Add D2Monitor to support D2Event
- Make AsyncPoolImpl consistent returning a Cancellable but cannot be cancelled instead of null

## [11.0.9] - 2017-05-24
- Moving ChannelPoolManager sensors from ServiceName-based to be composed by Custom Prefix and Hash of transport properties

## [11.0.8] - 2017-05-12
- generateRestModel should be more strict about running
- Fixed log message formatting in SimpleLoadBalancerState.
- Add field aliases, field order, and include after support to PDL.
Fix PDSC to serialize include after fields if include was after fields in original schema declaration.
- Surppress the warning message if quarantine is already enabled
- Encode HttpOnly for cookies that are set with this flag.
- Change the failure for request body parsing error to 400_BAD_REQUEST instead of 500 internal error. This is also consistent with the behavior for other argument builders.

## [11.0.7] - 2017-05-04
- Upgrade to Netty 4.1.6 and remove maxHeaderSize from Http2StreamCodecBuilder

## [11.0.6] - 2017-04-28
- Improved configurability of GenerateDataTemplateTask.
- Add restModel jar generation to make gradle plugin consistent with sbt plugin.
Revised ResourceModelEncoder to fallback to ThreadContextClassLoader if idl cannot be located in the Class level class loader (this is needed in for play-on-gradle since the way class loader is setup for play-on-gradle in play, it only guarantees class are reachable via ThreadContextClassLoader).
- Create new EntityStream when retrying StreamRequest in RetryClient
- Fixed issue with GenerateDataTemplateTask introduced in 11.0.6

## [11.0.5] - 2017-04-21
- Fix StreamExecutionCallback.EventLoopConnector race condition.
- Remove deprecated << operator in PegasusPlugin.
- Cache DataTemplateUtil.getSchema.

## [11.0.4] - 2017-04-12
- Fix FileClassNameScanner to ignore hidden dot-files.

## [11.0.3] - 2017-04-10
- Provide a utility to perform semantic equality comparison for two pegasus objects.
- Change the quarantine health checking latency to use degrader low latency

## [11.0.2] - 2017-04-03
- Move schema logic from constructor to method for BatchKVResponse for performance.
Moving the logic around creating the BatchKVResponse schema to the schema() method and pulling some variables into constants for efficiency gains since schema is inaccurate and rarely used in this class.

## [11.0.1] - 2017-03-31
- Make RestLiDataValidator aware of wilcard for projecting Union members.

## [11.0.0] - 2017-03-31
- Major version bump due to backward incompatible changes introduced in 10.1.13.
- Add note to BatchEntityResponse explaining the backward incompatible change to DataMap format returned by data() method.
10.1.15  (Note: This version is not backward compatible. See 11.0.0)
- Fix one of ResponseDataBuilderUtil helper methods to return the correct ResponseEnvelope type and re-enabled unit tests which weren't running.
10.1.14  (Note: This version is not backward compatible. See 11.0.0)
- Extract interface from RestClient and add a DisruptRestClient decorator class
10.1.13  (Note: This version is not backward compatible. See 11.0.0)
- Refactor batch_get response conversion to entity response code into BatchKVResponse to be consistent with other decoder behavior.
- Make 'optional' fields more explicit in .pdl grammar

## [10.1.12] - 2017-03-23
- Disable TranslateSchemas task in pegasus plugin. It was incorrectly being enabled for all source sets.

## [10.1.11] - 2017-03-21
- Add gradle task to translate .pdsc to .pdl
- Increase d2 quarantine pre-check retry times

## [10.1.10] - 2017-03-17
- Added new constructor for DelegatingTransportDispatcher which takes StreamRequestHandler

## [10.1.9] - 2017-03-14
- Modify .pdl grammar to support nested namespace/package scopes.
- Added ability to share data between filters and resources.

## [10.1.8] - 2017-03-06
- Make RestClient get DisruptRestController from DisruptRestControllerContainer every time

## [10.1.7] - 2017-03-03
- Support null resolverPaths in DataSchemaParser to fix regression.

## [10.1.6] - 2017-03-01
- Fix LoadBalancerStrategyPropertiesConverter to serialize quarantine properties with or without maxPercentage property present

## [10.1.5] - 2017-02-25
- Fix the issue that ZooKeeperAnnouncerJmxMBean does not return a open type
- Fix streaming timeout non-active if response entity stream can be buffered in memory

## [10.1.4] - 2017-02-23
- Ensuring cloned DataLists and DataMaps have unique __dataComplexHashCode values.
- Bump up zero-allocation-hashing library version to the latest
- Update documentation on CreateKVResponse and BatchCreateKVResult.
- Add .pdsc to .pdl conversion support
- Modify client compression filter header-setting behavior to allow null operations.

## [10.1.3] - 2017-02-01
- Fix d2 quarantine pre-healthchecking related issues

## [10.1.2] - 2017-02-10
- Support surrogate pairs for UTF-16 strings in URI encoding/decoding

## [10.1.1] - 2017-02-06
- Using Treemap to allow QueryTunnelUtil.decode to parse case insensitive http headers

## [10.1.0] - 2016-12-06
- Introduce .pdl file format for authoring Pegasus data schemas.

## [10.0.2]
- Reduce the error messages generated by quarantine
- Implement disruptor interfaces and core classes

## [10.0.1] - 2017-01-13
- Delay releasing channel until entity stream is either done or aborted

## [10.0.0] - 2017-01-25
- Add attribute pagingSupported in method schema and indicate in restspec if get_all and finder methods support paging.

## [9.0.7] - 2017-01-23
- Remove the route percent checking in unit test
- RootBuilderSpec should provide a way to indicate parent-subresource hierarchy.

## [9.0.6] - 2017-01-20
- Allow http.maxResponseSize to be Long type

## [9.0.5] - 2017-01-13
- Fixed test failures in TestMultiplexerRunMode and TestParseqTraceDebugRequestHandler
- Force to convert QuarantineLatency to String

## [9.0.4] - 2016-12-22
- Fix bug in pegasus plugin. Run publishRestliIdl task only if rest-spec is not equivalent.

## [9.0.3] - 2016-12-19
- Added null annotation to generated data models
- Add utility methods to convert rest and stream TransportCallback

## [9.0.2]
- [RecordTemplate] Do not allocate RecordTemplate's _cache until the first usage in order to save unnecessary memory allocation.
- Fix wrong error message in converting key string.

## [9.0.1] - 2016-12-09
- Upgraded ParSeq version to 2.6.3
Added setting plan class that reflects type of request for async resources implemented using ParSeq
- [pegasus] Add two APIs to DataMapUtils.java to support mapping DataMap objects to Json ByteString and Pson ByteString.
RestResponseBuilder.encodeResult needs to set the builder's entity with the incoming dataMap object. This is currently done by converting the dataMap object to a raw byte array (either in Json or Pson format) and passing the array to RestResponseBuilder.setEntity. Then inside setEntity it converts the array to a ByteString object by calling ByteString.copy, which involves allocating an extra raw byte array (because they want to make the ByteString object independant of the original array). This process adds unnecessary memory footprint because we allocate two byte arrays, and the first one becomes dead after the second one copies it. In restli-perf-pegasus test, this shows up as 8% - 9% memory usage (allocation pressure) from Java flight recorder. The extra allocation could be avoided by a few approaches. 1) in RestResponseBuilder.setEntity, use ByteString(byte[] bytes) constructor instead of ByteString.copy, but this requires to make the constructor from private to public, which is kinda a violation of the original OO design. 2) add APIs to DataMapUtils.java to support mapping DataMap objects to Json ByteString and Pson ByteString without copying (via ByteString.unsafeWrap). This patch chose the second approach because there's no need to change any existing data structure. With the patch, restli-perf-pegasus shows smaller memory footprint (roughly the same 10 min period), and less GC occurrances (25 -> 23, 2 less ParallelScavenge young gc).

## [9.0.0]
- Remove dependency on slow IdentityHashTable. Remove copyReferencedObjects from DataComplex interface.

## [8.1.10]
- Fix test failures caused by Jackson version bump
- added comments to getResult() and getErrors()

## [8.1.9] - 2016-11-22
- Make HttpClientFactory default HTTP version configurable

## [8.1.8] - 2016-11-22
- Upgrade com.fasterxml.jackson version to 2.8.3

## [8.1.7] - 2016-11-09
- Fix several bugs in pegasus backward compatibility check, report generation and publishModel tasks.
(All bugs were introduced in 8.0.0)
PegasusPlugin:
 - With Gradle 3.0 and gradle daemon enabled, the plugin will not be loaded on every run. So the plugin cannot assume the static variables will be reset for each run. Fixed the issue by initializing these static variables in runOnce block.
CheckIdl, CheckRestModel and CheckSnapshot:
 - These tasks were ignoring the compat level flag while checking for status after the compat checker was run. Fix is to look at the result of compat checker from the report it prints.
 - Add the compatibility report message to the global message to be printed out after build is finished.
 - Task was configured to fail only if both idl and models were incompatible. Fixed it to fail if either is incompatible.
 - Fixed the order of files in checkRestModel task (order was wrong earlier)
ChangedFileReport:
 - Changed the inputs to this task from generated files to source system files on which the report should be based on.
 - Now outputs list of files requiring checkin, which is printed after build is finished.

## [8.1.6] - 2016-11-14
- Bump up version due to mint snapshot bug.

## [8.1.5] - 2016-11-09
- Support package override in PDSC.

## [8.1.4] - 2016-11-08
- Fix the racing condition for healthcheckMap map

## [8.1.3] - 2016-11-07
- Fix a bug in LoadBalancerStrategyPropertiesConverter to not use double

## [8.1.2] - 2016-11-02
- Fix an NPE in Http2StreamCodec resulting in incorrect logging

## [8.1.1]
- Fix bug in CheckSnapshotTask that caused the publishRestModelTask to always skip.
- Add more info to the logfile when a client is quarantined

## [8.1.0] - 2016-10-13
- Count server error when calculating error rate in degrader

## [8.0.7] - 2016-10-18
- D2 will retry request to a different host when the first attempt meets condition
- Add serviceName to quarantine logs
- Catch and log exceptions thrown by the async pool waiters

## [8.0.6] - 2016-10-04
- Removed extra R2 filter error log

## [8.0.5] - 2016-09-29
- Add request details to the quarantine health checking logs
- Update SetMode.java
- Cache Validator classes to avoid reloading them on every request and response.

## [8.0.4] - 2016-09-27
- Fixed SI-3070 and related issues

## [8.0.3] - 2016-09-22
- Add D2 slow start support.
- Adding quarantine properties to d2 schema

## [8.0.2] - 2016-09-20
- Fixed snapshot check bug which treats all the IDL and snapshot as new.

## [8.0.1] - 2016-09-19
- Fixed bug that snapshot file is not generated.

## [8.0.0] - 2016-09-15
- Isolation of gradle's classpath from pegasus plugin's classpath.
- Add a cap to quarantine maxPercent.

## [7.0.3] - 2016-08-31
- Add d2 quarantine support

## [7.0.2] - 2016-08-25
- [pegasus] Follow up on Min's feedback from 758221 - refactored filter response
context factory name and refactored RestLiCallback to be instantiated
from within Filterchain.
- Add HTTP protocol version to request context
- Add http.protocolVersion to AllowedClientPropertyKeys

## [7.0.1] - 2016-08-18
- Make MPConsistentHashRing iterator honor the weight of each element.
- Fix logging issues in DegraderLoadBalancerStrategyV3.

## [7.0.0] - 2016-08-15
- Added response data builder to allow Rest.li users the ability to
instantiate response data and response envelope for tests.
- Making envelope interfaces more intuitive by having naming reflect resource
method and adding support for determining CREATE vs. CREATE + GET.
- Filter improvements - simpler interface, support for async error invocation,
and safeguards against user error.
- Fix SnappyFramedCompressor to follow the standard x-snappy-framed
specification.

## [6.1.2]
- Removed ServiceProperties constructor that always threw a NullPointerException.

## [6.1.1] - 2016-08-10
- Fixing comparator logic in ResourceModelEncoder.
- Fix failing tests due to restriction of removing optional fields
- Convey that the removal of optional fields may be a backward incompatible change
- Remove JVM argument for setting the max memory sizes available to the JVM
- Increase max heap size to 4g for tests
- Add http.protocolVersion to d2 property keys and expose http protocol version in D2 schemas

## [6.1.0] - 2016-08-05
- Netty HTTP/2 client implementation

## [6.0.17] - 2016-08-01
- Add H2C Jetty server option to r2-perf-test
- Making TestStreamEcho.testBackPressureEcho test more generous and add logging

## [6.0.16] - 2016-08-01
- Change AbstractR2Servlet to only read input stream with size when content length is present
- Fix test concurrency issue in TestAsyncSharedPoolImpl

## [6.0.15] - 2016-07-29
- Removes -XX:MaxPermSize JVM argument now that we are fully on JDK8
- Reduces the number of threads in the ScheduledThreadPoolExecutor used in TestAsyncSharedPoolImpl
- Add a new consistent hash ring implementation that is more balanced and uses less memory.

## [6.0.14] - 2016-06-30
- Skip decoding simple keys which were passed in the request body for BATCH UPDATE and PATCH requests.

## [6.0.13] - 2016-06-30
- Removed double quotes for cookie attribute values.

## [6.0.12] - 2016-06-28
- Adding setters for projection masks in ServerResourceContext and FilterRequestContext.
- Add a shared implementation of AsyncPool, AsyncSharedPoolImpl

## [6.0.11] - 2016-06-14
- Support projections in rest.li schema validation
- Add a custom data comparator for JSON-like comparisons, and custom
data asserts with easy-to-understand error messages.

## [6.0.10] - 2016-06-10
- Add a d2 delay test framework
- Fixed cookie attribute name Max-Age.
- Add PathKeyParam annotation to enable declaring methods with strongly
typed keys.

## [6.0.9] - 2016-06-07
- Use parameterized logging to avoid excessive string concatenation

## [6.0.8] - 2016-05-27
- Add symlink support for Zk#getChildren with Children2Callback

## [6.0.7] - 2016-05-23
- Fixing the flawed comparision of keys on batch update/patch operations.
- Added parseq_restClient into restli-int-test module.
- Add HTTP_REQUEST_CONTENT_ENCODINGS to allowedClientPropertyKeys

## [6.0.6] - 2016-05-18
- Optimize ZookeeperEphemeral to reduce to number of read request to zookeeper.

## [6.0.5] - 2016-05-12
- Fix the wiki link for resource compatibility checking in Pegasus plugin.
- Fix missing custom information for record field and union member.
- Refactor code related to custom type.
- Change the Pegasus compatibility checker to consider the addition of a
required field with a default as compatible and to consider setting a
default on an existing required field as backward incompatible.
- Modifying tag to make javadoc generation happy

## [6.0.4]
- Add missing d2 config properties into d2 schemas

## [6.0.3] - 2016-05-03
- Fix build of the example projects.
- Remove default values for zkHosts

## [6.0.2] - 2016-04-22
- Fix doc generation for action methods with custom parameter types.
- Added cookies to isEquals/hashCode/toString in Request.java
- Added addAcceptTypes and addAcceptType to RestliRequestOptionsBuilder
- Resolving 500 error issue from invalid list params to return 400 instead.

## [6.0.1] - 2016-03-28
- Bump zookeeper library from 3.3.4 to 3.4.6

## [6.0.0] - 2016-04-08
- Add MultiplexerRunMode configuration that controls whether individual requests are executed as separate ParSeq plans or all are part of one ParSeq plan, assuming resources handle those requests asynchronously using ParSeq.
- Pull parseq rest client from parseq project.
- Rest.li streaming and attachment support

## [5.0.20] - 2016-03-30
- Fix a minor d2 update bug that affects the printout values in the logfile.
- Save resolved ip address into request context keyed by REMOTE_SERVER_ADDR in HttpNettyClient. It enables container to implement IPv6CallTracker+Sensor to track outbound traffic
Disable transient TestMIMEIntegrationReaderWriter suggested by the test case owner
- Add MockRestliResponseExceptionBuilder.

## [5.0.19] - 2016-03-23
- Fix a bug in R2 query tunnel with wrong content length

## [5.0.18] - 2016-03-16
- Improve memory and performance efficiency for LoadBalancerState and fix the dirty bits in the hasing in ConsistentHashRing
- Fix a flaky r2 test where the callback executor is shutdown before entity
stream of the response is read

## [5.0.17] - 2016-03-09
- Fix compatibility impact for added/removed fields in union
- Offset method in buffer chain should return 0 if start and end are the same
- Add ability to access RequestContext local attributes from FilterRequestContext

## [5.0.16] - 2016-02-29
- Add hasBindingMethods to RequestBuilderSpec to support generating request builders based on type binding information.

## [5.0.15] - 2016-02-26
- check for writehandle not null in connector

## [5.0.14] - 2016-02-25
- Add support for "x-snappy-framed" encoding in rest compression filter

## [5.0.13] - 2016-02-25
- Fix a race condition in StreamExecutionCallback

## [5.0.12]
- Do not create https transport client if SSL context is not available

## [5.0.11] - 2016-02-21
- Fix a bug when detecting cookies name with $ sign at the beginning. Check $ sign in the trimed name.

## [5.0.10] - 2016-01-26
- Write missing d2 configurations into zookeeper.
- Relax the SSL Context/Parameter checking for d2.

## [5.0.9] - 2016-01-25
- Allow array of union be resource method parameter.

## [5.0.8] - 2016-02-03
- Validate data returned from create and get.
- Notify listeners when SimpleLoadBalancerState shutdown
- Compare ReadOnly and CreateOnly paths properly in RestLiAnnotationReader.
- Add support for alternate schema parsers by introducing PegasusSchemaParser and DataSchemaParserFactory interface.
- Fix a bug in R2 client where a valid connection close can lead to
rate-limiting logic being applied to subsequent connection attempts.

## [5.0.7] - 2016-01-15
- OPTIONS response now includes named schemas from association keys.
- Change PhotoResource in restli-example-server to allow dummy ID and URN values in CREATE and UPDATE

## [5.0.6] - 2015-12-15
- Modify multipart mime streaming test to avoid transient failures
- Add option to specify a validator class map in RestLiDataValidator

## [5.0.5] - 2016-01-07
- Enable delay markup in ZooKeeperAnnouncer
- ByteString API changes to support multipart mime streaming
- Introduce async multipart mime support

## [5.0.4] - 2016-01-05
- Fix bug in ReplaceableFilter so that it won't buffer request/response
when not active.

## [5.0.3] - 2015-12-15
- Updated DataTemplateUtil with new coercion error messages
- Extend range of permissible protocol versions

## [5.0.2] - 2015-12-10
- Add restOverStream switch to D2ClientBuilder

## [5.0.1] - 2015-12-10
- Make CapRep work in streaming when activated

## [5.0.0] - 2015-12-09
- Change rest.li client request default protocol version.

## [4.1.0] - 2015-12-04
- Add streaming code path on client side & server side
The default is to use the existing code path.
- Increase timeout values in some tests

## [4.0.0] - 2015-12-03
- Gradle changes for Java 8
Refactor ErrorResponse formatting so that it is more flexible
- Two bug fixes: rest.li batch projection in response builder, restli validation schema source.

## [3.1.4] - 2015-12-01
- Made multiplexer returns correct HTTP status code (by throwing the right type of Exception) when encounter errors.
- Prevent possible NPEs in RestLiDataValidator.
- Include custom annotations in request builder specs

## [3.1.3] - 2015-11-24
- Add HTTP status code in response body for ErrorResponse in certain formats.
- Refactoring the d2config code for serviceGroup

## [3.1.2] - 2015-11-20
- Provide decouping of class exception and stack trace for certain client use cases.

## [3.1.1] - 2015-11-16
- Improve Rest.li client error message in handling non-JSON RestException.

## [3.1.0] - 2015-11-17
- Add streaming compressor and streaming compression filter. Note that
"snappy" encoding is no longer supported in streaming scenario because
it requires full data in memory before encoding/decoding. Instead, we
will be using "snappy-framed" encoding.
- Backport timeout to AbstractR2Servlet
- Invoke user callback immediately if netty write fails

## [3.0.2] - 2015-11-19
- Refactor ByteString to avoid extra copy in certain cases
- Make root builder method spec available to request builder specs.
- Correctly serialize typerefed ByteString in URI.

## [3.0.1] - 2015-11-16
- Allow ServiceGroup to specify clusters with coloVariants.

## [3.0.0] - 2015-10-30
- Refactor R2 message hierarchy

## [2.12.7] - 2015-11-13
- Make CookieUtil more robust.

## [2.12.6] - 2015-11-12
- Dummy version bump up to work around release issue.

## [2.12.5]
- Allow non-clusterVariant in ServiceGroup in d2.src.
- Catch throwable when invoking callbacks in ZooKeeperAnnouncer#drain

## [2.12.4] - 2015-11-05
- Fix a bug in ZooKeeperConnectionManager where we didn't retry when
EphemeralStore failed to start.

## [2.12.3] - 2015-11-04
- Treat query/action parameters with default values as optional in client builders.
- Address Multiplexer security concerns.
1. Disallow cookies to be passed in the individual requests.
2. Only whitelisted headers are allowed to be specified in the individual requests.
3. Cookies set by each of individual responses will be aggregated at the envelope level.
- Fix NPE when translating from an Avro GenericRecord with a null value
for field that is non-optional in the Pegasus schema.
Previously, if a source Avro GenericRecord returned a null value
(either because the field did not exist in the writer schema, or the
field has a null value) for a field mapping to a Pegasus field that
was not explicitly marked optional, the translator would throw an
uninformative NPE (i.e., it would crash).
Now, the translator no longer crashes and instead adds no mapping to
the Pegasus DataMap for the field.
- Support enum in compound key for batch update and batch partial update cases.

## [3.0.0] - 2015-10-30
- Refactor R2 message hierarhcy

## [2.12.1] - 2015-10-28
- Only process supported methods for non action resources in RequestBuilderSpecGenerator.
- Add a check for null R2 filter

## [2.12.0] - 2015-10-21
- Refactor R2 filter chain

## [2.11.3] - 2015-10-22
- Fix for single item list query parameter in HTTP request for 2.0

## [2.11.2] - 2015-10-18
- Generate template for top-level unnamed data schema.

## [2.11.1] - 2015-10-20
- Add original typeref data schema to template spec.
- Updated RestLi filters so that they can be executed asynchronously.

## [2.11.0] - 2015-10-19
- Make the resource information available to non-root request builder specs.
- Disallow @ActionParam on non-action methods.

## [2.10.19] - 2015-10-13
- Fix a bug in ZKPersistentConnection where a ZKConnection shouldn't be reused
after session expiration.

## [2.10.18] - 2015-10-02
- Fix for expensive ComplexResourceKey creation.
- Add additional methods to filter resource model to expose additional schema information.
- Fix createResponse error handling.
- Add a load balancer strategy config to control whether only updating partition state at the end of each internal.

## [2.10.17] - 2015-09-11
- Added fix for ActionResult<Void> return types throwing NPE
- Fix for null optional parameter values in ActionsRequest throwing NPE
- Allow custom method builder suffix in RequestBuilderSpecGenerator.

## [2.10.16] - 2015-09-09
- Data generator generates unambiguous @see link.
- Enable application to do additional processing on IndividualRequest and IndividualResponse by using
MultiplexerSingletonFilter.

## [2.10.15] - 2015-08-13
- Move request builder spec code from restli-swift repo to pegasus repo so that Android Rest.li client
can use it too. Currently this has not been used by Pegasus RestRequestBuilderGenerator yet.
- Allow Resources to designate alternative keys with the @AlternativeKey and @AlternativeKeys annotation.
Only client side work has been done.  Resources can be called with alternative keys but builders have
not been modified to allow alternative key formats to be sent.

## [2.10.14] - 2015-08-27
- Corrected CHANGELOG to correctly reflect changes made in 2.10.13.

## [2.10.13] - 2015-08-26
- Change Rest.li validator API to expose validateInput() and validateOutput() instead of a single validate() method.
- Changed multiplexer payload for IndividualRequest and IndividualResponse to use a real dictionary instead of a string.
- Replaced requests in MultiplexedRequestContent and responses in MultiplexedResponseContent from array to map.

## [2.10.10] - 2015-08-13
- Avoid logging error when there are https uris but the client is not ssl enabled.

## [2.10.9] - 2015-08-06
- Fix race condition and refactory d2 announcer

## [2.10.8] - 2015-08-03
- Changed RestResponseDecoder.wrapResponse to be public to account for a small number of
external users.

## [2.10.7] - 2015-08-12
- Create d2 configuration to change Accept-Encoding header.
- Added cookie support for restli.

## [2.10.6] - 2015-08-11
- Added required vs optional validation for partial updates.
Changed validation path formats to match PathSpec.
- Added batch create with entity back.
Enabled projection for createAndGet/BatchCreateAndGet.
- Serialize query parameter with custom coercer and uses bytes as underlying type correctly.

## [2.10.5] - 2015-08-03
- Align response compression with request compression.
- Updated DataSchemaParser to include non-top-level schemas and schemas in jar file.

## [2.10.4] - 2015-08-03
- Register custom coercers in union templates.
- Fix WireAttributeHelper not treating headers as case insensitive.

## [2.10.3] - 2015-07-29
- Better template spec generator interface.
- Coerce child classes correctly for query parameters.
- Support returning entity for the create method.

## [2.10.2]
- Fix build.gradle signing process to enable mavin release.

## [2.10.1] - 2015-07-20
- Fix a bug in FileStore where IllegalArgumentException may throw if temp file
prefix contains fewer than three characters

## [2.10.0] - 2015-07-14
- Add schema based autoprojection utility methods.
- Restructured API for exposing response data to rest.li filters.
Exposed per-exception ErrorResponse formatter for RestLiServiceException.
- Fixed inconsistency with exception handling for async resources.

## [2.9.1]
- Add configuration for maximum number of R2 concurrent connection attempts

## [2.9.0] - 2015-07-08
- Upgrade commons.io to version 2.4

## [2.8.0] - 2015-07-06
- Fix AbstarctClient to NOT share RequestContext across multiple requests.
- Make AbstractR2Servlet handles requests with chunked encoding

## [2.7.0] - 2015-06-18
- Enable file resolution for SchemaTranslator and propagate validation options to all parsers spawned during schema translation.
- Fail faster for bad requests with unknown hostname in HttpNettyClient.

## [2.6.3] - 2015-06-15
- Made generation of path spec methods, copier methods and record remove method in data template
configurable.

## [2.6.2] - 2015-06-14
- Fixed a bug in typeref processing in request params.
- Prepare data template generator for extension.

## [2.6.1] - 2015-06-08
- Remove unused dependency to mina-core.
- Factor out compression filter implementations to a new module (r2-filter-compression).
- Remove unnecessary generator dependency from modules that generates data template.
Remove unnecessary data-avro-generator dependency from modules that generates avro schema.
- Create IOUtil class to remove r2-core's dependency on commons-io.
- Fix trackerclient deleting racing problem.

## [2.6.0] - 2015-05-18
- Factor out PatchRequestRecorder and related classes into a new module (restli-client-util-recorder).
- Take out ParSeqRestClient into a separate module (restli-client-parseq).

## [2.5.1] - 2015-05-14
- Fixed a bug in processing of custom types in association resource keys.
- Handle error responses and batch results correctly in output validation filter.
- Broke down r2 into r2-core and r2-netty.
Removed dependency on json and jackson core from some modules.
- Fix bug that request builder generator may generate duplicate data template class.

## [2.5.0] - 2015-05-11
Make ChannelPoolHander iterate through all connection tokens.
- Modify content-encoding and content-length headers when decompressing body.
- New finer-grain data template and request builder generator classes and structure.

## [2.4.4] - 2015-05-05
- Fix a bug in ChannelPoolHandler where it should NOT put a channel back to the pool if
there is a "connection:close" header in the response.
- Rest.li data validator, ReadOnly and CreateOnly Rest.li data annotations.

## [2.4.3] - 2015-05-04
- Remove try-catch in parseAcceptEncodingHeader().
- Removing unused title field from the Link.pdsc.

## [2.4.2] - 2015-04-30
- Add back log4j.xml in generator and data-avro-generator module.

## [2.4.1] - 2015-04-28
- Add new status code constants for redirection and added new property key for redirection hops.
- Fix a bug in HttpClientFactory where _clientsOutstanding can go negative if client#shutdown
is called multiple times on the same client and thus preventing clientFactory to be shutdown.
- bug fix in ConfigRunner of d2 quick-start example

## [2.4.0] - 2015-04-27
- Fix race condition in D2 when Zookeeper is slow.
- Migrate r2 to netty4.
- Add more r2 integration tests.
- Refactor restli-int-test to properly shutdown R2 client/clientFactory

## [2.3.0] - 2015-04-23
- Handle key coercion error for CompoundKey and BatchKey to return 400.
- Rewrite KeyMapper API

## [2.2.11]
- Formally support the Java 8 compiler to create 1.6 target source files
- using servlet container threads to do IO for response in AbstractAsyncR2Servlet
- Migrate to using log4j2 internally in pegasus.
Fixed and consolidated the r2 perf tests.
- Disable transient failing d2 tests
- Move QueryTunnel to filters

## [2.2.10]
- Fixed key value conversion for typeref key without custom Java binding.
- Provide configuration for acceptType and contentType in RestLiRequestOptions per request.

## [2.2.9] - 2015-03-12
- Fixed DefaultMessageSerializer to support cookies and non-ASCII message entities.

## [2.2.8] - 2015-03-25
- Generate indented avro schemas

## [2.2.7] - 2015-03-19
- Allow selective response decompression for ClientCompressionFilter.

## [2.2.6] - 2015-03-06
- Add feature to QueryTunnelUtil and fix a bug in encode of MimeMultiPart entity
- Handle @PathKeysParam and other parameter annotation for action methods by
invoking the common routine ArgumentBuilder.buildArgs for all RestLiArgumentBuilder classes.
- Add warning message for invocation of deprecated pegasus plugin method addIdlItem accepting two parameters.

## [2.2.5] - 2015-03-05
- LoadBalancerStrategyName is deprecated and replaced by LoadBalancerStrategyList.
This patch gets rid of the StrategyName from the source.
- Added tests for BatchCreateIdResponse
Added new mock factory and tests for BatchCreateIdResponse.
- Return Http 400 error in case of key coercion error instead of Http 500.
Enhance existing RestLiRouter error testcases to always check return status.
- Fix intermittent test failure in ZooKeeperChildrenDataPublisherTest.
- Create option to turn off ClientCompressionFilter.

## [2.2.4] - 2015-02-17
- Let Rest.li filters modify request headers.

## [2.2.3] - 2015-02-09
- Change ByteString to have slice & copySlice methods
Add new copy method to copy from a sub array
- Fix a bug in AsyncPoolImpl where it fails to cancel pending create requests when it has drained out all pool waiters.

## [2.2.2] - 2015-02-05
- Fix illegal argument exception thrown when a cookie header is added.

## [2.2.1] - 2015-02-05
- Migrate to HttpClient 4.3.

## [2.2.0] - 2015-02-03
- Create separate internal storage data structure for Cookie and Set-Cookie HTTP header. Making header storage data structure case insensitive.

## [2.1.2] - 2015-01-20
- Configuration support for Rest.li request compression.

## [2.1.1] - 2015-01-07
- Add unbatch logic while extracts single resonpes from an auto-batched batch response.
Add field name to RestliRequestUriSignature.toString() result.

## [2.1.0] - 2014-07-17
- Making rest.li requests read-only.
- Product sorted snapshot files.
- Populate update status from error status.

## [2.0.5] - 2014-12-18
- Adding a method on Request class that creates a string representation of the request without using security sensitive information.

## [2.0.4] - 2014-12-19
- Pass the actual exception thrown by the resource (or a previous filter) to the rest.li response filters.
- Fixing the wiring of parseq context for the method parameters annotated with the deprecated ParSeqContext annotation.
- Added Rest.li 2.*.* release notes.
- Fix deprecation Javadoc on annotations.
- Handle the case when certain implementations of the Map inteface can't handle null.

## [2.0.3] - 2014-12-01
- Change RestException.forError to set the given throwable as the cause.

## [2.0.2]
- Add additional unit tests for RestLiArgumentBuilders.
- Remove redundant warning suppressions.
- Fix enum encoding bug for compound keys in protocol v2.

## [2.0.1] - 2014-12-04
- Java 8 support for Pegasus
- Improve performance for BatchGet when using the new request builder.
- Add projection tests to Rest.li response builder tests.
- Add dump functionality to RestliRequestUriSignature, which produces stable toString() output.

## [2.0.0] - 2014-10-28
- Remove Rest.li 1.0 deprecated APIs.
- Deprecate Rest.li 1.0 request builders.

## [1.24.8] - 2014-11-20
- Update Javadoc of Request#getUri().

## [1.24.7] - 2014-11-06
- Decrease default R2 http.idleTimout to 25s.

## [1.24.6] - 2014-11-06
- Fix memory leak in documentation generation.
- Add unit tests for RestLiArgumentBuilders.
- Task and Promise based async templates.
- Enable Gradle parallel build and config-on-demand.
Fix the dependency order in the generated IntelliJ IDEA module of data-avro-1_6.
- Introduce ProjectionUtil that tells if specific PathSpecs are filtered by a given MaskTree.

## [1.24.5] - 2014-11-03
- Add null pointer check for load balancer.

## [1.24.4] - 2014-10-29
- Turn on Rest.li 2.0 request builders by default in Gradle plugin.
- Add protocol 2 URIs for BatchGetRequestBuilderTest.
- Add unit tests for all classes that implement RestLiResponseBuilder.
- Disallow server impl module itself to be its API project.
- Allow projections on custom metadata and paging.
- Repair logging for restli tests
- Return parameterized ComplexResourceKey from MockBatchKVResponseFactory.createWithComplexKey().

## [1.24.3] - 2014-10-08
- Revisit resource method null handling.
Deprecating some parameter annotations, replacing with new ones, adding new resource context parameter annotaions and adding unit tests for the same.
- Upgrade jackson-core and jackson-databind dependencies to 2.4.3.

## [1.24.2] - 2014-10-01
- fix the bug in handlePut of UriProperties.

## [1.24.1] - 2014-09-30
- Make Request#getId() return null for Rest.li 2.0.

## [1.24.0] - 2014-09-26
- Fail fast if resource names clash.
- Make latest version Rest.li 2.0.

## [1.23.8] - 2014-09-23
- Expose more properties through DegraderLoadBalancerStrategyV3Jmx
- Server responds with the same protocol version header name as the client requests.

## [1.23.7] - 2014-09-22
- Force use next version override.

## [1.23.6] - 2014-09-19
- reduce the number of hashes in mapKeyV3
update HashBasedPartitionAccessor
move hashLong into HashFunction interface

## [1.23.5]
- Support deprecated protocol version header (X-Restli-Protocol-Version).
- Use Semaphore to allow multiple outstanding put (when calling D2Config) simultaneously.

## [1.23.4] - 2014-09-15
- Include file name for pdsc related error messages.
- Subclassing ZooKeeperPermanentStore to only write changed and new properties to store.

## [1.23.3] - 2014-09-09
- Update RestLiAnnotationReader to check if a resource' annotation matches its template type.
Remove RestLiCollectionCompoundKey as it is not used.
- Introduce doc support for action return types.
- Allow client to change r2 min pool size

## [1.23.2] - 2014-09-02
- RestliRequestUriSignature: Handle assocKey for FindRequest and GetAllRequest.
MockActionResponseFactory: Add option to support dynamic schema, such as CollectionResponse.
- Throw exception while generating IDL when Finder or GetAll methods are annotated with non-existing assocKeys.

## [1.23.1] - 2014-08-19
- Deprecate RestliProtocolCheck.

## [1.23.0] - 2014-08-05
- change getPartitionInformation so the ordering of the server will be consistent for identical hashrings
- Add RestliRequestUriSignature, A summary object for the URI of a Rest.li Request.
Add MockActionResponseFactory for mocking ActionResponse.

## [1.22.0] - 2014-08-07
- allows client to change r2 client pool waiter size
- Adding logic to throw exception if BatchGetRequestBuilder.batch methods are called for requests with Compound or Complex Keys.

## [1.21.2] - 2014-08-08
- Unit test and the fix for the DegraderImpl rollver deadlock

## [1.21.1] - 2014-08-07
- Add new API to Ring: getIterator()
- Fixing Java 7 Build.
- Changing the protocol version to 1.0 in those places we want 1.0 instead of baseline such as deprecated code paths.

## [1.21.0] - 2014-08-05
- Add NPE check for removePartial in ZookeeperEphemeralStore
- Fixing documentation handler to handle empty path and paths containing just "restli".
- Throw an exception when getId is called on the response and the key is a complex or compound key.
- make sure we always get consistent ordering of hashes from getPartitionInformation
- Fix incorrect generated snapshot when a typerefed data schema has included schema.

## [1.20.0] - 2014-06-24
- Forbid ID header being directly accessed.

## [1.19.2] - 2014-07-15
- Add API to get multiple hosts from all partitions
- remove checkPathValue from idl/snapshot backwards compatibility checks.
Paths are now expected to be identical.
- Generated included unnamed union in the defining class.
- Update PathKeys.
- Fix bugs in ArgumentBuilder.
- Fix bug in ActionRequestUriBuilder.

## [1.19.1] - 2014-07-01
- return 400 status on input coercion failure
- remove autoboxing from ConsistentHashRing.compareTo

## [1.19.0] - 2014-06-27
- expose partitionInfoProvider to Facilities (this can break classes that implement Facilities)
- Update snapshot generator to expand included schemas in the models list instead of inside the include field.
- fix d2TransportClientProperties schema to reflect what's actually being stored
- Distinguish BatchGet with empty batch keys and GetAll by passing empty "ids=" query parameter from client and handle in server.

## [1.18.3] - 2014-06-25
- add NPE check for transport client compression

## [1.18.2] - 2014-06-23
- Use Gradle 1.12.
- Fix bug in how example requests are generated for batch update and batch partial update.
- Introduced new interface called RestLiResponseData to expose response data to filters.

## [1.18.1] - 2014-06-19
- Fix typo in protocol version header.

## [1.18.0] - 2014-06-17
- Introducing a check inside BatchGetRequestBuilder.build() to fail when the key is CompoundKey or ComplexResourceKey.

## [1.17.3] - 2014-06-16
- Fix issue with inconsistent space encoding/decoding in uri paths.
- Add cache to RecordTemplate field getter/setter whose type needs to be coerced (custom type).
Note that RecordTemplate classes need to re-generated from .pdsc files to activate this feature.
- Add wire attrs as a param.

## [1.17.2] - 2014-06-12
- Re-apply "Re-design Rest.li response API for various batch operations" with performance issue solved.
- Support BatchGetEntity and EntityResponse for ScatterGatherBuilder.

## [1.17.1]
- (We skipped this version)

## [1.17.0] - 2014-06-05
- CreateIdResponse.getId() now throws an exception if the requested Id is a Complex or Compound key.

## [1.16.2] - 2014-06-06
- Match previous changes in BatchCreateIdResponse to BatchCreateResponse
- Temproarily revert "Re-design Rest.li response API for various batch operations" due to performance issue.

## [1.16.1] - 2014-06-05
- remove smurfing ability in D2 KeyMapper
- fix bug in zookeeperAnnouncerJmx

## [1.16.0] - 2014-06-03
- Decoders for responses that require a non-null dataMap will now return null if passed a null dataMap in wrapResponse.
- Allow filters access to strongly typed Ids in batch create responses.
- Keep non-batch query parameters in ScatterGatherBuilder.
- Re-design Rest.li response API for various batch operations. These changes does not include any change in
wire protocols. Changes in the APIs are mainly reflected in the new generated *RequestBuilder classes.
For more information, please refer to https://github.com/linkedin/rest.li/wiki/Rest.li-2.0-response-API

## [1.15.24] - 2014-06-02
- add new method to set partitionData in ZKAnnouncerJMX
expose method to access zkannouncer from ZooKeeperConnectionManager

## [1.15.23] - 2014-05-30
- Allow for clients to recieve strongly-typed keys returned from batch creates.
old builders can cast CreateStatus to CreateIdStatus and then call .getKey
new builders simply return CreateIdsStatuses.

## [1.15.22] - 2014-05-23
- changed rangePartition properties to long because in the actual property, it's long not int

## [1.15.21] - 2014-05-23
- Fix toString, equals and hashCode on idResponse
- Add ability to suppress regex matching failure warning via service properties, for cases where stickiness is desired only some of the time.
- Adding a read only view of ResourceModel for filters

## [1.15.20] - 2014-05-16
- Provide methods to map keys to multiple hosts in KeyMapper

## [1.15.19] - 2014-05-14
- Fix java 7 warnings.
- Allow for clients to receive strongly-typed keys returned from creates.
old builder format:
CreateResponse<K> entity = (CreateResponse<K>)response.getEntity();
K key = entity.getId();
new builder format:
CreateIdResponse<K> entity = response.getEntity();
K key = entity.getId();
Additionally, added back in public wrapResponse function RestResponseDecoder that was removed in 1.15.14,
but it is marked as deprecated.

## [1.15.18] - 2014-05-12
- Add trace level logging of response to DynamicClient
- Make ScatterGatherResult.getRequestInfo() and .getUnmappedKeys() public. KVScatterGatherResult also.
- Clean up caprep so it can be better leveraged for language independent test suite.

## [1.15.17] - 2014-05-08
- Fixed bug where any request with the word restli in it is treated as a documentation request
- Expose hash ring information through jmx

## [1.15.16] - 2014-05-07
- Update D2ClientBuilder to honor d2ServicePath
- PegasusPlugin: Generate list of input pdsc files for generateDataTemplate task at execution time.
- Extract client cert from https request and save it in the RequestContext.
- Support AsyncCallableTasks and documentation requests in the mock http server. Clean up mock http server threadpools. Fix hashCode in ProtocolVersion.

## [1.15.15] - 2014-05-05
- Resurrecting InvokeAwares.
- Checking in support for RestLi filters.
Checking in RestLi filters integration test.

## [1.15.14] - 2014-04-29
- Changes to allow 2.0 URI format.
2.0 URI format will be publicly documented shortly.
Related refactoring of key encoding.
Added many tests to cover both 1.0 and 2.0 URI format.
- add setter for d2ServicePath in D2ClientConfig

## [1.15.13] - 2014-04-29
- Support Avro translation OptionalDefaultMode in PegasusPlugin.
- Fix avro schema translator to not translate default values (that will not be used) when avro override is present.
- Added a PegasusSchema pdsc.

## [1.15.12] - 2014-04-25
- Reapply "add LRU mode and minimum pool size to AsyncPool"
- Add more async pool metrics

## [1.15.11] - 2014-04-24
- PegasusPlugin: Deprecate compatibility level OFF and short-circuit to IGNORE.
- Changing the action parameter setting method name in new client builders to "<parameter name>Param".
- Add support for AsyncR2Servlet in RestliServlet, update examples to use Jetty 8 with async enabled.
- Adding a central place (new module r2-unittest-util) to check in test classes all across r2 and can be used in all r2 tests

## [1.15.10] - 2014-04-17
- Fix scaladoc extractor to not throw an exception on a undocumented param.
- Fixing D2 client to log only the non-sensitive parts of the request.

## [1.15.9] - 2014-04-16
- Fix bug in scaladoc provider where class and object of same were not disambiguated between correctly.
- Fix bug where when maven artifacts are not properly depended on using gradle 1.9+.  This was because
the maven pom contained test and compile scopes for the same artifact.  The fix is to not publish the
test artifact dependencies into maven poms.

## [1.15.8] - 2014-04-14
- Relax master colo check in D2Config if enableSymlink is set.
- Fix a bug where an exists watch gets incorrectly disabled when it's still valid.
- Add symlinkAware option in ZKPersistentConnection.

## [1.15.7] - 2014-04-10
- Fix bug in example generator where query params of complex types are incorrectly
rendered as stringified data maps with { and } instead of the correct URI
representation.
- Removing X-RestLi-Type and X-RestLi-Sub-Type headers.

## [1.15.6] - 2014-04-08
- Add the IP address to RequestContext.
- Use the correct markUp function for ZooKeeperAnnouncers

## [1.15.5] - 2014-04-04
- Use TestNG listener to fail skipped tests rather than ignoring them.
Upgrade quickstart example to support Gradle 1.9+.
- Update restli-int-test data provider to avoid suppressing the rawtypes warning.
- Assume that the server is using the baseline protocol version.
- Add support for URI specific properties to D2.
- Replace dependency of google-collections with guava.
Remove usage of Gradle internal API.

## [1.15.4] - 2014-03-19
- ComplexResourceKey now tries to create key/param record templates using schemas
from the key spec

## [1.15.3] - 2014-03-19
- Added .pdscs for D2 related information into newly created d2-schemas module.

## [1.15.2] - 2014-03-17
- Added new fields to the Request toString method.

## [1.15.1] - 2014-03-13
- Generate alternative version of client request builders.
Change integration tests to test the new request builders.
- Implementation of equals, hashCode, and toString in Request and derived classes.
- Add ability in d2Config to produce d2 symlink for single-master services

## [1.15.0] - 2014-03-12
- Add protocol version header to error response.
Add test for protocol version in error case.
- Fix example generator to include finder params in generated examples, add test.
- Remove hard-coding of format of association keys in IDLs and Builders.
Add tests to ensure backwards compatibility, and make sure the path changes resulting from this in IDLs
are considered backwards compatible.

## [1.14.7] - 2014-03-07
- Add support of enum array in parameter's default value.
- Added test utilities that can be used by application developers to test their Rest.li clients and servers.

## [1.14.6] - 2014-03-04
- Add dataTemplate to generateRestClient classpath for smaller Java binding.
- Deprecate R2 RPC.

## [1.14.5] - 2014-03-03
- Fix bug in Data to Avro schema translation in which assertion will be thrown if the same record schema is included
more than once, and that schema contains fields that either have a default value or is optional.

## [1.14.4] - 2014-02-26
- Making request execution report generated only for debug requests.
- Fix a bug where documentation strings would not show up in idls/snapshots when a method parameter was an array.

## [1.14.3] - 2014-02-24
- Fix a bug where RecordTemplates in Array parameters were not validated.
- Add support of reading symbolic link in Zookeeper.
- Fix bug that single element is added to query param.

## [1.14.2] - 2014-02-19
- Increment parseq version which removes unservable files from the tracevis tar ball.
- Use ProtocolVersionUtil to get protocol version in ErrorResponseBuilder.

## [1.14.1] - 2014-02-14
- Adding set method for Rest.li debug request handlers on Rest.li server config.
- Adding a temporary fix to ignore the unused folders in the parseq-tracevis artifact in maven central.
- Adding debug request handler support to Rest.Li. Introducing a new debug request handler: Parseq Trace Debug Request Handler.
- Fix header display bug in docgen resource page.

## [1.14.0] - 2014-02-13
- Create enum for Rest.li protocol versions.
- Replace hand written data templates with generated ones.
- Move AllProtocolVersions from com.linkedin.restli.common.internal to com.linkedin.restli.internal.common.
- Fail fast when a server receives a request from a client that is encoding using a Rest.li protocol that the server does not support.
- Rename X-Linkedin headers (ID and ErrorResponse) to X-RestLi headers.
- Change zookeeperAnnouncer's markdown() name and implementation so its action is easier to understand
- Shorten the logging in d2 state to be more readable + changed the interface of D2 strategy Jmx
- Make the error details optional in an ErrorResponse to be consistent with previous behavior

## [1.13.5] - 2014-02-04
- Fix for getting the uri in ScatterGatherBuilder and GetAllPartitionsRequestBuilder if the legacy constructor is used.

## [1.13.4] - 2014-01-31
- Fix memory leaks from CopyFilter.

## [1.13.3] - 2014-01-30
- Add scaladoc support to Rest.li IDL generation.
- Fixed a bug where if the deprecated constructor + D2 is used then getting the protocol version will fail in the RestClient as "d2://" is not a valid URI.

## [1.13.2] - 2014-01-29
- Refactor when projections are encoded in the URI.  Move encoding back to the normal URI encoding process.
- Include schemas referenced inline when generating OPTIONS responses.
- Disallow typeref as key type in annotation reader. This fixes the inconsistency between annotation reader and resource model.
- Add scaladoc support to Rest.li IDL generation.

## [1.13.1] - 2014-01-24
- Added add markdown and markup to ZKConnectionManager

## [1.13.0] - 2014-01-24
- Added next protocol version. Set the latest protocol version to 1. Added a FORCE_USE_NEXT ProtocolVersionOption. Updated negotiation code.

## [1.12.4]
- Fix d2 rewrite bug and fix related pathKeys incorrect encoding issue.
- Fix for handling invalid MIME types in accept header. Now, if a request has one or more invalid MIME types in the accept header of the request, the request is rejected with a 400. If the no supported MIME type is found in the specified accept header, a 406 is returned BEFORE the request is processed.
- Fixed assertion ordering in TestRestClientRequestBuilder.

## [1.12.3] - 2014-01-13
- pegasus plugin: Add "overrideGeneratedDir" property to override per-module generated directory.

## [1.12.2] - 2014-01-16
- Added null checks for ComplexResourceKey.makeReadOnly

## [1.12.1] - 2014-01-14
- Revert RB 249757

## [1.12.0] - 2014-01-14
- RestClient now fetches properties for the URI the request is going to before sending the request.
Added RequestOptions at the top level client builders as well as each generated RequestBuilder.
Added Rest.li protocol version negotiation.

## [1.11.2] - 2014-01-10
- Improve Rest.li projection performance, especially in sparse use cases.
Rename DataMapProcessor to DataComplexProcessor. The old DataMapProcessor is deprecated.

## [1.11.1] - 2014-01-10
- Fix d2 rewrite bug

## [1.11.0] - 2014-01-06
- Refactor *RequestBuilders into *RequestUriBuilders that are responsbile for constructing the request URI.
Introduced the concept of a Rest.li protocol version.

## [1.10.7] - 2013-12-03
- Providing a way to get the response payload and status without catching exceptions in case of a Rest.Li error.
- Add more tests for AbstractRequestBuilder.
Use resource stream in restli-tools tests.
- Added injectable headers to resource methods.
Use by adding a param to a resource method like @HeaderParam("Header-Name") headerValue
This allows KeyValueResources to access headers, even though they cannot call getContex.

## [1.10.6] - 2013-12-16
- Add test for DegraderLoadBalancerState
- Improve test for DegraderLoadBalancerState
- Simplify V3 DegraderLoadBalancerState
- Add support for rest.li 'OPTIONS' requests to java client bindings.

## [1.10.5] - 2013-12-13
- Simplify state update logic in degrader balancer strategy in V3
The same change for V2 is made to the new V2_1 strategy to leave
V2 untouched for the safer rollout

## [1.10.4] - 2013-12-13
- Fix bug caused by race condition in resize() of DegraderLoadBalancerStrategyV3
- Fix a bug where CallTracker doesn't honor the use of LoadBalancer interval

## [1.10.3] - 2013-12-10
- Generate error that was not previously detected when trying to set incompatible overriding default value in
outer type (e.g. record) that overrides default of an inner type (e.g. string field within record.)
- Add support for schema JSON strings greater max Java string literal length.
- Add propagation of deprecated keys used on types and fields in pdscs to generated java data templates.

## [1.10.2] - 2013-12-06
- fix a problem where threads will get locked if there is an uncaught exception being thrown during updateState in LoadBalancerStrategy
- Add javadoc to SchemaSampleDataGenerator.
Implement sample data callback for SchemaSampleDataGenerator.

## [1.10.1] - 2013-12-06
- Remove logging from data.

## [1.10.0] - 2013-12-03
- Upgrade Jackson to 2.2.2.

## [1.9.49] - 2013-12-02
- Fixed log error message in ClientServiceConfigValidator.

## [1.9.48] - 2013-12-02
- Fix bug in ClientServiceConfigValidator. We were previously casting the values directly to an int. However, this is incorrect as the values in the map are Strings.

## [1.9.47] - 2013-11-22
- Fix of getClient for scatter/gather and search
- Replacing IdentityHashMap in RecordTemplate, WrappingMapTemplate and WrappingArrayTemplate with a custom cache implementation.

## [1.9.46] - 2013-11-20
- Disable data object checking on safe and performance-critical situations.
- Added compatibility checking to annotations. Annotation changes will now be considered compatible rather than
simply skipped over and thus considered equivalent.
- Add functionality of listening to all children's data under a certain znode in ZooKeeper.

## [1.9.45] - 2013-11-14
- Add permissive option to degrade on serializing bad user data

## [1.9.44] - 2013-11-13
- Adding perf test for Record Template put performance.
- Make skipping publishRestliIdl task more precise by taking advantage to changes to CompatibilityInfoMap.
PublishRestliIdl should now be skipped if there are only model changes.
- Add support for deprecated annotation.

## [1.9.43] - 2013-11-08
- Only validate union data if map has a single entry

## [1.9.42] - 2013-11-07
- Add @TestMethod annotation to indicate which methods on a resource are intended to only be used for testing.
- Add compatibility checking between snapshot and idl.
- Fixing the onlyIf closure for Publish tasks, adding more logging to ease debugging for future.
- Fix bug that schema compatibility checking throws exception of "java.util.MissingFormatArgumentException: Format specifier 's'".
- Support per-sourceSet pegasus/snapshot/idl override properties.
- Fix missing doc field in generated snapshot/idl files, which is caused by multi-threaded generation.

## [1.9.41] - 2013-10-18
- Refactor r2 asyncpool stats to make it visible outside the package.

## [1.9.40] - 2013-10-25
- Fix a bug where SimpleLoadBalancerState didn't remove an old entry in cluster -> services
mapping when SimpleLoadBalancerState receive a service changes notifications from Zookeeper.
At the same time we are adding more JMX handle to load balancers to allow more control at runtime.
- Fix two bugs related to snapshots:
snapshot compatibility messages during checkSnapshot task should now print correctly.
snapshots of simple resources should be generated correctly.
- break up compatibility info in CompatibilityInfoMap into two maps: one for tracking info from restSpecs, the other for
tracking info from models.  Added new methods for extracting this information from the infoMap.  Old methods for getting
general data are still around.  Backwards-incompatible changes to method names for inserting info into compatibilityInfoMap.

## [1.9.39] - 2013-10-23
- Improving Pegasus build messages for network parallel builds. Making sure the access to static variables are synchronized.
- Add additional http status codes to list.

## [1.9.38] - 2013-10-22
- Make d2 test artifacts visible.

## [1.9.37] - 2013-10-21
- added logic to prevent callDroppingMode in LBStrategy to be changed when traffic is low
- Change emitted message on successful build to include a listing of all published
IDLs and snapshots that likely need to be committed.
- Fixes to checkIdl task in PegausPlugin.  Some small clean-up in compatibility tasks:
Only initialize a single checker class rather than one per pair of files, and don't
bother setting resolver paths when checking snapshots of file counts.
- Fix a bug in R2 that a pooled channel can be disposed twice.
- Add operation information to the resource context to enable logging on the server side.
- Made get data length safe in RetryZooKeeper
- Fixed the READMEs in the examples folder and converted them to Markdown
- Fixed a bug in Snapshot generation relating to entity-level Actions and Finders in
Association resources.

## [1.9.36] - 2013-10-14
- Fixes to make Rest.li build on Windows.
- Fix DynamicRecordTemplate to accept DataList argument while setting fields of type array.
- Enabling complex key based look ups on BatchKVResponse objects. Fixing a query parameter array serialization issue in BatchKVResponse for Complex Keys.
- Refactored Count checks as individual tasks out of PegasusPlugin, and reintegrated them back into
regular compatibility checks.
Changed the message emitted with changes.
New message will appear if a compatibility check is run on what appears to be a continuous integ.
environment (where -Prest.model.compatibility=equivalent).
- Revert suspicious changes in R2 AsyncPool that may cause site relibility issue.

## [1.9.35] - 2013-10-07
- Add ability to collect and export R2 AsyncPool Stats
- Add ability to config R2 AsyncPool strategy between LRU and MRU.

## [1.9.34] - 2013-10-02
- Enabling Async R2 Servlet

## [1.9.33] - 2013-10-03
- Disallow null values in setParam. Add more tests.

## [1.9.32] - 2013-10-02
- Fix the allowed client override keys.

## [1.9.31] - 2013-10-01
- Revert "Make use of async servlet api in R2 servlet. Change integration tests to start test servers as necessary."

## [1.9.30] - 2013-09-30
- Allowed access to the ResourceModels of a RestLiServer. Made the resourcePath generation function public.
- Fixing binary incompatible removal of header, param and reqParam methods on client builder base classes.

## [1.9.29] - 2013-09-27
- Rename X-Linkedin headers to X-RestLi headers.
- Fixed a bug in SimpleLoadBalancerState that prevented recovering from a bad property push during publishInitialize

## [1.9.28] - 2013-09-24
- Make use of async servlet api in R2 servlet. Change integration tests to start test servers as necessary.

## [1.9.27]
- Refactor restli-client request builder classes:
  1) deprecate header(), param and reqParam()
  2) add setHeader(), setHeaders(), addHeader(), setParam(), setReqParam(), addParam() and addReqParam()
For query parameter and action parameter that is array type, add convenient request builder method to add element one by one.
For ActionRequestBuilder, required parameter will call reqParam() instead of param() now.

## [1.9.26] - 2013-09-18
- Added the ability to inject MaskTree (@Projection) and PathKeys (@Keys) from a
request into a method.  This allows KeyValueResources to be able to use
Projections and PathKeys in their method implementations.
- Fix bug that when complex resource key contains invalid URI characters (e.g. space), batch update fails with URISyntaxException.

## [1.9.25] - 2013-09-17
Added ability for clients to specify either actual lists or string representation of lists for transport client properties.

## [1.9.24] - 2013-09-13
- Refactor IDL and Snapshot compatibility checks. Move file number checks to their
own tasks. Add in a flag -Prest.idl.skipCheck to allow all IDL checks to be
skipped. (IDL file count check is still run with -Prest.idl.compatibility=OFF)
- Add InvokeAware interface to allow user code to listen to the restli method invocation events in restli server.
- Add ProjectionMode option in ResourceContext to allow rest.li service implementers
to disable automatic projection when they are explicitly examining and applying
projections.

## [1.9.23] - 2013-09-10
- To detect, as early as possible, a mistake that is otherwise difficult to debug, add
check during data template generation that verifies filename and path match schema
name and namespace.
- Add configuration to allow the rest.li server to limit exception details in responses and to customize the default response for internal server error responses.

## [1.9.22] - 2013-09-05
- Allow routing to batch partial update with no "X-RestLi-Method" HTTP header.
- Support more HTTP header manipulation methods in restli-client request builder.

## [1.9.21] - 2013-09-05
- Add spring and guice support, enables running rest.li servlets with dependency injection, also add a logging filter.
- Fix bug in D2Config that service variant doesn't point to master colo when defaultRoutingToMaster is set.
- Fix bug that R2 Client may lose connection forever after the server being bounced when there is a very high downstream
qps and D2 is not used.

## [1.9.20] - 2013-09-03
- Removed the notion of client only supplied config keys. Fixed bug in reading set from transport client properties.

## [1.9.19] - 2013-08-30
- Fix bug when GenericArrayType is used in action return type.

## [1.9.18] - 2013-08-27
- Fixed bug in client only config key-values.
- Add support for returning error details in batch create responses.
- Implement context path for Jetty server.

## [1.9.17] - 2013-08-26
- fix isRegistered in JmxManager
- Added ability for clients to provide service level configs. Added support for clients to enable response compression.
- Add thread pool size configuration parameters to RestliServlet, NettyStandaloneLauncher and StandaloneLauncher (jetty).
- Allow an boolean expression of predicate names to be passed to FilterSchemaGenerator.
Add NOT predicate.

## [1.9.16] - 2013-08-20
- add isRegistered to JmxManager to find out whether a bean has been registered to jmx
- Changing the dev default of the compat checker to BACKWARDS.

## [1.9.15] - 2013-08-15
- Remove unneeded dependencies on r2-jetty to avoid dragging jetty dependency downstream

## [1.9.14] - 2013-08-13
- Print warning for the deprecated configuration from the pegasus plugin.
Correct variable names in the pegasus plugin.
- Relaxing the action parameter check to allow them on all method types as before.

## [1.9.13] - 2013-08-12
- Added batch operations to the async complex key template.
- Fixing the schema resolution ordering problem.
- Disallow @QueryParam in action methods, disallow @ActionParam in non-action methods.
- Added support for shutting down the ZK connection asynchronously in the d2 client and ZKFSLoadBalancer.

## [1.9.12] - 2013-08-09
- Fixing data template generator to process type refs specified as array and map items.
- Add class to filter DataSchemas in a directory by removing unwanted fields or custom properties of the schema according to given Predicate.
- Improve FileClassNameScanner to 1) require a specific extension; 2) exclude whose guessed class name contains dots.

## [1.9.11] - 2013-07-26
- Added batch operations to the async association template.
- allow specifying an empty string for coloVariants, useful in testing.

## [1.9.10] - 2013-08-07
- Fix a problem that can block Netty boss thread for a long time.
- Fixed issue with Complex Keys with fields arrays containing a single element in get requests.
- Fixing Example Generator to create correct request body for partial updates.
- Added batch methods to the async interface and template for simple (non complex key, non association) collections.
- Fixing couple of issues in annotated complex-key resources and async complex-key resource template. Adding extensive test covarage for both scenarios.
- Add Union template builder method per member.

## [1.9.9] - 2013-07-22
- fix the bug where threads that are waiting for state initialization, never stop waiting because the init step throws an exception

## [1.9.8]
- Added fix to prevent a complex key when a CollectionResource is being used.

## [1.9.7] - 2013-07-29
- Protect D2 from intermittent zookeeper problem

## [1.9.6] - 2013-07-28
- Changed Snappy dependency to pure Java dependency to avoid JNI issues on Jetty.

## [1.9.5] - 2013-07-25
- Add HttpNettyServerFactory and standalone launcher.

## [1.9.4] - 2013-07-25
- Fixed issue with snapshots generation failing when referenced pdscs were circularly dependent.
Added tests to make sure that Snapshot generation and reading would work correctly with
circularly dependent models.
- Added granular set methods for pagination start and count for getall and finder client builders.

## [1.9.3] - 2013-07-18
- fixes snapshot incompatibility message printouts.
- removes unused property keys and removes the non http-namespaced properties referenced in D2 code
- Move AvroSchemaGenerator out of data-avro due to logging dependency requirement.
- Adding support for partial update methods on simple resources.
- Bug fix with compression client filter Accept-Encoding generation
- Added string constructors to compression filters.
- Use ParSeq 1.3.3, which depends on log4j 1.6.2 and converges to the same dependent version as Rest.li uses.
Add missing log4j.xml to restli-example-client.

## [1.9.2] - 2013-07-03
- Simplify and speed up string intern tests in TestJacksonCodec. This only affects tests.
- Adding support for java array return and input parameters for actions.
- Add separate compatibility check for idl.
Add flag to turn off snapshot and idl compatibility check respectively.

## [1.9.1] - 2013-07-03
- Fix bug in pegasus plugin that publish snapshot task may not run.
- Fix up jdk7 warnings.
- Added server/client compression filters and associated test cases.
- Adjust log4j related dependencies and log4j.xml. Remove all compile-time dependency of log4j.

## [1.9.0] - 2013-07-01
- Introduce simple resources concept which serves a single entity from a particular path.
- Clean up SLF4J/Log4j mess by removing all dependencies on Log4j and
the SLF4J/Log4j adapter from production jars.
If your executable (war file, etc.) does not already depend on an SLF4J
adapter, you may need to introduce such a dependency, for example on
slf4jlog4j12.
- Incorporate snapshot into pegasus plugin. All existing projects will automatically generate and publish the snapshot files.
- add defaultRouting option to d2Config.

## [1.8.39] - 2013-06-20
- pegasus plugin and idl compatibility checker will check for missing and extra published idl files.

## [1.8.38] - 2013-06-25
- When generating idl, pass the source files of the resource classes to Javadoc.
When checking idl compatibility, doc field change is now a backwards compatible change instead of equivalent.
- Update gradle plugin to check source of all languages when deciding if idl generation should be skipped.  This fixes a bug where scala
*Resource.scala files were ignored.
- Use PegasusPlugin to build pegasus integration test modules and examples.

## [1.8.37] - 2013-06-18
- Fix a pegasus plugin regression about null pointer.

## [1.8.36] - 2013-06-18
- Fix HttpClientFactory.shutdown() with timeout so it does not tie up
the executor for the length of the timeout.
- Snapshots implemented locally in pegasus.  PegasusPlugin was not changed, so others using pegasus won't be able to use Snapshots yet.
Within the project, Snapshots are now used instead of IDLs for backwards compatibility checking.  (IDLs are still used to create builders
and are the source of truth for client-server interaction, however)  Snapshots have the advantage that they contain the models that they
reference, so backwards incompatibile changes between models can now be noticed.
- Gradle plugin: Add missing data and restli-client dependencies to javadoc task classpath. Add test and clean up source code.

## [1.8.35] - 2013-06-12
- In pegasus plugin, fix bug that avro schema generation is run unconditionally. Now avroSchemaGenerator configuration will be respected again.
  Note that there is a new preferred appraoch to do this. Please refer to plugin comments.
In pegasus plugin, if a source set does not have jar task, skip publishing idl.

## [1.8.34] - 2013-06-12
- Register listener before task execution for rest.li async methods that return promises.

## [1.8.33] - 2013-06-07
- Add functionality to generated idl files for all source files under a source directory.
- Remove dependency of system properties from build.gradle in restli-tools.
- Fix incorrect schema field for idl files.
- Update Gradle plugin to allow server module skip specifying idlItems. In such case, all source files will be scanned.
- The generators and tools the Gradle plugin depends on become runtime dependency so that user no longer needs to specify
  in the module dependency.
Allow dataTemplateCompile and restClientCompile configurations to be overridden.
- Add RestliBuilderUtils, modify RestrequestbuilderGenerator to have static ORIGINAL_RESOURCE_NAME and getter
moved the log4j.xml files in the d2 and restli-server src dirs to the test dirs.

## [1.8.32] - 2013-05-30
- Added PatchHelper class with method which allows applying projection on patch.
- Instead of getting properties from system properties, create config class for the data and Rest.li generators.
Hide the existing "run()" functions in the concrete generators to private generate() and provide static run() to pass required properties. Command-line main() will still use system properties.
Update the gradle plugin to use the new generator pattern. There is no need for synchronization block and support parallel build.
Remove dataModelJar and restModelJar artifacts from the plugin.

## [1.8.31] - 2013-06-03
- Interfacing the gradle plugin for LinkedIn specific version. 3rd party plugin could dynamically load the plugin and customize its properties.

## [1.8.30] - 2013-05-31
- Fix backward incompatible param change to RestLiResourceModelExporter.export()

## [1.8.29] - 2013-05-30
- Refactor IDL compatibility checking. Allow compatibility checking of referenced named Schemas.
Slightly alter some compatibility messages.
- Add -resourceclasses option to idl generator command line application.
- Update Gradle plugin. Use this version as source of truth in LinkedIn toolset.

## [1.8.28] - 2013-05-28
- Fix interface definition generation for typerefs in action return types and refactor RestLiAnnotationReader
to make action validation easier to understand.

## [1.8.27] - 2013-05-24
- Revert eec968ddab745286a8c9e05e35f0ddeab011a947 "Refactoring changes for testing resource compatibility."
as it breaks rum publishRestModel with this message:
"No such property: summary for class: com.linkedin.restli.tools.idlcheck.RestLiResourceModelCompatibilityChecker"

## [1.8.26] - 2013-05-24
- Add RestClient.sendRestRequest(..., Callback<RestResponse> callback) method.

## [1.8.25] - 2013-05-21
- Add support for enum value documentation for data template generator.
- Fix bug where client builders failed to coerce batch results for resource collections keyed by a typeref.
- Use com.linkedin.restli.server.NoMetadata to mark a finder's CollectionResult as no metadata.
Allow non-template return type for finders.
- IDL compatibility checks for new methods, finders, actions and subresources.
- Fix idl generation to correctly handle typerefs in action responses.

## [1.8.23] - 2013-01-29
- Change FixedTemplate to output using ByteString.toString() instead of asAvroString
Add more test cases for generated DataTemplate.
- Fix bug where @Optional on finder assocKeys was not respected.
- Fix a bug in idl compatibility checker that marks previously required and currently optional field as incompatible.
- Deprecate the "items" field for the query parameters in idl. Array parameters use standard pdsc array format.
To make it backwards compatibile, request builders can still use Iterable parameters.
Fix bug that builder methods with Iterable<? extends DataTemplate> parameter are not working.
Update build scripts.
Use Gradle 1.5.
- Add special rule of idl compatibility checker to handle the deprecated "items" field.

## [1.8.22] - 2013-05-06
- fix logging message for D2
- Use thread context classpath instead of pegasus classpath when using Class.forName on names of
coercers, validators and avro custom data translators.
- Add copy() and clone() methods to generated non-record DataTemplates.
Generated record DataTemplates have had these methods since 1.8.4.
- Adding new resource class is a backward compatible change now.
Add instruction message for idl compatibility check failure.

## [1.8.21] - 2013-05-03
- Fix UnsupportedOperationException from SimpleLoadBalancerSTate while creating transportClientProperties for https

## [1.8.20] - 2013-05-02
- made TARGET_SERVICE_KEY_NAME a public static variable
- Fix bug where shutdown of HttpClientFactory will fail if the final
event leading to shutdown occurs on a Netty IO thread.
- Support typerefs in association keys for batch responses.
- Disable interning of field names by Jackson parser.
This should reduce intended growth in perm gen.
- Add embedded schema to Avro schema translated from Pegasus schema
This allows reverse translation without loss (e.g. loss of typeref, custom translation instructions).

## [1.8.19] - 2013-04-10
- Fix bug that context path is missing in docgen "View in JSON format" link.
- Add SSL support in D2 client.

## [1.8.18] - 2013-04-25
- Fix NPE in Data Template generator when an array item or map value type is a typeref'ed union.
- Fix queryParamsDataMap not able to convert single element query to StringArray

## [1.8.17] - 2013-04-22
- fix default and master service bugs in D2ConfigCmdline

## [1.8.16] - 2013-04-12
- Allow repeat registration of a coercer *only* if the coercer is the same class as already registered.
- add ability to exclude individual services from colo variants in d2-config-cmdline

## [1.8.15] - 2013-04-10
- moved transportClient, degrader and many other cluster properties to service properties (part 2)
- make sure that a marked down server is not marked up by ZookeeperConnectionManager when the zookeeper connection is expired
- Add "View in JSON format" link to all docgen pages in the navigation header.

## [1.8.14] - 2013-04-09
- Improve client side logging of RestLiServiceException
- Fix race condition between ZKConnection.start() and DefaultWatcher.process() by waiting for initialization completion
This replaces RB 149393

## [1.8.13] - 2013-04-05
- Reapply "moved transportClient, degrader and many other cluster properties to service properties (part 1)"
Push the config producing code first then push the config consuming part later.
- minimize the amount of logging that D2 makes when there is no state changes

## [1.8.12] - 2013-04-04
- Reverted "moved transportClient, degrader and many other cluster properties to service properties (part 1)"
- Update RestLiConfig to allow RestLiServer to load specific resource classes.
- Restore binary compatibility by changing return type of ScatterGatherBuilder$RequestInfo.getRequest()
back to Request (it was changed to BatchRequest in 1.8.9; this change was source compatible
but not binary compatible).

## [1.8.11] - 2013-04-04
- moved transportClient, degrader and many other cluster properties to service properties (part 1)
Push the config producing code first then push the config consuming part later.
- bump to 1.8.11

## [1.8.10] - 2013-04-02
- Add detection of wrong assocKey in RestRequestBuilderGenerator.
Add display of assocKeys of finder in restli-docgen.
- Added RoutingAwareClient to facilitate service name lookup from a routeKey
- bump to 1.8.10

## [1.8.9] - 2013-03-29
- Added ScatterGather support for BatchUpdates and BatchDeletes.
Made a backwards incompatible change to ScatterGatherBuilder.RequestInfo constructor; it now
accepts a BatchRequest instead of Request.
- bump to 1.8.9

## [1.8.8] - 2013-03-27
- Added jmx methods to query trackerClient and number of hashpoint.
- Add dataModel build script and use in restli-common to publish EmptyRecord
and other core restli schemas so they can be referenced by other projects.
- fix for ZKConnection/DefaultWatcher race condition

## [1.8.7] - 2013-03-20
- Performance optimization for construction of query params to avoid
needlessly appending the array index as a string for each field in
a list only to remove it later.
- Deprecate AbstractValidator default (no-arg) constructor. See class
comments for context.
- Potential fix for Avro Schema Translator transient problem where
some embedded/contained schemas are not being translated.

## [1.8.6] - 2013-03-11
- Fix up RestLiServiceException.toString() and update ErrorResponse
schema to correctly reflect optional fields.
- Add ColoVariants to D2Config

## [1.8.5] - 2013-03-04
- Add pdsc file and validator for EmptyRecord.
- Workaround bug in ScheduledThreadPoolExecutor that caused
delays when calling HttpClientFactory.shutdown().
- Order subresources when restspec.json is exported. This avoids massive changes in restspec.json when
resources are added or removed. (This is due to internal use of HashMap.)
- add ClientBuilderUtil.addSuffixToBaseName.
- Fix bug in translating null value in a union with null when translating from Avro data to Pegasus.
- Performance tuning for requests with large numbers of query params.
- Modified LoadBalancerStrategy to use error rate for load balancing

## [1.8.4] - 2013-02-21
- Fix to PSON deserialization issues.
PSON responses should not deserialize correctly.
The default representation for PSON strings is now a length-encoded string.
All length encoded strings are now encoded with a two byte length by default.  This is a backwards-
incompatible change.
- Allow Content-Types to include an optional Charset.  For now it is ignored, but including it will
no longer allow either the client or the server to be unable to parse the Content-Type.

## [1.8.3] - 2013-02-12
- Fix UnsupportedOperationException from UnmodifiableMap in SimpleLoadBalancerState.

## [1.8.2] - 2013-02-07
- Add PatchTreeRecorder & PatchRequestRecorder to build patches that allow you to remove fields.
- Allow clients to send request bodies in pson format. Upgraded servers will be
able to interpet bodies in pson format.
- Remove legacy server code that uses ',' as separator for batch_get ids.  Correct format is "?ids=1&ids=2".

## [1.8.1] - 2013-01-28
- Revert RB 126830 until compatibility issues are resolved.

## [1.8.0] - 2013-01-23
- Increasing version to 1.8.0, because 126830 is wire-compatible, but compile-incompatible.
- Modified D2ClientBuilder to accept load balancer factory as a parameter.

## [1.7.12] - 2013-01-25
- Add RestliServlet to provide developers with a simple way to build a war using rest.li.
- Deprecate the "items" field for the query parameters in idl. Array parameters use standard pdsc array format.
To make it backwards compatibile, request builders can still use Iterable parameters.
Fix bug that builder methods with Iterable<? extends DataTemplate> parameter are not working.

## [1.7.11] - 2013-01-25
- Change build scripts to work with Gradle 1.3.
- Add RestliServlet to provide developers with a simple way to build a war using rest.li.

## [1.7.10] - 2013-01-24
- Add methods for common uses for ResponseFuture.getResponseEntity and RestClient.sendRequest(RequestBuilde ...)
client.sendRequest(builder.build()).getResponse().getEntity() can be simplified as follow to
client.sendRequest(builder).getResponseEntity();

## [1.7.9] - 2013-01-24
- add try/catch to PropertyEvent runnables, add UnhandledExceptionHandler to NamedThreadFactory
- fix a bug where the LoadBalancer config gets overwritten by empty map and causes D2 Strategy
to not instantiate properly
- Change to allow clients to request data in pson-encoded format (and interpet pson-encoded data),
and for servers to be able to send pson-encoded responses.
Clients can signify that a response should be in pson format by sending the request with the
header "Accept-Type : application/x-pson".  The server will then encode the result in pson and
send it back with the header "Content-Type : application/x-pson". If the client recieves a
response with this header it will decode it with the pson codec.
Some headers will now work a bit differently:
Content-Type headers will no longer be sent with responses unless there is actual body content
to encode.  This change was made primarily to simplify picking the right header.  There's no
point in trying to figure out the right content-type header to send back if there isn't
actually any content to send.
Accept-Type headers can now be sent with requests.  The default client won't send Accept-Type
headers (same as the old code), but users can use the new RestClient constructor to create a
client that will send Accept-Type headers.  Right now there are four basic options for
Accept-Type headers:
 - no header: server will send back result as application/json.  This is required for backwards
   compatibility.
 - application/json highest quality in header: server will send back result as application/json
 - application/x-pson highest quality in header: server will send back result as
   application/x-pson.  If the server code is old, result will be sent back as application/json
 - */* highest quality in header: for now, server will send back result as application/json, if
   no other accept types are found.  However, the server will prefer to send back responses in
   formats that are explicitly mentioned in the header, even when they are lower quality than */*
- ActionResponseDecoder.getEntity() will return Void.class if its fieldDef is
null, to preserve compatibility from before the Action response changes.
- Add javadoc to rest.li docgen and include restspec.json files as resource in rest.li server jars.

## [1.7.8] - 2013-01-16
- Add default value handling for query parameter in complex type, including all DataTemplate subclasses, array of simple types and complex types.
Union can be used as query parameter type.
- Fix NPE resulting from calling .getEntityClass() on an ActionResponseDecoder for a void-returning Action.

## [1.7.7] - 2012-12-21
- Add TextDataCodec to support serializing and deserializing to String, Writer and Reader.
Move getStringEncoding() from DataCodec to TextDataCodec interface. This is potentially
a backwards incompatible change.
Replace use of ByteArrayInputStream(string.getBytes(Data.UTF_8_CHARSET)) with new JacksonDataCodec
and SchemaParser APIs that take String as input.

## [1.7.6] - 2012-12-20
- If union is named because it is typeref'ed, the typeref schema was
originally not available through the generated code. This change
add a new HasTyperefInfo interface. If the union is named through
through typeref, the generated subclass of UnionTemplate will also
implement this interface. This interface provides the TyperefInfo
of the typeref that names the union.
- Fix encoding bug in QueryTunnel Util.
Make ByteString.toString() to return a summary instead of the whole
array as an Avro string.
HttpBridge for RPC requests should not log the whole entity.
Remove Entity body from Request/Response toString().
- restli-docgen displays all nested subresources and related models in the JSON format.

## [1.7.5] - 2012-12-18
- Move PsonDataCodec from test to main source dir.

## [1.7.4] - 2012-12-17
- RequestContext should not be shared across requests in ParSeqRestClient

## [1.7.3] - 2012-12-17
- Add support for Avro 1.6. To use Avro 1.6, depend on data-avro_1_6.
Also fix getBytes() to explicitly specify UTF-8. This has no impact
on platforms whose default encoding is UTF-8.
- Add DataList serialization and deserialization to JacksonDataCodec.

## [1.7.2] - 2012-12-13
- Infer order of include and fields properties of record if location information is not available.
Change generated and up-to-date log messages to info. This was useful initially for debugging. Since
it has not been a problem, changing to info will reduce build output noise from generator.
- Add requisite maven configuration and pom generation to root build.gradle to enable releasing pegasus
to maven central.
- Copy 'pegasus' gradle plugin into pegasus codebase from RUM, so 3rd party developers have access to
the build tools required for a working development flow.  Also add maven central and maven local as repos
so developers can publish pegasus artifacts to their local repo and build standalone apps based on those
artifacts (this part will not be needed after we push pegasus artifacts to the maven central repo but
helps in the short term).
- Fixed an issue where Actions that declare their return types as primitives (return int instead of
Integer, for example) no longer fail while trying to coercer the response into the correct type.

## [1.7.1] - 2012-12-13
- Bad build, not published

## [1.7.0] - 2012-12-10
- Add Schema compatibility checker. See com.linkedin.data.schema.compatibility.CompatibilityChecker and
CompatibilityOptions for details.
There is a change in MessageList class to take a type parameter. This is binary compatible but may
result in unchecked compilation warning/errors (depending on compiler setting.) Impact should be
minimum since this class is mostly for use within pegasus. However, it leaked by data-transform
package by DataProcessingException. This has been fixed to use List<Message> instead of MessageList.
- In idl compatibility checker, allow parameter optional to be upgraded to default, and allow default to be downgraded to optional.
- Add PageIncrement.FIXED to better support post-filtered search result paging.

## [1.6.14] - 2012-12-07
- Add handling of long queries via X-HTTP-Method-Override
- In idl compatibility checker, allow finder AssocKey to be upgraded to AssocKeys, but disallow the opposite direction.

## [1.6.12] - 2012-12-05
- Fix bug in Avro generator in which referenced schema is not generated even
if schema file or name is explicitly mentioned as input args to avro schema
generator.
- Fix bug in Avro schema and data translator that occurs when optional typeref
of union present. Significantly improve test coverage for typeref for avro
data and schema translation.
- Add Request.getResourcePath() to provide access to the resource path parts that uniquely identify what resource the request is for.
- Fix a bug where @AssocKeys of CustomTypes would cause IDL generation to crash.
Added test cases for @AssocKeys of CustomTypes.

## [1.6.11] - 2012-12-04
- Fix a bug in DegraderLoadBalancerStrategyV2 and DegraderLoadBalancerStrategyV3 that will not recover if we reach complete degraded state
- Changed RestSpecAnnotation.skipDefault default from false to true.
- All sub-level idl custom annotations are always included in class level.

## [1.6.10] - 2012-11-29
- Preserve PropertyEventBusImpl constructor backward compatibility

## [1.6.9] - 2012-11-28
- Split original Restli example server/client into two versions: Basic and D2. The Basic version does not contain any D2 features.
Improve the D2 version of server and client to fully utilize D2.
Add gradle tasks to start all the variants of servers and clients.
Add gradle task to write D2-related configuration to ZooKeeper.
- Restore method signatures changed in 1.6.7 to preserve backward compatibility

## [1.6.8] - 2012-11-27
- Revert "Don't log entity body in Rest{Request,Response}Impl.toString(), since it's likely to log sensitive data."

## [1.6.7] - 2012-11-27
- Fix a bug in batching multiple get requests into one, and refactor query parameters handling in
Request and RequestBuilder hierarchy.
- Custom Types will now work as keys.
Keys keep track of their own schemas.
Reference types for keys are annotated in the class level annotation, as a new parameter in
RestLiCollection as keyTyperefClass, or as part of the @Key annotation for associations.
Added docgen to restli-server-standalone config.
- Custom Types will now work with action parameters.
FieldDefs/Params now keep track of their own schemas.
Action parameter metadata is now calculated in a static block in generated builder code --
no longer generated on the fly at call-time.
Action response metadata is now also calculated in a static block or in the AnnotationReader,
rather than on the fly at call-time.
Fixed a typeref bug that would cause non-custom type typerefs to appear in builders as their
reference types rather than their underlying types.

## [1.6.6] - 2012-11-15
- Fix SI-515.  Escape '.'s in keys from QueryParamDataMap so AnyRecords can be encoded as query params.
- Fix url escaping of string when used as keys in rest.li. (SI-495)

## [1.6.5] - 2012-11-05
- Rename startServer task in restli-example-server to startExampleServer.
Rename RestLiExamplesServer in restli-int-test-server to RestLiIntTestServer.
The old startServer task is still used to start the current restli-int-test-server.
- Change idl custom annotation default value of skipDefault to false.

## [1.6.4] - 2012-10-25
- Allow custom annotations in resource classes to be passed to generated .restspec.json files.
- Add D2ClientBuilder class, which conveniently generates D2Client with basic ZooKeeper setup.

## [1.6.3] - 2012-10-25
- pass requestContext up to restli layer.

## [1.6.2] - 2012-10-01
- Move non-LI-specific part of photo server example into pegasus.

## [1.6.1] - 2012-10-19
- Integrate compatibility level into idl checker. The exit code of the main function now depends on both
the check result and the level.
- Fix incorrect handling of absent optional complex query parameters.

## [1.6.0] - 2012-10-17
- Add "validatorPriority" to enable validator execution order to be specified.
See details in DataSchemaAnnotationValidator class.
 <b>Validator Execution Order</b>
 <p>
Execution ordering of multiple validators specified within the same "validate"
 property is determined by the "validatorPriority" property of each validator.
<code>
   "validate" : {
     "higherPriorityValidator" : {
       "validatorPriority" : 1
     },
     "defaultPriorityValidator" : {
     },
     "lowerPriorityValidator" : {
       "validatorPriority" : -1
     }
   }
 </code>
 <p>
The higher the priority value, the higher the priority of the validator, i.e.
 a validator with higher prority value will be executed before the validators
 with lower priority values. The default priority value for a validator that
 does not specify a priority value is 0. Execution order of validators with
 the same priority value is not defined or specified.
 <p>
Validators may be attached to a field as well as the type of the field.
 This class will always execute the validators associated to the type of the field
 before it will execute the validators associated with the field.
 <p>
If schema of a data element is a typeref, then the validator associated with
 the typeref is executed after the validator of the referenced type.
 <p>
Beyond the above execution ordering guarantees provided by this class,
 the execution order of validators among different data elements is determined
 by the traversal order of the caller (i.e. how data elements passed to the
 {@link #validate(ValidatorContext)} method of this class. Typically, the caller will be
 {@link com.linkedin.data.schema.validation.ValidateDataAgainstSchema}
 and this caller performs a post-order traversal of data elements.
There is an incompatible semantic change. Previously the outer typeref validators
are executed before the inner typeref validators.
- Fix bug to not throw NPE when include schema is not valid.
When RuntimeException is thrown by code generator, make sure that accummulated
parser messages are emitted through a RuntimeException to help diagnose the
cause of the RuntimeException.

## [1.5.12] - 2012-10-16
- Fix StackOverflowError when generating mock data for schema that recursively references itself.
- Move SSL configuration to from HttpClientFactory down to TransportClientFactory.

## [1.5.11] - 2012-10-11
- Fix NullPointerException in testcase's shutdown method.

## [1.5.10] - 2012-10-05
- Fix bug with double-encoding spaces in query parameters.

## [1.5.9] - 2012-09-24
- retry d2-config-cmdline on connectionLossException

## [1.5.8] - 2012-09-24
- Add doc and Javadoc of source resource class name to generated idl and client builder.
- Allow http status code be specified in GET methods and Action methods. For GET, define custom GET method (by annotating
with @RestMethod.Get) with return type GetResult<V>. For Action, define the action method with return type
ActionResult<V>.

## [1.5.7] - 2012-09-19
- Fix NPE in RestRequestBuilderGenerator when processing legacy IDL format.

## [1.5.6]
- Generated rest client builders now contain Javadoc extracted from .restspec.json files.
Such document originally comes from the Javadoc of corresponding resource classes.

## [1.5.5]
- Add consistency check between SSLContext and SSLParameters arguments
of HttpNettyClient constructor.
- Deprecate RestLiConfig.setClassLoader().  RestLi now loads resource
classes using the current thread's contextClassLoader.

## [1.5.4]
- Enhance JSR330Adapter to support injection via constructor arguments,
allowing a safer coding practice of declaring final member variables
in rest.li resources.
- RestLiResourceModelExporter now returns a GeneratorResult of files modified/created so it is more consistent with the
other generator classes.

## [1.5.3]
- Detect class name conflicts that occur when a generated class name
is the same as the class name for a NamedDataSchema.
Also clean up DataTemplateGenerator code.
Array items and map values of generated classes is always the
the first schema with custom Java binding or the fully
dereferenced schema if there is no custom Java binding.

## [1.5.2]
- Add SSL support to R2 http client.

## [1.5.1]
- Remove cow.

## [1.5.0]
- Fix bug of JMX bean
- Follow on change to remove old Rpc code in data.
- Fix javadoc, imports, syntactical changes in data.
- Remove support for RpcEndpointGenerator and ExceptionTemplates - this functionality has been
deprecated and is currently unused.
- Fix bug that restli-docgen fail to initialize when a resource has 2 or more subresources.
This is because the hierarchy stack is not popped after visiting a resource.
Display the full name (namespace + resource name) of resources and subresource in HTML.
If the resource does not have namespace, only display resource name.

## [1.4.1]
- Allow directory command line arg for rest client builder generator.
The reason for this change is that network build is invoking the generator
for each file because there is no clean and safe way to pass a list of
file names in the java ant task.
After this change, network build can pass the directory as a single argument and
the generator will scan for restspec.json files in the directory.

## [1.4.0]
- Add parttioning support to d2.
Support range-based and hash-based partitioning.
Update scatter/gather API and add "send to all partitions" API in restli/extras.
- Allow directory command line arg for data template and avro schema translator.
The reason for this change is that network build is invoking the generator
for each file because there is no clean and safe way to pass a list of
file names in the java ant task.
After this change, network build can pass the directory as a single argument and
the generator will scan for pdsc files in the directory.
- Fix intermittent TestAbstractGenerator failures.

## [1.3.5]
- Fix issue with erroneously decoding query parameters, causing issues when a query parameter value contains "*".  This issue was introduced in 1.3.2

## [1.3.4]
- Revise the documentation generator for idl files in RestLiResourceModelExporter to handle overloaded methods
in resources.
- restli-docgen depends on Apache Velocity 1.5-LIN0 instead of previously 1.7. This change is necessary to
fix the trunk blocker ANE-6970.
- Add main function to RestLiResourceModelCompatibilityChecker so that it can be invoked in command line.
The usage pattern is:
RestLiResourceModelCompatibilityChecker [prevRestspecPath:currRestspecPath pairs]

## [1.3.3]
- Refactor tests and add AvroUtil class to data-avro to allow common models test
to not depend on test artifacts from pegasus.
- Add access to client factories from D2 Facilities interface.

## [1.3.2]
- Enhance validator API to enable AnyRecord validator to be implemented.
See AnyRecordValidator example and test cases in data.
- Add support for structured query parameters on CRUD methods.
- Remove c3po support
- Modify IDL generation to only emit shallow references to named schema types.

## [1.3.1]
- Allow "registration" of custom validators be more automatic (without having to explicitly
add to map and passing the map to DataSchemaAnnotationValidator.
 The value of this property must be a {@link DataMap}. Each entry in this {@link DataMap}
 declares a {@link Validator} that has to be created. The key of the entry determines
 {@link Validator} subclass to instantiate.
  <p>
The key to {@link Validator} class lookup algorithm first looks up the key-to-class
 map provided to the constructor to obtain the {@link Validator} subclass. If the key
 does not exist in the map, then look for a class whose name is equal to the
 provided key and is a subclass of {@link Validator}. If there is no match,
 then look for a class whose fully qualified name is derived from the provided by key
 by using "com.linkedin.data.schema.validator" as the Java package name and capitalizing
 the first character of the key and appending "Validator" to the key as the name
 of the class, and the class is a subclass of {@link Validator}.
- New on-line documentation generator for Rest.li server.
When passing an implementation of com.linkedin.restli.server.RestLiDocumentationRequestHandler to
RestLiServer through RestLiConfig, the server will respond to special URLs with documentation content
such as HTML page or JSON object.
The default implementation is from the new docgen project, which renders both HTML and JSON documentation.
It also provides an OPTIONS http method alias to the JSON documentation content.

## [1.3.0]
- Moved jetty dependents in r2, restli-server to new sub-projects r2-jetty, restli-server-standalone

## [1.2.5]
- To make sure custom Java class bound via typeref are initialized that their static initializers are
executed to register coercers, the code generator will generate a call Custom.initializeCustomClass
for each custom class referenced by a type.
For generality, this Custom.initializeCustomClass is called regardless of whether the coercer class
is also explicitly specified.
The way in which explicit coercer class initialization is performed has also changed to use
Class.forName(String className, boolean initializer, ClassLoader classLoader) with the initialize
flag set to true. This will cause the class to initialized without accessing the REGISTER_COERCER
static variable or trying to construct an instance of the coercer class. This allows the use of
static initializer block to initialize explicitly specified coercer class.
This change is not backwards compatible if the Coercer depends on constructing a new instance
to register the coercer.
- Add more test code for AvroOverrideFactory. Fixed a few bugs, i.e when schema/name and translator/class is not
specified, name is specified without namespace.
- Add support for custom data translator for translating from Avro to Pegasus data representation when there
is a custom Avro schema binding.
A custom Avro schema is provided via as follows:
<pre>
 {
   "type" : "record",
   "name" : "AnyRecord",
   "fields" : [ ... ],
   ...
   "avro" : {
     "schema" : {
       "type" : "record",
       "name" : "AnyRecord",
       "fields" : [
         {
           "name" : "type",
           "type" : "string"
         },
         {
           "name" : "value",
           "type" : "string"
         }
       ]
     },
     "translator" : {
       "class" : "com.foo.bar.AnyRecordTranslator"
     }
   }
 }
</pre>
If the "avro" property is present, it provides overrides that
override the default schema and data translation. The "schema"
property provides the override Avro schema. The "translator"
property provides the class for that will be used to translate
from the to and from Pegasus and Avro data representations.
Both of these properties are required if either is present.
If an override Avro schema is specified, the schema translation
inlines the value of the "schema" property into the translated
Avro schema.
If a translator class is specified, the data translator will
construct an instance of this class and invoke this instance
to translate the data between Pegasus and Avro representations.
- Allow query parameters to be custom types (SI-318)
Example customType annotation:
@QueryParam(value="o", typeref=CustomObjectRef.class) CustomObject o
where CustomObjectRef is an class generated off of a pdsc that specifies the underlying type of
CustomObject.
Users must also write and register a coercer that converts from the custom object to the
underlying type and back.

## [1.2.4]
- Add support for custom Avro schema binding to Pegasus to Avro Schema translator.
A custom Avro schema is provided via as follows:
<pre>
 {
   "type" : "record",
   "name" : "AnyRecord",
   "fields" : [ ... ],
   ...
   "avro" : {
     "schema" : {
     "type" : "record",
     "name" : "AnyRecord",
     "fields" : [
       {
         "name" : "type",
         "type" : "string"
       },
       {
         "name" : "value",
         "type" : "string"
       }
     ]
   }
 }
</pre>
If the "avro" property has a "schema" property, the value of this
property provides the translated Avro schema for this type. No further
translation or processing is performed. It simply inlines the value
of this property into the translated Avro schema.
- Support a custom ClassLoader in the RestliConfig to use when scanning/loading RestLi classes.
- Bump ParSeq to 0.4.4

## [1.2.3]
- Revert incompatible change to bytecode signatures of builder methods introduced in 1.1.7
- Fix bug of idl compatibility checker which did not check for new optional parameters and
  custom CRUD methods.
The report messages are revised and parameterized to be more readable.

## [1.2.2]
- Prototype custom class for records (not for production use yet.)
Enable auto-registration of coercer when it is not possible to use
a static initializer on the custom class to register. Here is the
comments from com.linkedin.data.template.Custom.
  /**
Initialize coercer class.
The preferred pattern is that custom class will register a coercer
through its static initializer. However, it is not always possible to
extend the custom class to add a static initializer.
In this situation, an optional coercer class can also be specified
with the custom class binding declaration in the schema.
<pre>
{
 "java" : {
   "class" : "java.net.URI",
   "coercerClass" : "com.linkedin.common.URICoercer"
 }
}
</pre>
When another type refers to this type, the generated class for referrer
class will invoke this method on the coercer class within the referrer
class's static initializer.
This method will reflect on the coercer class. It will attempt to read
the {@code REGISTER_COERCER} static field of the class if this field is declared
in the class. This static field may be private.
If such a field is not found or cannot be read, this method will attempt
to construct a new instance of the coercer class with the default constructor
of the coercer class. Either of these actions should cause the static initializer
of the coercer class to be invoked. The static initializer
is expected to register the coercer using {@link #registerCoercer}.
If both of these actions fail, then this method throws an {@link IllegalArgumentException}.
Note: Simply referencing to the coercer class using a static variable or
getting the class of the coercer class does not cause the static
initializer of the coercer class to be invoked. Hence, there is a need
actually access a field or invoke a method to cause the static initializer
to be invoked.
The preferred implementation pattern for coercer class is as follows:
<pre>
public class UriCoercer implements DirectCoercer<URI>
{
 static
 {
   Custom.registerCoercer(URI.class, new UriCoercer());
 }
 private static final Object REGISTER_COERCER = null;
 ...
}
</pre>
- Add more diagnostic details to idl compatibility report.

## [1.2.1]
- 2nd installment of imported util cleanup
Get rid of timespan dependency.
Fix indentation errors.
Remove used classes.
- 1st installment.  Remove unneeded code from imported util cases.
Fix problem with pegasus-common test directory is under src/main instead of src.
Remove LongStats. Make ImmutableLongStats the replacement.
Remove callsInLastSecond tracking (this is legacy that is not used and not needed in network.)
Remove unused methods in TrackerUtil.
- Eliminate pegasus dependency on util-core, in preparation for open sourcing.  This change
copies a number of classes from util-core related to Clock, CallTracker, and Stats.  These
classes have been placed in different packages, and are considered forked.  The only functional
change is that CallTracker no-longer ignores BusinessException when counting errors.

## [1.2.0]
- Experimental ParSeq client/server support

## [1.1.8]
- Fix bug where EnumDataSchema.index() always returned 0 when a symbol is found
- Add support for inspecting and modifying Data objects returned from DataIterators.
Data objects can be counted, accumulated, transformed and removed declaratively
based on value, schema properties or path in the Data object.  The intent is to
provide a core set of primitives that may be used to build decoration, filtering,
mapping, etc. for Data objects.
See: com.linkedin.data.it.{Builder, Remover, Counter, ValueAccumulator, Transformer}

## [1.1.7]
- Build "next" pagination link in collection result when start+count < total (iff total is provided by application code).
Moved spring integration from restli-contrib-spring to the pegasus-restli-spring-bridge sub-project in container.
General dependency injection functionality (JSR-330) has been moved to restli-server sub-project. Empty restli-contrib-spring
project is not removed from Pegasus, to preserve backwards compatibility with integration tests. All dependencies on
restli-contrib-spring should be removed.

## [1.1.6]
- Add RetryZooKeeper that handles ZooKeeper connection loss exception.

## [1.1.5]
- Added multiple tests for complex resource keys, fixed a number of bugs in client builders.
- Add getFacilities() to DynamicClient, in order to provide single point of entry for D2.

## [1.1.4]
- Usability fixes to RestLiResponseException - use GetMode.NULL for accessors, add hasXyz() methods.
- Clean up Exception handling in RestClient.  Previously, one could receive different exception
types for the same error in the Callback interface versus the two flavors of Future interface.
For example, if the server returned a valid error response, the caller of
ResponseFuture.getResponse() would receive a RestLiResponseException, but Callback.onError()
or the caller of Future.get() would receive a RestException.
Now, a RestLiResponseException is always generated when a valid error response is received from
the server.  Users of the Callback interface will receive a RestLiResponseException in
Callback.onError().  The ResponseFuture interface will throw a RestLiResponseException,
while the standard Future interface will throw a RestLiResponseException wrapped in an
ExecutionException.
- Remove dependency on ASM and Jersey package scanning logic.  Our ASM version is fairly
old, and presents a compatibility challenge, especially for open source usage.
This patch removes the relevant Jersey code and implements very simple package scanning
by loading the classes in the specified packages.  In theory this could waste more
resources by loading classes unnecessarily.  In practice, we expect the rest.li resource
packages to be fairly narrowly specified, so it should not be a significant issue.
- Improve exception message when there are Avro to Pegasus data translation errors.
This changes what DataTranslationException includes in getMessage().
- Add Data to Avro Schema translation mode called OptionalDefaultMode. This mode allows
the user to control how optional fields with default value is translated. The previous
behavior is to translate the default value. This new option allows all optional fields
to be translated to have default value of null (instead of the translated default value.)
This is appropriate for Avro because the default value is only used if it is present
in the reader schema and absent in the writer schema. By translating default value to
null, the absent field will have null as its value (which is a better indication of
absence and would translate more cleanly to Pegasus as an absent field). I think this
is more correct, then filling in with the translated default value for an absent field.
In addition, this also improves the Pegasus user experience. If the user did not specify
a default value for field, this is translated to a union with null and default value set to
null. Because of Avro limitation, it means that other uses of this record cannot initialize
this field to another default value. This should be allowed because specific use case
may indeed have valid default values for that specific use of the record.
Although the new mode has been added, the default is to be backwards compatible and
translate the default value (instead of forcing the translation to null.) We may change
this to be the default in the future. However, this may break backwards compatibility of
generated schema in the case that the Avro default value is significant (i.e. fields
absent in writer schema but present in reader schema.)

## [1.1.2]
- fix bug in degraderStrategyV2 where zookeeper updates would cause getTrackerClient to
return null for some calls because the existing state didn't have trackerclient information
and the threads weren't waiting for a good state.

## [1.1.1]
- Fix bug in which "include" and "fields" are not processed in the same order in
which they are defined.
As part of this fix, the parser needs to have knowledge of the location of
a data object within the input stream. JacksonCodec has been extended to
provide this location. Because this location is now available, various parsers
have been improved emit error messages that include the likely location
of the error.
Remove noisy TestCloudPerformance output.

## [1.1.0]
- An ability to define arbitrarily complex resource keys has been added. The resource
implementation has to extend ComplexKeyResource parameterized, in addition to the
value type, with key and params types, both extending RecordTemplate.  This feature is
currently considered experimental - future versions may be backwards incompatible.

## [1.0.5]
- Add -Dgenerator.generate.imported switch to PegasusDataTemplateGenerator to allow
the suppression of code generation for imported schemas.
- A ResourceConfigException will be thrown when an association resource has a single key.
The exception will be thrown during initialization.

## [1.0.4]
- ValidationOption and schema validation and fixup behavior has been refined.
The fixup boolean in ValidationOption has been replaced with CoercionMode.
This flag used to indicate whether primitive type coercion should occur and whether
the input Data objects can be modified.
There is minor incompatible change to RequiredMode.FIXUP_ABSENT_WITH_DEFAULT.
The old behavior is that the fixup flag must be set to allow
RequiredMode.FIXUP_ABSENT_WITH_DEFAULT to modify the input.
The new behavior is that RequiredMode.FIXUP_ABSENT_WITH_DEFAULT
alone allows validation to modify the input Data object.
RequiredMode and CoercionMode are independent of each other.
RequiredMode specifies how required fields should be handled.
CoercionMode specifies how coercion of primitive types should performed.
For backwards compatibility, setFixup(true) sets coercion mode to CoercionMode.NORMAL,
and isFixup returns true if coercion mode is not CoercionMode.OFF or required mode
is RequiredMode.FIXUP_ABSENT_WITH_DEFAULT.
- Change in Data.Traverse callbacks for startMap and startList to pass the DataMap
and DataList about to be traversed. This is a change to Data API. Code search
indicates there are no other users of Data.Traverse outside of the data module.
Add experimental PSON binary serialization format for more compact serialized
representation by remembering which map keys have already be seen and assigning
a numeric index to each new key seen. Subsequent occurrence of the same key
requires only serializing the numeric index of the key instead of the string
representation of the key.
The PsonCodec is currently in test directory because it is still experimental
for understanding data compression possible and processor overhead for looking
up keys before serialization and potential savings from binary representation.

## [1.0.3]
- Add support for filtering DataSchema to remove unwanted fields or custom properties.
- SI-297 Allow server application code to specify default count/start for PagingContext
- SI-274 Restli sends error responses via callback.onError rather than callback.onSuccess
- SI-346 Fix so that RoutingExceptions thrown prior to method invocation cause service code error 400.
- Backwards incompatible function name change in RestLiResourceModelCompatibilityChecker,
which requires rum version 0.13.51. Incompatibility information are changed to three categories:
UnableToChecks, Incompatibles and Compatibles. Use corresponding getters to access.

## [1.0.2]
- Fix JMX registering of tracker client.

## [1.0.1]
- Do not normalize underscores in user-defined names.

## [1.0.0]
- Final API cleanup:
  Move R2 callbacks into com.linkedin.common / pegasus-common
  Widen Callback.onError() signature to accept Throwable instead of Exception

## [0.22.3]
- Remove obsolete assembler code
- Initial work on complex resource keys
- Server-side support for query parameters on CRUD operations
Add support for custom query parameters on CRUD methods.

## [0.22.2]
- fix autometric/jmx support for DegraderLoadBalancer,State, and StrategyV2.
- Allow standard CRUD methods to be implemented without needing to override CollectionResource / AssociationResource (by annotating with @RestMethod.Get, @RestMethod.Create, etc.).  This is a step toward allowing custom query parameters on CRUD methods.

## [0.22.1]
- Report warning when idl file not found for compatibility check.

## [0.22.0]
- Add rest.li support for BatchUpdate, BatchPartialUpdate, BatchCreate, and BatchDelete
    Refactor builders to dispatch based on ResourceMethod, rather than response object type
    Improve type handling in response builders
    Initial version of routing, request handling, and response building for all batch methods
    Refactor projection to each response builder
    Unify handling of action responses and resource responses
    Refactored response builders & MethodInvoker switch cases to MethodAdapters
    Support for batch CUD operations in dynamic builder layer
    Code-generation for batch builders
    Adopt KV as default for new batch methods
These changes are intended to be backwards compatible, and should not require changes in application code

## [0.21.2]
- Separate jersey uri components from package scanning, and repackage jersey source under com.linkedin.jersey
- Fix D2 RewriteClient to respect percent-encoded query params.

## [0.21.1]
- No changes (accidental publish)

## [0.21.0]
- Add Java custom class binding support for primitive type.
You add a custom class binding by using a typeref with a "java" property.
The "java" property of the typeref declaration must be a map.
If this map has an "class" property, then the value of the "class"
property must be a string and this string provides the name of
the Java custom class for the typeref.
The generated code will now return and accept the Java custom class
as the return and argument type instead of the standard Java class
for the referenced type.
The custom class should meet the following requirements.
1. An instance of the custom class must be immutable.
2. A Coercer must be defined that can coerce the standard Java class
   of the type to the custom Java class of the type, in both the
   input and output directions. The coercer implements the
   DirectCoercer interface.
3. An instance of the coercer must be registered with the
   data template framework.
The following is an example illustrating Java custom class binding:
CustomPoint.pdsc:
{
  "type" : "typeref",
  "name" : "CustomPoint",
  "ref"  : "string",
  "java" : {
    "class" : "com.linkedin.data.template.TestCustom.CustomPoint"
  }
}
CustomPoint.java:
//
// The custom class
// It has to be immutable.
//
public class CustomPoint
{
  private int _x;
  private int _y;
  public CustomPoint(String s)
  {
    String parts[] = s.split(",");
    _x = Integer.parseInt(parts[0]);
    _y = Integer.parseInt(parts[1]);
  }
  public CustomPoint(int x, int y)
  {
    _x = x;
    _y = y;
  }
  public int getX()
  {
    return _x;
  }
  public int getY()
  {
    return _y;
  }
  public String toString()
  {
    return _x + "," + _y;
  }
  public boolean equals(Object o)
  {
    if (o == null)
      return false;
    if (this == o)
      return true;
    if (o.getClass() != getClass())
      return false;
    CustomPoint p = (CustomPoint) o;
    return (p._x == _x) && (p._y == _y);
  }
  //
  // The custom class's DirectCoercer.
  //
  public static class CustomPointCoercer implements DirectCoercer<CustomPoint>
  {
    @Override
    public Object coerceInput(CustomPoint object)
      throws ClassCastException
    {
      return object.toString();
    }
    @Override
    public CustomPoint coerceOutput(Object object)
      throws TemplateOutputCastException
    {
      if (object instanceof String == false)
      {
        throw new TemplateOutputCastException("Output " + object + " is not a string, and cannot be coerced to " + CustomPoint.class.getName());
      }
      return new CustomPoint((String) object);
    }
  }
  //
  // Automatically register Java custom class and its coercer.
  //
  static
  {
    Custom.registerCoercer(CustomPoint.class, new CustomPointCoercer());
  }
}

## [0.20.6]
- If a required field is missing, add Message for both the record and the missing field.
Modify test cases to test for paths reported as having failed.
- Throw NPE more consistently when attempting to add null elements to array templates or
adding null values to map templates. Previously, NPE will be thrown but not as
consistently and may not indicate that the input argument cannot be null.
Previously, attempting to add null to DataMap and DataList results in IllegalArgumentException.
Now, this will throw NPE.

## [0.20.5]
- Fix Avro schema converter such that default values for Avro unions can translated correctly.
Prior to this fix, the default value for an Avro union is encoded like similar using the JSON
serialization of the default value. The Avro specification specifies that the default value
for an union does not include the type discriminator, and the type is provided by the 1st
member of the union.
When a Data Schema is translated to an Avro Schema, if the union has a default value,
the default value's type must be the 1st member type of the union. Otherwise, an
IllegalArgumentException will be thrown. When a value of an union type is translated,
its translated value will not include the type discriminator.
When an Avro Schema is translated to a Data Schema, if the Avro union has a value,
the parser and validation function obtains the type of the value from the 1st member type
of union. The translated default value will include a type discriminator if translated type
remains a union after translation. (The translated type will not be a union if
the Avro union is the type for a field of a record and this union type has two members
and one of them is null as the field will become an optional field whose type is
the non-null member type of the union.)
Avro schema parser does not validate default values are valid, i.e. it does not validate the
default value for each field with the schema for the field. Pegasus schema parser will
perform this validation.
- Add support for BatchResponseKV in BatchGet, which provides correctly typed Map keys for getResults() and getError().
Convert clients to generate multi-valued params for batch requests, e.g., GET /resource?ids=1&ids=2.  Server-side support for this format has been in pegasus since 0.18.5, and has been deployed for all production use cases

## [0.20.4]
- Add include functionality to record, record can include fields from another record.
Include does not include or attempt to merge any other attributes from the included record,
including validate field (this is a TBD feature).
- Fix bug handling default query parameter values for enum types.
- Internal cleanup of JSON handling in RestLiResourceModelExporter/RestRequestBuilderGenerator

## [0.20.3]
- Re-enable action parameter validation, using fix-up mode to ensure that wire types are correctly coerced to schema types.
- Make fixup the default enabled for ValidationOptions.

## [0.20.2]
- Disable Action parameter validation since it fails when the schema declares a type of long but the value on the wire is less than MAX_INT.

## [0.20.1]
- Reduce unintentional memory retention by R2 timeout mechanism.

## [0.20.0]
- Same as 0.19.7. Bumped minor version due to backward incompatibility

## [0.19.7]
- Implemented correct initialization of InjectResourceFactory. This is an incompatible change for users of InjectResourceFactory and container/pegasus-restli-server-cmpt. To fix, you need to define an InjectResourceFactory bean in the your application's spring context and wire it in to rest.li server e.g.
<bean id="resourceFactory" class="com.linkedin.restli.server.spring.InjectResourceFactory" />

## [0.19.6]
- Fix server-side detection of rest.li compound key syntax to use best-match heuristic

## [0.19.5]
- Add support for boxified and unboxified setter for primitive types
- Add support for returning source files, target files, and modified files from data template
and rest client generators.

## [0.19.4]
- Cleanup build warnings
- Add pdsc definition for IDL (restspec.json) files in restli-common.
Add IDL compatibility checker and its test suites.
- SI-260 properly handle RestLiServiceException returned from action invocation
validate action parameters against schema to detect type mismatches
- fix quick deploy bug when no uris are registered in zk
- Inject dependencies into superclass fields when using @Inject/@Named

## [0.19.3]
- Make Continuation support configurable and off by default.
- Fix NullPointerException errors when referenced types in typeref, map, record fields are incomplete
or not resolvable.
- Fix bug causing Server Timeout when application code returns null object - should be 404

## [0.19.2]
- Remove deprecated "Application" object dependency injection through BaseResource.
- Remove rpc-demo-*
- Pass undecoded path segments to parsers to enable proper context-aware percent-decoding.

## [0.19.1]
- Fix bugs in code generation for @RestLiActions (actions set) resources
- Add fix bugs in Data Schema to Avro Schema translation
1. Fix exception thrown when translating default values of map types.
2. Fix exception thrown when translating typeref'ed optional union.
3. Translating data schema to avro schema should not mutate input data schema.

## [0.19.0]
- Enhanced exception support:
  Server-side application code may throw RestLiServiceException, which prompts the framework to send an ErrorResponse document to the client
  Client-side application code may catch RestLiResponseException, which provides access to the ErrorResponse contents.
Backwards-incompatible API changes:
  BusinessException has been replaced by RestLiServiceException
  ResponseFuture.getResponse() now throws RemoteInvocationException instead of RestException

## [0.18.7]
- Allow PagingContext to appear at any position in a Finder signature, or to be omitted entirely
DataTemplate: generate .fields() accessor methods for primitive branches of unions

## [0.18.6]
- Add SetMode to Record setters.
  /**
If the provided value is null, then do nothing.
<p>
If the provided value is null, then do nothing,
i.e. the value of the field is not changed.
The field may or may be present.
   */
  IGNORE_NULL,
  /**
If the provided value is null, then remove the field.
<p>
If the provided value is null, then remove the field.
This occurs regardless of whether the field is optional.
   */
  REMOVE_IF_NULL,
  /**
If the provided value is null and the field is
an optional field, then remove the field.
<p>
If the provided value is null and the field is
an optional field, then remove the field.
If the provided value is null and the field is
a mandatory field, then throw
{@link IllegalArgumentException}.
   */
  REMOVE_OPTIONAL_IF_NULL,
  /**
The provided value cannot be null.
<p>
If the provided value is null, then throw {@link NullPointerException}.
   */
  DISALLOW_NULL

## [0.18.5]
- (1) added support for array parameters in finders.
    url notation is ...?foo=foo1&foo=foo2&foo=foo3&...
(2) ids parameter notation changed from ids=1,2,3 to ids=1&ids=2&ids3 for better compatibility
    with standard on query part of urls, client libraries, and (1).
(3) string representation of compound keys changed back to foo=foo1&bar=bar1
    (from foo:foo1;bar:bar1) for better compatibility with (1) and (2).
(4) batch request builder will use legacy comma encoding
The new server will support both new and old URL formats.
Existing batch request client builders will emit old URL format.
The URLs emitted by batch request client builders generated from this release will use the old format.
The upgrade sequence will be
    - first update all servers to this version,
    - then release new batch client and update all clients.
- Fix bug due to not recursively translating default values when translating
schemas between Avro and Pegasus.
Fix bug due to different handling of member keys in union between Avro
and Pegasus when translating schemas.

## [0.18.4]
- Add rest.li server-side support for application-defined response headers

## [0.18.3]
- Bump RUM version to 0.13.18 to fix eclipse compatibility problem

## [0.18.2]
- Change default namespace for restli-server-examples to be backwards compatible.
Change check for TimeoutException in netty client shutdown test
Use 0.13.12 of rum plugin

## [0.18.1]
- Add support in D2 for direct local routing, as well as fix handling of
the root path in ZooKeeperStore.

## [0.18.0]
- Add support of bulk requests for association resources
- Change build to use pegasus v2 rum plugin
Require use of rum 0.13.11
/**
Pegasus code generation plugin.
<p>
Performs the following functions:
<p>
<b>Generate data model and data template jars for each source set.</b>
<p>
Generates data template source (.java) files from data schema (.pdsc) files,
compiles the data template source (.java) files into class (.class) files,
creates a data model jar file and a data template jar file.
The data model jar file contains the source data schema (.pdsc) files.
The data template jar file contains both the source data schema (.pdsc) files
and the generated data template class (.class) files.
<p>
In the data template generation phase, the plugin creates a new target source set
for the generated files. The new target source set's name is the input source set name's
suffixed with "GeneratedDataTemplate", e.g. "mainGeneratedDataTemplate".
The plugin invokes PegasusDataTemplateGenerator to generate data template source (.java) files
for all data schema (.pdsc) files present in the input source set's pegasus
directory, e.g. "src/main/pegasus". The generated data template source (.java) files
will be in the new target source set's java source directory, e.g.
"src/mainGeneratedDataTemplate/java". The dataTemplateGenerator configuration
specifies the classpath for loading PegasusDataTemplateGenerator. In addition to
the data schema (.pdsc) files in the pegasus directory, the dataModel configuration
specifies resolver path for the PegasusDataTemplateGenerator. The resolver path
provides the data schemas and previously generated data template classes that
may be referenced by the input source set's data schemas. In most cases, the dataModel
configuration should contain data template jars.
<p>
The next phase is the data template compilation phase, the plugin compiles the generated
data template source (.java) files into class files. The dataTemplateCompile configuration
specifies the pegasus jars needed to compile these classes. The compileClasspath of the
target source set is a composite of the dataModel configuration which includes the data template
classes that were previously generated and included in the dependent data template jars,
and the dataTemplateCompile configuration.
This configuration should specify a dependency on the Pegasus data jar.
<p>
The following phase is creating the the data model jar and the data template jar.
This plugin creates the data model jar that includes the contents of the
input source set's pegasus directory, and sets the jar file's classification to
"data-model". Hence, the resulting jar file's name should end with "-data-model.jar".
It adds the data model jar as an artifact to the dataModel configuration.
This jar file should only contain data schema (.pdsc) files.
<p>
This plugin also create the data template jar that includes the contents of the input
source set's pegasus directory and the java class output directory of the
target source set. It sets the jar file's classification to "data-template".
Hence, the resulting jar file's name should end with "-data-template.jar".
It adds the data template jar file as an artifact to the dataTemplate configuration.
This jar file contains both data schema (.pdsc) files and generated data template
class (.class) files.
<p>
This plugin will ensure that data template source files are generated before
compiling the input source set and before the idea and eclipse tasks. It
also adds the generated classes to the compileClasspath of the input source set.
<p>
The configurations that apply to generating the data model and data template jars
are as follow:
<ul>
<li>
 The dataTemplateGenerator configuration specifies the classpath for
 PegasusDataTemplateGenerator. In most cases, it should be the Pegasus generator jar.
</li>
<li>
 The dataTemplateCompile configuration specifies the classpath for compiling
 the generated data template source (.java) files. In most cases,
 it should be the Pegasus data jar.
 (The default compile configuration is not used for compiling data templates because
 it is not desirable to include non data template dependencies in the data template jar.)
 The configuration should not directly include data template jars. Data template jars
 should be included in the dataModel configuration.
</li>
<li>
 The dataModel configuration provides the value of the "generator.resolver.path"
 system property that is passed to PegasusDataTemplateGenerator. In most cases,
 this configuration should contain only data template jars. The data template jars
 contain both data schema (.pdsc) files and generated data template (.class) files.
 PegasusDataTemplateGenerator will not generate data template (.java) files for
 classes that can be found in the resolver path. This avoids redundant generation
 of the same classes, and inclusion of these classes in multiple jars.
 The dataModel configuration is also used to publish the data model jar which
 contains only data schema (.pdsc) files.
</li>
<li>
 The testDataModel configuration is similar to the dataModel configuration
 except it is used when generating data templates from test source sets.
 It extends from the dataModel configuration. It is also used to publish
 the data model jar from test source sets.
</li>
<li>
 The dataTemplate configuration is used to publish the data template
 jar which contains both data schema (.pdsc) files and the data template class
 (.class) files generated from these data schema (.pdsc) files.
</li>
<li>
 The testDataTemplate configuration is similar to the dataTemplate configuration
 except it is used when oublishing the data template jar files generated from
 test source sets.
</li>
</ul>
<p>
<b>Generate rest model and rest client jars for each source set.</b>
<p>
Generates the idl (.restspec.json) files from the input source set's
output class files, generates rest client source (.java) files from
the idl, compiles the rest client source (.java) files to
rest client class (.class) files, and creates a rest model jar file
and a rest-client jar file.
The rest model jar file contains the generated idl (.restspec.json) files.
The rest client jar file contains both the generated idl (.restspec.json)
files and the generated rest client class (.class) files.
<p>
In the idl generation phase, the plugin creates a new target source set
for the generated files. The new target source set's name is the input source set name's
suffixed with "GeneratedRest", e.g. "mainGeneratedRest".
The plugin invokes RestLiResourceModelExporter to generate idl (.restspec.json) files
for each IdlItem in the input source set's pegasus IdlOptions.
The generated idl files will be in target source set's idl directory,
e.g."src/mainGeneratedRest/idl".
<p>
For example, the following adds an IdlItem to the source set's pegasus IdlOptions.
<pre>
 pegasus.main.idlOptions.addIdlItem("groups", ['com.linkedin.restli.examples.groups.server'])
</pre>
<p>
The next phase is to generate the rest client source (.java) files from the
generated idl (.restspec.json) files using RestRequestBuilderGenerator.
The generated rest client source (.java) files will be in the new target source set's
java source directory, e.g. "src/mainGeneratedRest/java". The restClientGenerator
configuration specifies the classpath for loading RestLiResourceModelExporter
and for loading RestRequestBuilderGenerator.
<p>
RestRequestBuilderGenerator requires access to the data schemas referenced
by the idl. The dataModel configuration specifies the resolver path needed
by RestRequestBuilderGenerator to access the data schemas referenced by
the idl that is not in the source set's pegasus directory.
This plugin automatically includes the data schema (.pdsc) files in the
source set's pegasus directory in the resolver path.
In most cases, the dataModel configuration should contain data template jars.
The data template jars contains both data schema (.pdsc) files and generated
data template class (.class) files. By specifying data template jars instead
of data model jars, redundant generation of data template classes is avoided
as classes that can be found in the resolver path are not generated.
<p>
The next phase is the rest client compilation phase, the plugin compiles the generated
rest client source (.java) files into class files. The restClientCompile configuration
specifies the pegasus jars needed to compile these classes. The compile classpath
is a composite of the dataModel configuration which includes the data template
classes that were previously generated and included in the dependent data template jars,
and the restClientCompile configuration.
This configuration should specify a dependency on the Pegasus restli-client jar.
<p>
The following phase is creating the the rest model jar and the rest client jar.
This plugin creates the rest model jar that includes the
generated idl (.restspec.json) files, and sets the jar file's classification to
"rest-model". Hence, the resulting jar file's name should end with "-rest-model.jar".
It adds the rest model jar as an artifact to the restModel configuration.
This jar file should only contain idl (.restspec.json) files.
<p>
This plugin also create the rest client jar that includes the
generated idl (.restspec.json) files and the java class output directory of the
target source set. It sets the jar file's classification to "rest-client".
Hence, the resulting jar file's name should end with "-rest-client.jar".
It adds the rest client jar file as an artifact to the restClient configuration.
This jar file contains both idl (.restspec.json) files and generated rest client
class (.class) files.
<p>
This plugin will ensure that generating idl will occur after compiling the
input source set. It will also ensure that idea and eclipse tasks runs after
rest client source (.java) files are generated.
<p>
The configurations that apply to generating the rest model and rest client jars
are as follow:
<ul>
<li>
 The restClientGenerator configuration specifies the classpath for
 RestLiResourceModelExporter and RestRequestBuilderGenerator.
 In most cases, it should be the Pegasus restli-tools jar.
</li>
<li>
 The restClientCompile configuration specifies the classpath for compiling
 the generated rest client source (.java) files. In most cases,
 it should be the Pegasus restli-client jar.
 (The default compile configuration is not used for compiling rest client because
 it is not desirable to include non rest client dependencies, such as
 the rest server implementation classes, in the data template jar.)
 The configuration should not directly include data template jars. Data template jars
 should be included in the dataModel configuration.
</li>
<li>
 The dataModel configuration provides the value of the "generator.resolver.path"
 system property that is passed to RestRequestBuilderGenerator.
 This configuration should contain only data template jars. The data template jars
 contain both data schema (.pdsc) files and generated data template (.class) files.
 The RestRequestBuilderGenerator will only generate rest client classes.
 The dataModel configuration is also included in the compile classpath for the
 generated rest client source files. The dataModel configuration does not
 include generated data template classes, then the Java compiler may not able to
 find the data template classes referenced by the generated rest client.
</li>
<li>
 The testDataModel configuration is similar to the dataModel configuration
 except it is used when generating rest client source files from
 test source sets.
</li>
<li>
 The restModel configuration is used to publish the rest model jar
 which contains generated idl (.restspec.json) files.
</li>
<li>
 The testRestModel configuration is similar to the restModel configuration
 except it is used to publish rest model jar files generated from
 test source sets.
</li>
<li>
 The restClient configuration is used to publish the rest client jar
 which contains both generated idl (.restspec.json) files and
 the rest client class (.class) files generated from from these
 idl (.restspec.json) files.
</li>
<li>
 The testRestClient configuration is similar to the restClient configuration
 except it is used to publish rest client jar files generated from
 test source sets.
</li>
</ul>
<p>
This plugin considers test source sets whose names begin with 'test' to be
test source sets.
*/

## [0.17.6]
- Add option to disable record template generation from RestRequestBuilderGenerator, to support ant codegen integration in network

## [0.17.5]
- Refactor SimpleLoadBalancerState to use one TransportClient per
cluster and eliminate LazyClient.
- Add "namespace" parameter to @RestLi* resource annotations, allowing the resource author to
specify the default namespace to be used for the IDL and client builders.

## [0.17.4]
- Fix key usage and delete handling in groups example in rest.li
- Fix inconsistent parsing of paginationa parameters in rest.li.
- Add another workaround for Jackson http://jira.codehaus.org/browse/JACKSON-491
- Fix bugs in translation from Pegasus DataMap to Avro GenericRecord translations.
Add test cases for round-tripping through binary Avro serialization.
Map keys from Avro may be String or Utf8
Enum symbol is mapped to GenericData.EnumSymbol instead of String.
ByteBuffer not rewound after copy to ByteString.

## [0.17.3]
- Fix bug in DataTemplate wrapping of typeref'ed types

## [0.17.2]
- Code generator changes to avoid generating the same class multiple
times. If a class already exist in generator.resolver.path, then don't
generate the class again.

## [0.17.1]
- Generate typesafe pathkey-binding methods for actions in subresources
- Add AvroSchemaGenerator to output avsc files from pdsc files.
Avro avsc requires the type to be record. If a pdsc file or schema
is not a record, no avsc file will be emitted.
Refactor generator to move common schema resolution based on path,
testing for stale output files, ... can be reused by different
generators.
Simplify by consolidating DataSchemaContext and DataSchemaResolver,
eliminate duplicate tracking of names to schemas.

## [0.17.0]
- Revamp rest.li client library
   One Request/RequestBuilder pair per rest.li method.
   Generate builders for finder and action methods
   Generate xyzRequestBuilders "builder factory" classes for resources
   Generate builders for all resource methods, to allow type-safe specification of parent resource keys

## [0.16.5]
- Fix issue with field projections on CollectionResult (SI-198)

## [0.16.4]
- Update util to 4.0.1.
Merge DegraderImpl changes from container to Pegasus.

## [0.16.3]
- Add configurable maxResponseSize to NttpNettyClient/HttpClientFactory

## [0.16.2]
- Workaround fix for JACKSON-230 (http://jira.codehaus.org/browse/JACKSON-230)
- Add auto-detection of whether JACKSON-230 bug is present.
Upgrade Jackson library to 1.4.2.
Auto-detection added to handle Jackson library version override in consumers.

## [0.16.1]
- Merge 0.15.2 through 0.15.4
0.16
Refactor the relationship between HttpNettyClient and
HttpClientFactory.  HttpClientFactory now owns the thread pool
resources, and all clients created by the factory will share the same
underlying executors.  This is an incompatible change, because the
HttpClientFactory must now be shut down.
Add support for an overall request timeout to HttpNettyClient.  If the
request does not complete for any reason within the timeout, the
callback's onError will be invoked.
Add support for graceful shutdown to HttpNettyClient and
HttpClientFactory.  The factories and the clients can be shutdown in
any relative order, and outstanding requests will be allowed to
complete within the shutdown timeout.
- Add SchemaTranslator class to translate from Avro Schema to Pegasus Data Schema
and vice-versa.

## [0.15.4]
- Add a dependency from data.jar to the new empty cow.jar

## [0.15.3]
- Add empty cow.jar to facilitate renaming cow.jar to data.jar

## [0.15.2]
- Internal changes to replace Stack with ArrayList or ArrayDeque.

## [0.15.1]
- Main API change is removal/decoupling of validation from DataSchema.
DataSchema no longer has validate method. The replacement is
ValidateDataAgainstSchema.validate(...).
Reduce memory allocation for DataElement for each object visited.
Will reuse same DataElement for each member of a container.
As part of this change, it is no longer possible to get a
standard Iterator from a builder. The alternative is to use the
traverse method that takes a callback for each object iterated.
Add support for different pre-order and post-order traversal
to ObjectIterator. This allows ObjectIterator to be used for
data to schema validation. This unification allows single pass
data to schema validation as well as calling Validator after
fixup and schema validation.
Enhance DataSchemaAnnotationValidator to not throw exception
on construction. Allow validator to be used if only some
validators are constructed. Use common Message classes for emitting
initialization messages.
Refactor code to allow both iterative and recursive validation.
Add more test cases.
- Add support to taking DataElement as starting point for
iterating through Data objects and for validation. This
has been requested by Identity superblock where the patch
is applied to position (using position as starting point), but
the root object is a profile. The validation should start
where the patch is applied, but the validator plugin wants
access to the entire entity, i.e. the profile entity.
Add tests and bug fix unnecessary additional calls to validators
from ValidateDataAgainstSchema when typerefs are in use. The
bug was that the downstream validator will be called once per
typeref in the typeref chain. The correct and fixed behavior
is that the downstream validator will be called once per
data object (not once per schema typeref'ed).
0.15
Add pluggable validator to Data Schemas
1. Change behavior of ObjectIterator to include returning the
   input value.
2. See com.linkedin.data.validator package and TestValidator
   class for how to use validators.
3. This is still a prototype feature.
Output Avro-compliant equivalent JSON from Pegasus schema
Add translation between Pegasus DataMap and Avro GenericRecord
1. Also include refactoring of DataSchema to JSON encoding to
   move Avro specific code out of cow module into cow-avro module.
Rest.li support for full and partial updates
  Full update (overwrite) is transported as an HTTP PUT to the entity URI,
with a payload containing the JSON serialized RecordTemplate of the entity
schema.
  Partial update (patch) is transported as an HTTP POST to the entity URI,
with a payload containing a JSON serialized PatchRequest
The internal structure of a PatchRequest is documented here:
https://iwww.corp.linkedin.com/wiki/cf/display/ENGS/Partial+Update
PatchRequests can be generated on the client side by "diff'ing" two
RecordTemplate objects using PatchGenerator in com.linkedin.restli.client.utility.
Patch Generation relies on the facilities from the data-transform pegasus
component, in the com.linkedin.data.transform package.
PatchRequests can be applied on the server side by providing a pre-image
RecordTemplate object and a PatchRequest to PatchApplier in
com.linkedin.restli.server.util.  Patch application uses the DataMapProcessor
from the pegasus data-transform component.
Full and Partial update are provided as overloaded update() methods in
CollectionResource/AssociationResource on the server-side and as overloaded
buildUpdate() methods in EntityRequestBuilder on the client-side.
PARTIAL_UPDATE is defined as a new ResourceMethod, and listed as appropriate
in the IDL "supports" clause of the resource.
Support for deep (nested) projections has been implemented:
  Server-side, the rest.li framework understands both the old "field1,field2,field3"
syntax and the new PAL-style "field1,field2:(nestedfield)" syntax.  Projections
are applied automatically by the framework, using pegasus data-transform.
ResourceContext provides access to the projections as either a Set<String> or a MaskTree.
  Client-side, the generated RecordTemplate classes have been modified to
provide fields as a nested class accessed through the .fields() static method.
Each field can be accessed as a Path object through a fieldName() method, which
provides full static typing.  Fields are provided as methods rather than member
variables to avoid initialization cycles when a RecordTemplate contains a field of
the same type.
Deep projection support is currently *disabled* on the client side, to avoid ordering
issues with deployment.  Once all services have been deployed to production with the
new pegasus version, we will enable deep projections on the client side.
More background on projection support is available here:
https://iwww.corp.linkedin.com/wiki/cf/display/ENGS/Projections
Compatibility:
WIRE: This change is wire INCOMPATIBLE for existing users of update.  There are
no known uses of update in production.
CLIENT: This change is library INCOMPATIBLE for users of update, projection fields,
or code that relies on the types of framework ...Builder classes (a type parameter has
been removed).  Client code will need to be upgraded.
SERVER: This change is library INCOMPATIBLE for users of update.  Server code will
need to be upgraded to use PatchRequests and PatchApplier.
Validation code refactoring.
1. Move validation code out of DataSchema classes, enable single pass validation of schema and calling
   validator plugins.
2. Move schema validation code into validation package.
3. Move validator plugins into validator package.
4. Provide field specific diagnostic data from schema validator.
Rename cow and cow-avro module to data and data-avro module.
Refactor Cow classes and provide implementation that have the checker
functionality but without copy-on-write, known as CheckedMap and CheckedList
classes.
- Add support for "validate" annotation on fields.
Prefix DataElement accessor methods with "get".
- Add support for filtering calls to a Validator based on what has been
set as specified by the patch operations map. This functionality is
implemented by the PatchFilterValidator class.
Refactored ValidationMessage* classes into Message* classes so that
patch operations can re-use these classes for generating patch messages.

## [0.14.7]
- Fix a bug in D2 where the PropertyStore information was not correctly
  persisted to disk, preventing the load balancer from operating
  correctly if connectivity to ZooKeeper was interrupted.

## [0.14.6]
-  Add support for typeref to enable aliasing primitive types.
   Typeref works for any type (not just primitive).
   There is no support yet for binding different Java classes
   to the typeref'ed types.
   If a typeref is member of union, then the accessor method
   names for accessing the member are derived from the typeref
   name.
-  Serialization protocol and format does not change. The serialized
   representation of the member key is always the actual type, i.e.
   the type reached by following chain of typerefs.
-  Rest.li @Action and @ActionParam now has optional 'typeref'
   attribute that specifies the typeref that should be emitted to
   the IDL instead of the type inferred from the Java type.
   The provided typeref must be compatible with the Java type.
   KNOWN ISSUE - Unions cannot be used as return or parameter for
   actions.

## [0.14.5]
-  Provide human readable locations when Jackson parse errors occurs.

## [0.14.4]
- Data Schema Resolver
  1. RUM pegasus plugin will not have to unjar before passing data schema jars to
     pegasus.  See seperate review for changes to plugin.
  2. Remove location from in-memory representation of schemas. Location is only used
     for generating Java bindings and checking for freshness of generated files.
     It is not needed to in-memory representation. Storing them in in-memory bindings
     may cause file "leaks" as they refer to jar files and files.
  3. Simply by removing FIELDS_ONLY record type.

## [0.14.3]
- Minor changes to comments in rpc-demo-client.
- Fix pdpr and avsc references in tools/rest-doc-generator/docgen.py

## [0.14.2]
- Not released.

## [0.14.1]

[Unreleased]: https://github.com/linkedin/rest.li/compare/v29.22.14...master
[29.22.14]: https://github.com/linkedin/rest.li/compare/v29.22.13...v29.22.14
[29.22.13]: https://github.com/linkedin/rest.li/compare/v29.22.12...v29.22.13
[29.22.12]: https://github.com/linkedin/rest.li/compare/v29.22.11...v29.22.12
[29.22.11]: https://github.com/linkedin/rest.li/compare/v29.22.10...v29.22.11
[29.22.10]: https://github.com/linkedin/rest.li/compare/v29.22.9...v29.22.10
[29.22.9]: https://github.com/linkedin/rest.li/compare/v29.22.8...v29.22.9
[29.22.8]: https://github.com/linkedin/rest.li/compare/v29.22.7...v29.22.8
[29.22.7]: https://github.com/linkedin/rest.li/compare/v29.22.6...v29.22.7
[29.22.6]: https://github.com/linkedin/rest.li/compare/v29.22.5...v29.22.6
[29.22.5]: https://github.com/linkedin/rest.li/compare/v29.22.4...v29.22.5
[29.22.4]: https://github.com/linkedin/rest.li/compare/v29.22.3...v29.22.4
[29.22.3]: https://github.com/linkedin/rest.li/compare/v29.22.2...v29.22.3
[29.22.2]: https://github.com/linkedin/rest.li/compare/v29.22.1...v29.22.2
[29.22.1]: https://github.com/linkedin/rest.li/compare/v29.22.0...v29.22.1
[29.22.0]: https://github.com/linkedin/rest.li/compare/v29.21.5...v29.22.0
[29.21.5]: https://github.com/linkedin/rest.li/compare/v29.21.4...v29.21.5
[29.21.4]: https://github.com/linkedin/rest.li/compare/v29.21.3...v29.21.4
[29.21.3]: https://github.com/linkedin/rest.li/compare/v29.21.2...v29.21.3
[29.21.2]: https://github.com/linkedin/rest.li/compare/v29.21.1...v29.21.2
[29.21.1]: https://github.com/linkedin/rest.li/compare/v29.21.0...v29.21.1
[29.21.0]: https://github.com/linkedin/rest.li/compare/v29.20.1...v29.21.0
[29.20.1]: https://github.com/linkedin/rest.li/compare/v29.20.0...v29.20.1
[29.20.0]: https://github.com/linkedin/rest.li/compare/v29.19.17...v29.20.0
[29.19.17]: https://github.com/linkedin/rest.li/compare/v29.19.16...v29.19.17
[29.19.16]: https://github.com/linkedin/rest.li/compare/v29.19.15...v29.19.16
[29.19.15]: https://github.com/linkedin/rest.li/compare/v29.19.14...v29.19.15
[29.19.14]: https://github.com/linkedin/rest.li/compare/v29.19.13...v29.19.14
[29.19.13]: https://github.com/linkedin/rest.li/compare/v29.19.12...v29.19.13
[29.19.12]: https://github.com/linkedin/rest.li/compare/v29.19.11...v29.19.12
[29.19.11]: https://github.com/linkedin/rest.li/compare/v29.19.10...v29.19.11
[29.19.10]: https://github.com/linkedin/rest.li/compare/v29.19.9...v29.19.10
[29.19.9]: https://github.com/linkedin/rest.li/compare/v29.19.8...v29.19.9
[29.19.8]: https://github.com/linkedin/rest.li/compare/v29.19.7...v29.19.8
[29.19.7]: https://github.com/linkedin/rest.li/compare/v29.19.6...v29.19.7
[29.19.6]: https://github.com/linkedin/rest.li/compare/v29.19.5...v29.19.6
[29.19.5]: https://github.com/linkedin/rest.li/compare/v29.19.4...v29.19.5
[29.19.4]: https://github.com/linkedin/rest.li/compare/v29.19.3...v29.19.4
[29.19.3]: https://github.com/linkedin/rest.li/compare/v29.19.2...v29.19.3
[29.19.2]: https://github.com/linkedin/rest.li/compare/v29.19.1...v29.19.2
[29.19.1]: https://github.com/linkedin/rest.li/compare/v29.18.15...v29.19.1
[29.18.15]: https://github.com/linkedin/rest.li/compare/v29.18.14...v29.18.15
[29.18.14]: https://github.com/linkedin/rest.li/compare/v29.18.13...v29.18.14
[29.18.13]: https://github.com/linkedin/rest.li/compare/v29.18.12...v29.18.13
[29.18.12]: https://github.com/linkedin/rest.li/compare/v29.18.11...v29.18.12
[29.18.11]: https://github.com/linkedin/rest.li/compare/v29.18.10...v29.18.11
[29.18.10]: https://github.com/linkedin/rest.li/compare/v29.18.9...v29.18.10
[29.18.9]: https://github.com/linkedin/rest.li/compare/v29.18.8...v29.18.9
[29.18.8]: https://github.com/linkedin/rest.li/compare/v29.18.7...v29.18.8
[29.18.7]: https://github.com/linkedin/rest.li/compare/v29.18.6...v29.18.7
[29.18.6]: https://github.com/linkedin/rest.li/compare/v29.18.5...v29.18.6
[29.18.5]: https://github.com/linkedin/rest.li/compare/v29.18.4...v29.18.5
[29.18.4]: https://github.com/linkedin/rest.li/compare/v29.18.3...v29.18.4
[29.18.3]: https://github.com/linkedin/rest.li/compare/v29.18.2...v29.18.3
[29.18.2]: https://github.com/linkedin/rest.li/compare/v29.18.1...v29.18.2
[29.18.1]: https://github.com/linkedin/rest.li/compare/v29.18.0...v29.18.1
[29.18.0]: https://github.com/linkedin/rest.li/compare/v29.17.4...v29.18.0
[29.17.4]: https://github.com/linkedin/rest.li/compare/v29.17.3...v29.17.4
[29.17.3]: https://github.com/linkedin/rest.li/compare/v29.17.2...v29.17.3
[29.17.2]: https://github.com/linkedin/rest.li/compare/v29.17.1...v29.17.2
[29.17.1]: https://github.com/linkedin/rest.li/compare/v29.17.0...v29.17.1
[29.17.0]: https://github.com/linkedin/rest.li/compare/v29.16.2...v29.17.0
[29.16.2]: https://github.com/linkedin/rest.li/compare/v29.16.1...v29.16.2
[29.16.1]: https://github.com/linkedin/rest.li/compare/v29.16.0...v29.16.1
[29.16.0]: https://github.com/linkedin/rest.li/compare/v29.15.9...v29.16.0
[29.15.9]: https://github.com/linkedin/rest.li/compare/v29.15.8...v29.15.9
[29.15.8]: https://github.com/linkedin/rest.li/compare/v29.15.7...v29.15.8
[29.15.7]: https://github.com/linkedin/rest.li/compare/v29.15.6...v29.15.7
[29.15.6]: https://github.com/linkedin/rest.li/compare/v29.15.5...v29.15.6
[29.15.5]: https://github.com/linkedin/rest.li/compare/v29.15.4...v29.15.5
[29.15.4]: https://github.com/linkedin/rest.li/compare/v29.15.3...v29.15.4
[29.15.3]: https://github.com/linkedin/rest.li/compare/v29.15.2...v29.15.3
[29.15.2]: https://github.com/linkedin/rest.li/compare/v29.15.1...v29.15.2
[29.15.1]: https://github.com/linkedin/rest.li/compare/v29.15.0...v29.15.1
[29.15.0]: https://github.com/linkedin/rest.li/compare/v29.14.5...v29.15.0
[29.14.5]: https://github.com/linkedin/rest.li/compare/v29.14.4...v29.14.5
[29.14.4]: https://github.com/linkedin/rest.li/compare/v29.14.3...v29.14.4
[29.14.3]: https://github.com/linkedin/rest.li/compare/v29.14.2...v29.14.3
[29.14.2]: https://github.com/linkedin/rest.li/compare/v29.14.1...v29.14.2
[29.14.1]: https://github.com/linkedin/rest.li/compare/v29.14.0...v29.14.1
[29.14.0]: https://github.com/linkedin/rest.li/compare/v29.13.12...v29.14.0
[29.13.12]: https://github.com/linkedin/rest.li/compare/v29.13.11...v29.13.12
[29.13.11]: https://github.com/linkedin/rest.li/compare/v29.13.10...v29.13.11
[29.13.10]: https://github.com/linkedin/rest.li/compare/v29.13.9...v29.13.10
[29.13.9]: https://github.com/linkedin/rest.li/compare/v29.13.8...v29.13.9
[29.13.8]: https://github.com/linkedin/rest.li/compare/v29.13.7...v29.13.8
[29.13.7]: https://github.com/linkedin/rest.li/compare/v29.13.6...v29.13.7
[29.13.6]: https://github.com/linkedin/rest.li/compare/v29.13.5...v29.13.6
[29.13.5]: https://github.com/linkedin/rest.li/compare/v29.13.4...v29.13.5
[29.13.4]: https://github.com/linkedin/rest.li/compare/v29.13.3...v29.13.4
[29.13.3]: https://github.com/linkedin/rest.li/compare/v29.13.2...v29.13.3
[29.13.2]: https://github.com/linkedin/rest.li/compare/v29.13.1...v29.13.2
[29.13.1]: https://github.com/linkedin/rest.li/compare/v29.13.0...v29.13.1
[29.13.0]: https://github.com/linkedin/rest.li/compare/v29.12.0...v29.13.0
[29.12.0]: https://github.com/linkedin/rest.li/compare/v29.11.3...v29.12.0
[29.11.3]: https://github.com/linkedin/rest.li/compare/v29.11.2...v29.11.3
[29.11.2]: https://github.com/linkedin/rest.li/compare/v29.11.1...v29.11.2
[29.11.1]: https://github.com/linkedin/rest.li/compare/v29.10.1...v29.11.1
[29.10.1]: https://github.com/linkedin/rest.li/compare/v29.10.0...v29.10.1
[29.10.0]: https://github.com/linkedin/rest.li/compare/v29.9.2...v29.10.0
[29.9.2]: https://github.com/linkedin/rest.li/compare/v29.9.1...v29.9.2
[29.9.1]: https://github.com/linkedin/rest.li/compare/v29.9.0...v29.9.1
[29.9.0]: https://github.com/linkedin/rest.li/compare/v29.8.5...v29.9.0
[29.8.5]: https://github.com/linkedin/rest.li/compare/v29.8.4...v29.8.5
[29.8.4]: https://github.com/linkedin/rest.li/compare/v29.8.3...v29.8.4
[29.8.3]: https://github.com/linkedin/rest.li/compare/v29.8.2...v29.8.3
[29.8.2]: https://github.com/linkedin/rest.li/compare/v29.8.1...v29.8.2
[29.8.1]: https://github.com/linkedin/rest.li/compare/v29.8.0...v29.8.1
[29.8.0]: https://github.com/linkedin/rest.li/compare/v29.7.15...v29.8.0
[29.7.15]: https://github.com/linkedin/rest.li/compare/v29.7.14...v29.7.15
[29.7.14]: https://github.com/linkedin/rest.li/compare/v29.7.13...v29.7.14
[29.7.13]: https://github.com/linkedin/rest.li/compare/v29.7.12...v29.7.13
[29.7.12]: https://github.com/linkedin/rest.li/compare/v29.7.11...v29.7.12
[29.7.11]: https://github.com/linkedin/rest.li/compare/v29.7.10...v29.7.11
[29.7.10]: https://github.com/linkedin/rest.li/compare/v29.7.9...v29.7.10
[29.7.9]: https://github.com/linkedin/rest.li/compare/v29.7.8...v29.7.9
[29.7.8]: https://github.com/linkedin/rest.li/compare/v29.7.7...v29.7.8
[29.7.7]: https://github.com/linkedin/rest.li/compare/v29.7.6...v29.7.7
[29.7.6]: https://github.com/linkedin/rest.li/compare/v29.7.5...v29.7.6
[29.7.5]: https://github.com/linkedin/rest.li/compare/v29.7.4...v29.7.5
[29.7.4]: https://github.com/linkedin/rest.li/compare/v29.7.3...v29.7.4
[29.7.3]: https://github.com/linkedin/rest.li/compare/v29.7.2...v29.7.3
[29.7.2]: https://github.com/linkedin/rest.li/compare/v29.7.1...v29.7.2
[29.7.1]: https://github.com/linkedin/rest.li/compare/v29.7.0...v29.7.1
[29.7.0]: https://github.com/linkedin/rest.li/compare/v29.6.9...v29.7.0
[29.6.9]: https://github.com/linkedin/rest.li/compare/v29.6.8...v29.6.9
[29.6.8]: https://github.com/linkedin/rest.li/compare/v29.6.7...v29.6.8
[29.6.7]: https://github.com/linkedin/rest.li/compare/v29.6.6...v29.6.7
[29.6.6]: https://github.com/linkedin/rest.li/compare/v29.6.5...v29.6.6
[29.6.5]: https://github.com/linkedin/rest.li/compare/v29.6.5...master
[29.6.4]: https://github.com/linkedin/rest.li/compare/v29.6.3...v29.6.4
[29.6.3]: https://github.com/linkedin/rest.li/compare/v29.6.2...v29.6.3
[29.6.2]: https://github.com/linkedin/rest.li/compare/v29.6.1...v29.6.2
[29.6.1]: https://github.com/linkedin/rest.li/compare/v29.6.0...v29.6.1
[29.6.0]: https://github.com/linkedin/rest.li/compare/v29.5.8...v29.6.0
[29.5.8]: https://github.com/linkedin/rest.li/compare/v29.5.7...v29.5.8
[29.5.7]: https://github.com/linkedin/rest.li/compare/v29.5.6...v29.5.7
[29.5.6]: https://github.com/linkedin/rest.li/compare/v29.5.5...v29.5.6
[29.5.5]: https://github.com/linkedin/rest.li/compare/v29.5.4...v29.5.5
[29.5.4]: https://github.com/linkedin/rest.li/compare/v29.5.3...v29.5.4
[29.5.3]: https://github.com/linkedin/rest.li/compare/v29.5.2...v29.5.3
[29.5.2]: https://github.com/linkedin/rest.li/compare/v29.5.1...v29.5.2
[29.5.1]: https://github.com/linkedin/rest.li/compare/v29.5.0...v29.5.1
[29.5.0]: https://github.com/linkedin/rest.li/compare/v29.4.14...v29.5.0
[29.4.14]: https://github.com/linkedin/rest.li/compare/v29.4.13...v29.4.14
[29.4.13]: https://github.com/linkedin/rest.li/compare/v29.4.12...v29.4.13
[29.4.12]: https://github.com/linkedin/rest.li/compare/v29.4.11...v29.4.12
[29.4.11]: https://github.com/linkedin/rest.li/compare/v29.4.10...v29.4.11
[29.4.10]: https://github.com/linkedin/rest.li/compare/v29.4.9...v29.4.10
[29.4.9]: https://github.com/linkedin/rest.li/compare/v29.4.8...v29.4.9
[29.4.8]: https://github.com/linkedin/rest.li/compare/v29.4.7...v29.4.8
[29.4.7]: https://github.com/linkedin/rest.li/compare/v29.4.6...v29.4.7
[29.4.6]: https://github.com/linkedin/rest.li/compare/v29.4.5...v29.4.6
[29.4.5]: https://github.com/linkedin/rest.li/compare/v29.4.4...v29.4.5
[29.4.4]: https://github.com/linkedin/rest.li/compare/v29.4.3...v29.4.4
[29.4.3]: https://github.com/linkedin/rest.li/compare/v29.4.2...v29.4.3
[29.4.2]: https://github.com/linkedin/rest.li/compare/v29.4.1...v29.4.2
[29.4.1]: https://github.com/linkedin/rest.li/compare/v29.4.0...v29.4.1
[29.4.0]: https://github.com/linkedin/rest.li/compare/v29.3.2...v29.4.0
[29.3.2]: https://github.com/linkedin/rest.li/compare/v29.3.1...v29.3.2
[29.3.1]: https://github.com/linkedin/rest.li/compare/v29.3.0...v29.3.1
[29.3.0]: https://github.com/linkedin/rest.li/compare/v29.2.5...v29.3.0
[29.2.5]: https://github.com/linkedin/rest.li/compare/v29.2.4...v29.2.5
[29.2.4]: https://github.com/linkedin/rest.li/compare/v29.2.3...v29.2.4
[29.2.3]: https://github.com/linkedin/rest.li/compare/v29.2.2...v29.2.3
[29.2.2]: https://github.com/linkedin/rest.li/compare/v29.2.1...v29.2.2
[29.2.1]: https://github.com/linkedin/rest.li/compare/v29.2.0...v29.2.1
[29.2.0]: https://github.com/linkedin/rest.li/compare/v29.1.0...v29.2.0
[29.1.0]: https://github.com/linkedin/rest.li/compare/v29.0.2...v29.1.0
[29.0.2]: https://github.com/linkedin/rest.li/compare/v29.0.1...v29.0.2
[29.0.1]: https://github.com/linkedin/rest.li/compare/v29.0.0...v29.0.1
[29.0.0]: https://github.com/linkedin/rest.li/compare/v28.3.11...v29.0.0
[28.3.11]: https://github.com/linkedin/rest.li/compare/v28.3.10...v28.3.11
[28.3.10]: https://github.com/linkedin/rest.li/compare/v28.3.9...v28.3.10
[28.3.9]: https://github.com/linkedin/rest.li/compare/v28.3.8...v28.3.9
[28.3.8]: https://github.com/linkedin/rest.li/compare/v28.3.7...v28.3.8
[28.3.7]: https://github.com/linkedin/rest.li/compare/v28.3.6...v28.3.7
[28.3.6]: https://github.com/linkedin/rest.li/compare/v28.3.5...v28.3.6
[28.3.5]: https://github.com/linkedin/rest.li/compare/v28.3.4...v28.3.5
[28.3.4]: https://github.com/linkedin/rest.li/compare/v28.3.3...v28.3.4
[28.3.3]: https://github.com/linkedin/rest.li/compare/v28.3.2...v28.3.3
[28.3.2]: https://github.com/linkedin/rest.li/compare/v28.3.1...v28.3.2
[28.3.1]: https://github.com/linkedin/rest.li/compare/v28.3.0...v28.3.1
[28.3.0]: https://github.com/linkedin/rest.li/compare/v28.2.8...v28.3.0
[28.2.8]: https://github.com/linkedin/rest.li/compare/v28.2.7...v28.2.8
[28.2.7]: https://github.com/linkedin/rest.li/compare/v28.2.6...v28.2.7
[28.2.6]: https://github.com/linkedin/rest.li/compare/v28.2.5...v28.2.6
[28.2.5]: https://github.com/linkedin/rest.li/compare/v28.2.4...v28.2.5
[28.2.4]: https://github.com/linkedin/rest.li/compare/v28.2.3...v28.2.4
[28.2.3]: https://github.com/linkedin/rest.li/compare/v28.2.2...v28.2.3
[28.2.2]: https://github.com/linkedin/rest.li/compare/v28.2.1...v28.2.2
[28.2.1]: https://github.com/linkedin/rest.li/compare/v28.2.0...v28.2.1
[28.2.0]: https://github.com/linkedin/rest.li/compare/v28.1.36...v28.2.0
[28.1.36]: https://github.com/linkedin/rest.li/compare/v28.1.35...v28.1.36
[28.1.35]: https://github.com/linkedin/rest.li/compare/v28.1.34...v28.1.35
[28.1.34]: https://github.com/linkedin/rest.li/compare/v28.1.33...v28.1.34
[28.1.33]: https://github.com/linkedin/rest.li/compare/v28.1.32...v28.1.33
[28.1.32]: https://github.com/linkedin/rest.li/compare/v28.1.31...v28.1.32
[28.1.31]: https://github.com/linkedin/rest.li/compare/v28.1.30...v28.1.31
[28.1.30]: https://github.com/linkedin/rest.li/compare/v28.1.29...v28.1.30
[28.1.29]: https://github.com/linkedin/rest.li/compare/v28.1.28...v28.1.29
[28.1.28]: https://github.com/linkedin/rest.li/compare/v28.1.27...v28.1.28
[28.1.27]: https://github.com/linkedin/rest.li/compare/v28.1.26...v28.1.27
[28.1.26]: https://github.com/linkedin/rest.li/compare/v28.1.25...v28.1.26
[28.1.25]: https://github.com/linkedin/rest.li/compare/v28.1.24...v28.1.25
[28.1.24]: https://github.com/linkedin/rest.li/compare/v28.1.23...v28.1.24
[28.1.23]: https://github.com/linkedin/rest.li/compare/v28.1.22...v28.1.23
[28.1.22]: https://github.com/linkedin/rest.li/compare/v28.1.21...v28.1.22
[28.1.21]: https://github.com/linkedin/rest.li/compare/v28.1.20...v28.1.21
[28.1.20]: https://github.com/linkedin/rest.li/compare/v28.1.19...v28.1.20
[28.1.19]: https://github.com/linkedin/rest.li/compare/v28.1.18...v28.1.19
[28.1.18]: https://github.com/linkedin/rest.li/compare/v28.1.17...v28.1.18
[28.1.17]: https://github.com/linkedin/rest.li/compare/v28.1.16...v28.1.17
[28.1.16]: https://github.com/linkedin/rest.li/compare/v28.1.15...v28.1.16
[28.1.15]: https://github.com/linkedin/rest.li/compare/v28.1.14...v28.1.15
[28.1.14]: https://github.com/linkedin/rest.li/compare/v28.1.13...v28.1.14
[28.1.13]: https://github.com/linkedin/rest.li/compare/v28.1.12...v28.1.13
[28.1.12]: https://github.com/linkedin/rest.li/compare/v28.1.11...v28.1.12
[28.1.11]: https://github.com/linkedin/rest.li/compare/v28.1.10...v28.1.11
[28.1.10]: https://github.com/linkedin/rest.li/compare/v28.1.9...v28.1.10
[28.1.9]: https://github.com/linkedin/rest.li/compare/v28.1.8...v28.1.9
[28.1.8]: https://github.com/linkedin/rest.li/compare/v28.1.7...v28.1.8
[28.1.7]: https://github.com/linkedin/rest.li/compare/v28.1.6...v28.1.7
[28.1.6]: https://github.com/linkedin/rest.li/compare/v28.1.5...v28.1.6
[28.1.5]: https://github.com/linkedin/rest.li/compare/v28.1.4...v28.1.5
[28.1.4]: https://github.com/linkedin/rest.li/compare/v28.1.3...v28.1.4
[28.1.3]: https://github.com/linkedin/rest.li/compare/v28.1.2...v28.1.3
[28.1.2]: https://github.com/linkedin/rest.li/compare/v28.1.1...v28.1.2
[28.1.1]: https://github.com/linkedin/rest.li/compare/v28.1.0...v28.1.1
[28.1.0]: https://github.com/linkedin/rest.li/compare/v28.0.12...v28.1.0
[28.0.12]: https://github.com/linkedin/rest.li/compare/v28.0.11...v28.0.12
[28.0.11]: https://github.com/linkedin/rest.li/compare/v28.0.10...v28.0.11
[28.0.10]: https://github.com/linkedin/rest.li/compare/v28.0.9...v28.0.10
[28.0.9]: https://github.com/linkedin/rest.li/compare/v28.0.8...v28.0.9
[28.0.8]: https://github.com/linkedin/rest.li/compare/v28.0.7...v28.0.8
[28.0.7]: https://github.com/linkedin/rest.li/compare/v28.0.6...v28.0.7
[28.0.6]: https://github.com/linkedin/rest.li/compare/v28.0.5...v28.0.6
[28.0.5]: https://github.com/linkedin/rest.li/compare/v28.0.4...v28.0.5
[28.0.4]: https://github.com/linkedin/rest.li/compare/v28.0.3...v28.0.4
[28.0.3]: https://github.com/linkedin/rest.li/compare/v28.0.2...v28.0.3
[28.0.2]: https://github.com/linkedin/rest.li/compare/v28.0.1...v28.0.2
[28.0.1]: https://github.com/linkedin/rest.li/compare/v28.0.0...v28.0.1
[28.0.0]: https://github.com/linkedin/rest.li/compare/v27.7.18...v28.0.0
[27.7.18]: https://github.com/linkedin/rest.li/compare/v27.7.17...v27.7.18
[27.7.17]: https://github.com/linkedin/rest.li/compare/v27.7.16...v27.7.17
[27.7.16]: https://github.com/linkedin/rest.li/compare/v27.7.15...v27.7.16
[27.7.15]: https://github.com/linkedin/rest.li/compare/v27.7.14...v27.7.15
[27.7.14]: https://github.com/linkedin/rest.li/compare/v27.7.13...v27.7.14
[27.7.13]: https://github.com/linkedin/rest.li/compare/v27.7.12...v27.7.13
[27.7.12]: https://github.com/linkedin/rest.li/compare/v27.7.11...v27.7.12
[27.7.11]: https://github.com/linkedin/rest.li/compare/v27.7.10...v27.7.11
[27.7.10]: https://github.com/linkedin/rest.li/compare/v27.7.9...v27.7.10
[27.7.9]: https://github.com/linkedin/rest.li/compare/v27.7.8...v27.7.9
[27.7.8]: https://github.com/linkedin/rest.li/compare/v27.7.7...v27.7.8
[27.7.7]: https://github.com/linkedin/rest.li/compare/v27.7.6...v27.7.7
[27.7.6]: https://github.com/linkedin/rest.li/compare/v27.7.5...v27.7.6
[27.7.5]: https://github.com/linkedin/rest.li/compare/v27.7.4...v27.7.5
[27.7.4]: https://github.com/linkedin/rest.li/compare/v27.7.3...v27.7.4
[27.7.3]: https://github.com/linkedin/rest.li/compare/v27.7.2...v27.7.3
[27.7.2]: https://github.com/linkedin/rest.li/compare/v27.7.1...v27.7.2
[27.7.1]: https://github.com/linkedin/rest.li/compare/v27.7.0...v27.7.1
[27.7.0]: https://github.com/linkedin/rest.li/compare/v27.6.8...v27.7.0
[27.6.8]: https://github.com/linkedin/rest.li/compare/v27.6.7...v27.6.8
[27.6.7]: https://github.com/linkedin/rest.li/compare/v27.6.6...v27.6.7
[27.6.6]: https://github.com/linkedin/rest.li/compare/v27.6.5...v27.6.6
[27.6.5]: https://github.com/linkedin/rest.li/compare/v27.6.4...v27.6.5
[27.6.4]: https://github.com/linkedin/rest.li/compare/v27.6.3...v27.6.4
[27.6.3]: https://github.com/linkedin/rest.li/compare/v27.6.2...v27.6.3
[27.6.2]: https://github.com/linkedin/rest.li/compare/v27.6.1...v27.6.2
[27.6.1]: https://github.com/linkedin/rest.li/compare/v27.5.3...v27.6.1
[27.5.3]: https://github.com/linkedin/rest.li/compare/v27.5.2...v27.5.3
[27.5.2]: https://github.com/linkedin/rest.li/compare/v27.5.1...v27.5.2
[27.5.1]: https://github.com/linkedin/rest.li/compare/v27.5.0...v27.5.1
[27.5.0]: https://github.com/linkedin/rest.li/compare/v27.4.3...v27.5.0
[27.4.3]: https://github.com/linkedin/rest.li/compare/v27.4.2...v27.4.3
[27.4.2]: https://github.com/linkedin/rest.li/compare/v27.4.1...v27.4.2
[27.4.1]: https://github.com/linkedin/rest.li/compare/v27.4.0...v27.4.1
[27.4.0]: https://github.com/linkedin/rest.li/compare/v27.3.19...v27.4.0
[27.3.19]: https://github.com/linkedin/rest.li/compare/v27.3.18...v27.3.19
[27.3.18]: https://github.com/linkedin/rest.li/compare/v27.3.17...v27.3.18
[27.3.17]: https://github.com/linkedin/rest.li/compare/v27.3.16...v27.3.17
[27.3.16]: https://github.com/linkedin/rest.li/compare/v27.3.15...v27.3.16
[27.3.15]: https://github.com/linkedin/rest.li/compare/v27.3.14...v27.3.15
[27.3.14]: https://github.com/linkedin/rest.li/compare/v27.3.13...v27.3.14
[27.3.13]: https://github.com/linkedin/rest.li/compare/v27.3.12...v27.3.13
[27.3.12]: https://github.com/linkedin/rest.li/compare/v27.3.11...v27.3.12
[27.3.11]: https://github.com/linkedin/rest.li/compare/v27.3.10...v27.3.11
[27.3.10]: https://github.com/linkedin/rest.li/compare/v27.3.9...v27.3.10
[27.3.9]: https://github.com/linkedin/rest.li/compare/v27.3.8...v27.3.9
[27.3.8]: https://github.com/linkedin/rest.li/compare/v27.3.7...v27.3.8
[27.3.7]: https://github.com/linkedin/rest.li/compare/v27.3.6...v27.3.7
[27.3.6]: https://github.com/linkedin/rest.li/compare/v27.3.5...v27.3.6
[27.3.5]: https://github.com/linkedin/rest.li/compare/v27.3.4...v27.3.5
[27.3.4]: https://github.com/linkedin/rest.li/compare/v27.3.3...v27.3.4
[27.3.3]: https://github.com/linkedin/rest.li/compare/v27.3.2...v27.3.3
[27.3.2]: https://github.com/linkedin/rest.li/compare/v27.3.1...v27.3.2
[27.3.1]: https://github.com/linkedin/rest.li/compare/v27.3.0...v27.3.1
[27.3.0]: https://github.com/linkedin/rest.li/compare/v27.2.0...v27.3.0
[27.2.0]: https://github.com/linkedin/rest.li/compare/v27.1.7...v27.2.0
[27.1.7]: https://github.com/linkedin/rest.li/compare/v27.1.6...v27.1.7
[27.1.6]: https://github.com/linkedin/rest.li/compare/v27.1.5...v27.1.6
[27.1.5]: https://github.com/linkedin/rest.li/compare/v27.1.4...v27.1.5
[27.1.4]: https://github.com/linkedin/rest.li/compare/v27.1.3...v27.1.4
[27.1.3]: https://github.com/linkedin/rest.li/compare/v27.1.2...v27.1.3
[27.1.2]: https://github.com/linkedin/rest.li/compare/v27.1.1...v27.1.2
[27.1.1]: https://github.com/linkedin/rest.li/compare/v27.1.0...v27.1.1
[27.1.0]: https://github.com/linkedin/rest.li/compare/v27.0.18...v27.1.0
[27.0.18]: https://github.com/linkedin/rest.li/compare/v27.0.17...v27.0.18
[27.0.17]: https://github.com/linkedin/rest.li/compare/v27.0.16...v27.0.17
[27.0.16]: https://github.com/linkedin/rest.li/compare/v27.0.15...v27.0.16
[27.0.15]: https://github.com/linkedin/rest.li/compare/v27.0.14...v27.0.15
[27.0.14]: https://github.com/linkedin/rest.li/compare/v27.0.13...v27.0.14
[27.0.13]: https://github.com/linkedin/rest.li/compare/v27.0.12...v27.0.13
[27.0.12]: https://github.com/linkedin/rest.li/compare/v27.0.11...v27.0.12
[27.0.11]: https://github.com/linkedin/rest.li/compare/v27.0.10...v27.0.11
[27.0.10]: https://github.com/linkedin/rest.li/compare/v27.0.9...v27.0.10
[27.0.9]: https://github.com/linkedin/rest.li/compare/v27.0.8...v27.0.9
[27.0.8]: https://github.com/linkedin/rest.li/compare/v27.0.7...v27.0.8
[27.0.7]: https://github.com/linkedin/rest.li/compare/v27.0.6...v27.0.7
[27.0.6]: https://github.com/linkedin/rest.li/compare/v27.0.5...v27.0.6
[27.0.5]: https://github.com/linkedin/rest.li/compare/v27.0.4...v27.0.5
[27.0.4]: https://github.com/linkedin/rest.li/compare/v27.0.3...v27.0.4
[27.0.3]: https://github.com/linkedin/rest.li/compare/v27.0.2...v27.0.3
[27.0.2]: https://github.com/linkedin/rest.li/compare/v27.0.1...v27.0.2
[27.0.1]: https://github.com/linkedin/rest.li/compare/v27.0.0...v27.0.1
[27.0.0]: https://github.com/linkedin/rest.li/compare/v26.0.19...v27.0.0
[26.0.19]: https://github.com/linkedin/rest.li/compare/v26.0.18...v26.0.19
[26.0.18]: https://github.com/linkedin/rest.li/compare/v26.0.17...v26.0.18
[26.0.17]: https://github.com/linkedin/rest.li/compare/v26.0.16...v26.0.17
[26.0.16]: https://github.com/linkedin/rest.li/compare/v26.0.15...v26.0.16
[26.0.15]: https://github.com/linkedin/rest.li/compare/v26.0.14...v26.0.15
[26.0.14]: https://github.com/linkedin/rest.li/compare/v26.0.13...v26.0.14
[26.0.13]: https://github.com/linkedin/rest.li/compare/v26.0.12...v26.0.13
[26.0.12]: https://github.com/linkedin/rest.li/compare/v26.0.11...v26.0.12
[26.0.11]: https://github.com/linkedin/rest.li/compare/v26.0.10...v26.0.11
[26.0.10]: https://github.com/linkedin/rest.li/compare/v26.0.9...v26.0.10
[26.0.9]: https://github.com/linkedin/rest.li/compare/v26.0.8...v26.0.9
[26.0.8]: https://github.com/linkedin/rest.li/compare/v26.0.7...v26.0.8
[26.0.7]: https://github.com/linkedin/rest.li/compare/v26.0.6...v26.0.7
[26.0.6]: https://github.com/linkedin/rest.li/compare/v26.0.5...v26.0.6
[26.0.5]: https://github.com/linkedin/rest.li/compare/v26.0.4...v26.0.5
[26.0.4]: https://github.com/linkedin/rest.li/compare/v26.0.3...v26.0.4
[26.0.3]: https://github.com/linkedin/rest.li/compare/v26.0.2...v26.0.3
[26.0.2]: https://github.com/linkedin/rest.li/compare/v26.0.1...v26.0.2
[26.0.1]: https://github.com/linkedin/rest.li/compare/v26.0.0...v26.0.1
[26.0.0]: https://github.com/linkedin/rest.li/compare/v25.0.21...v26.0.0
[25.0.21]: https://github.com/linkedin/rest.li/compare/v25.0.20...v25.0.21
[25.0.20]: https://github.com/linkedin/rest.li/compare/v25.0.19...v25.0.20
[25.0.19]: https://github.com/linkedin/rest.li/compare/v25.0.18...v25.0.19
[25.0.18]: https://github.com/linkedin/rest.li/compare/v25.0.17...v25.0.18
[25.0.17]: https://github.com/linkedin/rest.li/compare/v25.0.16...v25.0.17
[25.0.16]: https://github.com/linkedin/rest.li/compare/v25.0.15...v25.0.16
[25.0.15]: https://github.com/linkedin/rest.li/compare/v25.0.14...v25.0.15
[25.0.14]: https://github.com/linkedin/rest.li/compare/v25.0.13...v25.0.14
[25.0.13]: https://github.com/linkedin/rest.li/compare/v25.0.12...v25.0.13
[25.0.12]: https://github.com/linkedin/rest.li/compare/v25.0.11...v25.0.12
[25.0.11]: https://github.com/linkedin/rest.li/compare/v25.0.10...v25.0.11
[25.0.10]: https://github.com/linkedin/rest.li/compare/v25.0.9...v25.0.10
[25.0.9]: https://github.com/linkedin/rest.li/compare/v25.0.8...v25.0.9
[25.0.8]: https://github.com/linkedin/rest.li/compare/v25.0.7...v25.0.8
[25.0.7]: https://github.com/linkedin/rest.li/compare/v25.0.6...v25.0.7
[25.0.6]: https://github.com/linkedin/rest.li/compare/v25.0.5...v25.0.6
[25.0.5]: https://github.com/linkedin/rest.li/compare/v25.0.4...v25.0.5
[25.0.4]: https://github.com/linkedin/rest.li/compare/v25.0.3...v25.0.4
[25.0.3]: https://github.com/linkedin/rest.li/compare/v25.0.2...v25.0.3
[25.0.2]: https://github.com/linkedin/rest.li/compare/v25.0.1...v25.0.2
[25.0.1]: https://github.com/linkedin/rest.li/compare/v25.0.0...v25.0.1
[25.0.0]: https://github.com/linkedin/rest.li/compare/v24.0.2...v25.0.0
[24.0.2]: https://github.com/linkedin/rest.li/compare/v24.0.1...v24.0.2
[24.0.1]: https://github.com/linkedin/rest.li/compare/v24.0.0...v24.0.1
[24.0.0]: https://github.com/linkedin/rest.li/compare/v23.0.19...v24.0.0
[23.0.19]: https://github.com/linkedin/rest.li/compare/v23.0.18...v23.0.19
[23.0.18]: https://github.com/linkedin/rest.li/compare/v23.0.17...v23.0.18
[23.0.17]: https://github.com/linkedin/rest.li/compare/v23.0.16...v23.0.17
[23.0.16]: https://github.com/linkedin/rest.li/compare/v23.0.15...v23.0.16
[23.0.15]: https://github.com/linkedin/rest.li/compare/v23.0.14...v23.0.15
[23.0.14]: https://github.com/linkedin/rest.li/compare/v23.0.13...v23.0.14
[23.0.13]: https://github.com/linkedin/rest.li/compare/v23.0.12...v23.0.13
[23.0.12]: https://github.com/linkedin/rest.li/compare/v23.0.11...v23.0.12
[23.0.11]: https://github.com/linkedin/rest.li/compare/v23.0.10...v23.0.11
[23.0.10]: https://github.com/linkedin/rest.li/compare/v23.0.9...v23.0.10
[23.0.9]: https://github.com/linkedin/rest.li/compare/v23.0.8...v23.0.9
[23.0.8]: https://github.com/linkedin/rest.li/compare/v23.0.7...v23.0.8
[23.0.7]: https://github.com/linkedin/rest.li/compare/v23.0.6...v23.0.7
[23.0.6]: https://github.com/linkedin/rest.li/compare/v23.0.5...v23.0.6
[23.0.5]: https://github.com/linkedin/rest.li/compare/v23.0.4...v23.0.5
[23.0.4]: https://github.com/linkedin/rest.li/compare/v23.0.3...v23.0.4
[23.0.3]: https://github.com/linkedin/rest.li/compare/v23.0.2...v23.0.3
[23.0.2]: https://github.com/linkedin/rest.li/compare/v23.0.1...v23.0.2
[23.0.1]: https://github.com/linkedin/rest.li/compare/v23.0.0...v23.0.1
[23.0.0]: https://github.com/linkedin/rest.li/compare/v22.0.5...v23.0.0
[22.0.5]: https://github.com/linkedin/rest.li/compare/v22.0.4...v22.0.5
[22.0.4]: https://github.com/linkedin/rest.li/compare/v22.0.3...v22.0.4
[22.0.3]: https://github.com/linkedin/rest.li/compare/v22.0.2...v22.0.3
[22.0.2]: https://github.com/linkedin/rest.li/compare/v22.0.1...v22.0.2
[22.0.1]: https://github.com/linkedin/rest.li/compare/v22.0.0...v22.0.1
[22.0.0]: https://github.com/linkedin/rest.li/compare/v21.0.6...v22.0.0
[21.0.6]: https://github.com/linkedin/rest.li/compare/v21.0.5...v21.0.6
[21.0.5]: https://github.com/linkedin/rest.li/compare/v21.0.4...v21.0.5
[21.0.4]: https://github.com/linkedin/rest.li/compare/v21.0.3...v21.0.4
[21.0.3]: https://github.com/linkedin/rest.li/compare/v21.0.2...v21.0.3
[21.0.2]: https://github.com/linkedin/rest.li/compare/v21.0.1...v21.0.2
[21.0.1]: https://github.com/linkedin/rest.li/compare/v21.0.0...v21.0.1
[21.0.0]: https://github.com/linkedin/rest.li/compare/v20.0.23...v21.0.0
[20.0.23]: https://github.com/linkedin/rest.li/compare/v20.0.22...v20.0.23
[20.0.22]: https://github.com/linkedin/rest.li/compare/v20.0.21...v20.0.22
[20.0.21]: https://github.com/linkedin/rest.li/compare/v20.0.20...v20.0.21
[20.0.20]: https://github.com/linkedin/rest.li/compare/v20.0.19...v20.0.20
[20.0.19]: https://github.com/linkedin/rest.li/compare/v20.0.18...v20.0.19
[20.0.18]: https://github.com/linkedin/rest.li/compare/v20.0.17...v20.0.18
[20.0.17]: https://github.com/linkedin/rest.li/compare/v20.0.16...v20.0.17
[20.0.16]: https://github.com/linkedin/rest.li/compare/v20.0.15...v20.0.16
[20.0.15]: https://github.com/linkedin/rest.li/compare/v20.0.14...v20.0.15
[20.0.14]: https://github.com/linkedin/rest.li/compare/v20.0.13...v20.0.14
[20.0.13]: https://github.com/linkedin/rest.li/compare/v20.0.12...v20.0.13
[20.0.12]: https://github.com/linkedin/rest.li/compare/v20.0.11...v20.0.12
[20.0.11]: https://github.com/linkedin/rest.li/compare/v20.0.10...v20.0.11
[20.0.10]: https://github.com/linkedin/rest.li/compare/v20.0.9...v20.0.10
[20.0.9]: https://github.com/linkedin/rest.li/compare/v20.0.8...v20.0.9
[20.0.8]: https://github.com/linkedin/rest.li/compare/v20.0.7...v20.0.8
[20.0.7]: https://github.com/linkedin/rest.li/compare/v20.0.6...v20.0.7
[20.0.6]: https://github.com/linkedin/rest.li/compare/v20.0.5...v20.0.6
[20.0.5]: https://github.com/linkedin/rest.li/compare/v20.0.4...v20.0.5
[20.0.4]: https://github.com/linkedin/rest.li/compare/v20.0.3...v20.0.4
[20.0.3]: https://github.com/linkedin/rest.li/compare/v20.0.2...v20.0.3
[20.0.2]: https://github.com/linkedin/rest.li/compare/v20.0.1...v20.0.2
[20.0.1]: https://github.com/linkedin/rest.li/compare/v20.0.0...v20.0.1
[20.0.0]: https://github.com/linkedin/rest.li/compare/v19.0.4...v20.0.0
[19.0.4]: https://github.com/linkedin/rest.li/compare/v19.0.3...v19.0.4
[19.0.3]: https://github.com/linkedin/rest.li/compare/v19.0.2...v19.0.3
[19.0.2]: https://github.com/linkedin/rest.li/compare/v19.0.1...v19.0.2
[19.0.1]: https://github.com/linkedin/rest.li/compare/v19.0.0...v19.0.1
[19.0.0]: https://github.com/linkedin/rest.li/compare/v18.0.8...v19.0.0
[18.0.8]: https://github.com/linkedin/rest.li/compare/v18.0.7...v18.0.8
[18.0.7]: https://github.com/linkedin/rest.li/compare/v18.0.6...v18.0.7
[18.0.6]: https://github.com/linkedin/rest.li/compare/v18.0.5...v18.0.6
[18.0.5]: https://github.com/linkedin/rest.li/compare/v18.0.4...v18.0.5
[18.0.4]: https://github.com/linkedin/rest.li/compare/v18.0.3...v18.0.4
[18.0.3]: https://github.com/linkedin/rest.li/compare/v18.0.2...v18.0.3
[18.0.2]: https://github.com/linkedin/rest.li/compare/v18.0.1...v18.0.2
[18.0.1]: https://github.com/linkedin/rest.li/compare/v18.0.0...v18.0.1
[18.0.0]: https://github.com/linkedin/rest.li/compare/v17.0.5...v18.0.0
[17.0.5]: https://github.com/linkedin/rest.li/compare/v17.0.4...v17.0.5
[17.0.4]: https://github.com/linkedin/rest.li/compare/v17.0.3...v17.0.4
[17.0.3]: https://github.com/linkedin/rest.li/compare/v17.0.2...v17.0.3
[17.0.2]: https://github.com/linkedin/rest.li/compare/v17.0.1...v17.0.2
[17.0.1]: https://github.com/linkedin/rest.li/compare/v17.0.0...v17.0.1
[17.0.0]: https://github.com/linkedin/rest.li/compare/v16.0.6...v17.0.0
[16.0.6]: https://github.com/linkedin/rest.li/compare/v16.0.5...v16.0.6
[16.0.5]: https://github.com/linkedin/rest.li/compare/v16.0.4...v16.0.5
[16.0.4]: https://github.com/linkedin/rest.li/compare/v16.0.3...v16.0.4
[16.0.3]: https://github.com/linkedin/rest.li/compare/v16.0.2...v16.0.3
[16.0.2]: https://github.com/linkedin/rest.li/compare/v16.0.1...v16.0.2
[16.0.1]: https://github.com/linkedin/rest.li/compare/v16.0.0...v16.0.1
[16.0.0]: https://github.com/linkedin/rest.li/compare/v15.1.10...v16.0.0
[15.1.10]: https://github.com/linkedin/rest.li/compare/v15.1.9...v15.1.10
[15.1.9]: https://github.com/linkedin/rest.li/compare/v15.1.8...v15.1.9
[15.1.8]: https://github.com/linkedin/rest.li/compare/v15.1.7...v15.1.8
[15.1.7]: https://github.com/linkedin/rest.li/compare/v15.1.6...v15.1.7
[15.1.6]: https://github.com/linkedin/rest.li/compare/v15.1.5...v15.1.6
[15.1.5]: https://github.com/linkedin/rest.li/compare/v15.1.4...v15.1.5
[15.1.4]: https://github.com/linkedin/rest.li/compare/v15.1.3...v15.1.4
[15.1.3]: https://github.com/linkedin/rest.li/compare/v15.1.2...v15.1.3
[15.1.2]: https://github.com/linkedin/rest.li/compare/v15.1.1...v15.1.2
[15.1.1]: https://github.com/linkedin/rest.li/compare/v15.1.0...v15.1.1
[15.1.0]: https://github.com/linkedin/rest.li/compare/v15.0.5...v15.1.0
[15.0.5]: https://github.com/linkedin/rest.li/compare/v15.0.4...v15.0.5
[15.0.4]: https://github.com/linkedin/rest.li/compare/v15.0.3...v15.0.4
[15.0.3]: https://github.com/linkedin/rest.li/compare/v15.0.2...v15.0.3
[15.0.2]: https://github.com/linkedin/rest.li/compare/v15.0.1...v15.0.2
[15.0.1]: https://github.com/linkedin/rest.li/compare/v15.0.0...v15.0.1
[15.0.0]: https://github.com/linkedin/rest.li/compare/v14.1.0...v15.0.0
[14.1.0]: https://github.com/linkedin/rest.li/compare/v14.0.12...v14.1.0
[14.0.12]: https://github.com/linkedin/rest.li/compare/v14.0.11...v14.0.12
[14.0.11]: https://github.com/linkedin/rest.li/compare/v14.0.10...v14.0.11
[14.0.10]: https://github.com/linkedin/rest.li/compare/v14.0.9...v14.0.10
[14.0.9]: https://github.com/linkedin/rest.li/compare/v14.0.8...v14.0.9
[14.0.8]: https://github.com/linkedin/rest.li/compare/v14.0.7...v14.0.8
[14.0.7]: https://github.com/linkedin/rest.li/compare/v14.0.6...v14.0.7
[14.0.6]: https://github.com/linkedin/rest.li/compare/v14.0.5...v14.0.6
[14.0.5]: https://github.com/linkedin/rest.li/compare/v14.0.4...v14.0.5
[14.0.4]: https://github.com/linkedin/rest.li/compare/v14.0.3...v14.0.4
[14.0.3]: https://github.com/linkedin/rest.li/compare/v14.0.2...v14.0.3
[14.0.2]: https://github.com/linkedin/rest.li/compare/v14.0.1...v14.0.2
[14.0.1]: https://github.com/linkedin/rest.li/compare/v14.0.0...v14.0.1
[14.0.0]: https://github.com/linkedin/rest.li/compare/v13.0.7...v14.0.0
[13.0.7]: https://github.com/linkedin/rest.li/compare/v13.0.6...v13.0.7
[13.0.6]: https://github.com/linkedin/rest.li/compare/v13.0.5...v13.0.6
[13.0.5]: https://github.com/linkedin/rest.li/compare/v13.0.4...v13.0.5
[13.0.4]: https://github.com/linkedin/rest.li/compare/v13.0.3...v13.0.4
[13.0.3]: https://github.com/linkedin/rest.li/compare/v13.0.2...v13.0.3
[13.0.2]: https://github.com/linkedin/rest.li/compare/v13.0.1...v13.0.2
[13.0.1]: https://github.com/linkedin/rest.li/compare/v13.0.0...v13.0.1
[13.0.0]: https://github.com/linkedin/rest.li/compare/v12.0.3...v13.0.0
[12.0.3]: https://github.com/linkedin/rest.li/compare/v12.0.2...v12.0.3
[12.0.2]: https://github.com/linkedin/rest.li/compare/v12.0.1...v12.0.2
[12.0.1]: https://github.com/linkedin/rest.li/compare/v12.0.0...v12.0.1
[12.0.0]: https://github.com/linkedin/rest.li/compare/v11.1.1...v12.0.0
[11.1.1]: https://github.com/linkedin/rest.li/compare/v11.1.0...v11.1.1
[11.1.0]: https://github.com/linkedin/rest.li/compare/v11.0.18...v11.1.0
[11.0.18]: https://github.com/linkedin/rest.li/compare/v11.0.17...v11.0.18
[11.0.17]: https://github.com/linkedin/rest.li/compare/v11.0.16...v11.0.17
[11.0.16]: https://github.com/linkedin/rest.li/compare/v11.0.15...v11.0.16
[11.0.15]: https://github.com/linkedin/rest.li/compare/v11.0.14...v11.0.15
[11.0.14]: https://github.com/linkedin/rest.li/compare/v11.0.13...v11.0.14
[11.0.13]: https://github.com/linkedin/rest.li/compare/v11.0.12...v11.0.13
[11.0.12]: https://github.com/linkedin/rest.li/compare/v11.0.11...v11.0.12
[11.0.11]: https://github.com/linkedin/rest.li/compare/v11.0.10...v11.0.11
[11.0.10]: https://github.com/linkedin/rest.li/compare/v11.0.9...v11.0.10
[11.0.9]: https://github.com/linkedin/rest.li/compare/v11.0.8...v11.0.9
[11.0.8]: https://github.com/linkedin/rest.li/compare/v11.0.7...v11.0.8
[11.0.7]: https://github.com/linkedin/rest.li/compare/v11.0.6...v11.0.7
[11.0.6]: https://github.com/linkedin/rest.li/compare/v11.0.5...v11.0.6
[11.0.5]: https://github.com/linkedin/rest.li/compare/v11.0.4...v11.0.5
[11.0.4]: https://github.com/linkedin/rest.li/compare/v11.0.3...v11.0.4
[11.0.3]: https://github.com/linkedin/rest.li/compare/v11.0.2...v11.0.3
[11.0.2]: https://github.com/linkedin/rest.li/compare/v11.0.1...v11.0.2
[11.0.1]: https://github.com/linkedin/rest.li/compare/v11.0.0...v11.0.1
[11.0.0]: https://github.com/linkedin/rest.li/compare/v10.1.12...v11.0.0
[10.1.12]: https://github.com/linkedin/rest.li/compare/v10.1.11...v10.1.12
[10.1.11]: https://github.com/linkedin/rest.li/compare/v10.1.10...v10.1.11
[10.1.10]: https://github.com/linkedin/rest.li/compare/v10.1.9...v10.1.10
[10.1.9]: https://github.com/linkedin/rest.li/compare/v10.1.8...v10.1.9
[10.1.8]: https://github.com/linkedin/rest.li/compare/v10.1.7...v10.1.8
[10.1.7]: https://github.com/linkedin/rest.li/compare/v10.1.6...v10.1.7
[10.1.6]: https://github.com/linkedin/rest.li/compare/v10.1.5...v10.1.6
[10.1.5]: https://github.com/linkedin/rest.li/compare/v10.1.4...v10.1.5
[10.1.4]: https://github.com/linkedin/rest.li/compare/v10.1.3...v10.1.4
[10.1.3]: https://github.com/linkedin/rest.li/compare/v10.1.2...v10.1.3
[10.1.2]: https://github.com/linkedin/rest.li/compare/v10.1.1...v10.1.2
[10.1.1]: https://github.com/linkedin/rest.li/compare/v10.1.0...v10.1.1
[10.1.0]: https://github.com/linkedin/rest.li/compare/v10.0.2...v10.1.0
[10.0.2]: https://github.com/linkedin/rest.li/compare/v10.0.1...v10.0.2
[10.0.1]: https://github.com/linkedin/rest.li/compare/v10.0.0...v10.0.1
[10.0.0]: https://github.com/linkedin/rest.li/compare/v9.0.7...v10.0.0
[9.0.7]: https://github.com/linkedin/rest.li/compare/v9.0.6...v9.0.7
[9.0.6]: https://github.com/linkedin/rest.li/compare/v9.0.5...v9.0.6
[9.0.5]: https://github.com/linkedin/rest.li/compare/v9.0.4...v9.0.5
[9.0.4]: https://github.com/linkedin/rest.li/compare/v9.0.3...v9.0.4
[9.0.3]: https://github.com/linkedin/rest.li/compare/v9.0.2...v9.0.3
[9.0.2]: https://github.com/linkedin/rest.li/compare/v9.0.1...v9.0.2
[9.0.1]: https://github.com/linkedin/rest.li/compare/v9.0.0...v9.0.1
[9.0.0]: https://github.com/linkedin/rest.li/compare/v8.1.10...v9.0.0
[8.1.10]: https://github.com/linkedin/rest.li/compare/v8.1.9...v8.1.10
[8.1.9]: https://github.com/linkedin/rest.li/compare/v8.1.8...v8.1.9
[8.1.8]: https://github.com/linkedin/rest.li/compare/v8.1.7...v8.1.8
[8.1.7]: https://github.com/linkedin/rest.li/compare/v8.1.6...v8.1.7
[8.1.6]: https://github.com/linkedin/rest.li/compare/v8.1.5...v8.1.6
[8.1.5]: https://github.com/linkedin/rest.li/compare/v8.1.4...v8.1.5
[8.1.4]: https://github.com/linkedin/rest.li/compare/v8.1.3...v8.1.4
[8.1.3]: https://github.com/linkedin/rest.li/compare/v8.1.2...v8.1.3
[8.1.2]: https://github.com/linkedin/rest.li/compare/v8.1.1...v8.1.2
[8.1.1]: https://github.com/linkedin/rest.li/compare/v8.1.0...v8.1.1
[8.1.0]: https://github.com/linkedin/rest.li/compare/v8.0.7...v8.1.0
[8.0.7]: https://github.com/linkedin/rest.li/compare/v8.0.6...v8.0.7
[8.0.6]: https://github.com/linkedin/rest.li/compare/v8.0.5...v8.0.6
[8.0.5]: https://github.com/linkedin/rest.li/compare/v8.0.4...v8.0.5
[8.0.4]: https://github.com/linkedin/rest.li/compare/v8.0.3...v8.0.4
[8.0.3]: https://github.com/linkedin/rest.li/compare/v8.0.2...v8.0.3
[8.0.2]: https://github.com/linkedin/rest.li/compare/v8.0.1...v8.0.2
[8.0.1]: https://github.com/linkedin/rest.li/compare/v8.0.0...v8.0.1
[8.0.0]: https://github.com/linkedin/rest.li/compare/v7.0.3...v8.0.0
[7.0.3]: https://github.com/linkedin/rest.li/compare/v7.0.2...v7.0.3
[7.0.2]: https://github.com/linkedin/rest.li/compare/v7.0.1...v7.0.2
[7.0.1]: https://github.com/linkedin/rest.li/compare/v7.0.0...v7.0.1
[7.0.0]: https://github.com/linkedin/rest.li/compare/v6.1.2...v7.0.0
[6.1.2]: https://github.com/linkedin/rest.li/compare/v6.1.1...v6.1.2
[6.1.1]: https://github.com/linkedin/rest.li/compare/v6.1.0...v6.1.1
[6.1.0]: https://github.com/linkedin/rest.li/compare/v6.0.17...v6.1.0
[6.0.17]: https://github.com/linkedin/rest.li/compare/v6.0.16...v6.0.17
[6.0.16]: https://github.com/linkedin/rest.li/compare/v6.0.15...v6.0.16
[6.0.15]: https://github.com/linkedin/rest.li/compare/v6.0.14...v6.0.15
[6.0.14]: https://github.com/linkedin/rest.li/compare/v6.0.13...v6.0.14
[6.0.13]: https://github.com/linkedin/rest.li/compare/v6.0.12...v6.0.13
[6.0.12]: https://github.com/linkedin/rest.li/compare/v6.0.11...v6.0.12
[6.0.11]: https://github.com/linkedin/rest.li/compare/v6.0.10...v6.0.11
[6.0.10]: https://github.com/linkedin/rest.li/compare/v6.0.9...v6.0.10
[6.0.9]: https://github.com/linkedin/rest.li/compare/v6.0.8...v6.0.9
[6.0.8]: https://github.com/linkedin/rest.li/compare/v6.0.7...v6.0.8
[6.0.7]: https://github.com/linkedin/rest.li/compare/v6.0.6...v6.0.7
[6.0.6]: https://github.com/linkedin/rest.li/compare/v6.0.5...v6.0.6
[6.0.5]: https://github.com/linkedin/rest.li/compare/v6.0.4...v6.0.5
[6.0.4]: https://github.com/linkedin/rest.li/compare/v6.0.3...v6.0.4
[6.0.3]: https://github.com/linkedin/rest.li/compare/v6.0.2...v6.0.3
[6.0.2]: https://github.com/linkedin/rest.li/compare/v6.0.1...v6.0.2
[6.0.1]: https://github.com/linkedin/rest.li/compare/v6.0.0...v6.0.1
[6.0.0]: https://github.com/linkedin/rest.li/compare/v5.0.20...v6.0.0
[5.0.20]: https://github.com/linkedin/rest.li/compare/v5.0.19...v5.0.20
[5.0.19]: https://github.com/linkedin/rest.li/compare/v5.0.18...v5.0.19
[5.0.18]: https://github.com/linkedin/rest.li/compare/v5.0.17...v5.0.18
[5.0.17]: https://github.com/linkedin/rest.li/compare/v5.0.16...v5.0.17
[5.0.16]: https://github.com/linkedin/rest.li/compare/v5.0.15...v5.0.16
[5.0.15]: https://github.com/linkedin/rest.li/compare/v5.0.14...v5.0.15
[5.0.14]: https://github.com/linkedin/rest.li/compare/v5.0.13...v5.0.14
[5.0.13]: https://github.com/linkedin/rest.li/compare/v5.0.12...v5.0.13
[5.0.12]: https://github.com/linkedin/rest.li/compare/v5.0.11...v5.0.12
[5.0.11]: https://github.com/linkedin/rest.li/compare/v5.0.10...v5.0.11
[5.0.10]: https://github.com/linkedin/rest.li/compare/v5.0.9...v5.0.10
[5.0.9]: https://github.com/linkedin/rest.li/compare/v5.0.8...v5.0.9
[5.0.8]: https://github.com/linkedin/rest.li/compare/v5.0.7...v5.0.8
[5.0.7]: https://github.com/linkedin/rest.li/compare/v5.0.6...v5.0.7
[5.0.6]: https://github.com/linkedin/rest.li/compare/v5.0.5...v5.0.6
[5.0.5]: https://github.com/linkedin/rest.li/compare/v5.0.4...v5.0.5
[5.0.4]: https://github.com/linkedin/rest.li/compare/v5.0.3...v5.0.4
[5.0.3]: https://github.com/linkedin/rest.li/compare/v5.0.2...v5.0.3
[5.0.2]: https://github.com/linkedin/rest.li/compare/v5.0.1...v5.0.2
[5.0.1]: https://github.com/linkedin/rest.li/compare/v5.0.0...v5.0.1
[5.0.0]: https://github.com/linkedin/rest.li/compare/v4.1.0...v5.0.0
[4.1.0]: https://github.com/linkedin/rest.li/compare/v4.0.0...v4.1.0
[4.0.0]: https://github.com/linkedin/rest.li/compare/v3.1.4...v4.0.0
[3.1.4]: https://github.com/linkedin/rest.li/compare/v3.1.3...v3.1.4
[3.1.3]: https://github.com/linkedin/rest.li/compare/v3.1.2...v3.1.3
[3.1.2]: https://github.com/linkedin/rest.li/compare/v3.1.1...v3.1.2
[3.1.1]: https://github.com/linkedin/rest.li/compare/v3.1.0...v3.1.1
[3.1.0]: https://github.com/linkedin/rest.li/compare/v3.0.2...v3.1.0
[3.0.2]: https://github.com/linkedin/rest.li/compare/v3.0.1...v3.0.2
[3.0.1]: https://github.com/linkedin/rest.li/compare/v3.0.0...v3.0.1
[3.0.0]: https://github.com/linkedin/rest.li/compare/v2.12.7...v3.0.0
[2.12.7]: https://github.com/linkedin/rest.li/compare/v2.12.6...v2.12.7
[2.12.6]: https://github.com/linkedin/rest.li/compare/v2.12.5...v2.12.6
[2.12.5]: https://github.com/linkedin/rest.li/compare/v2.12.4...v2.12.5
[2.12.4]: https://github.com/linkedin/rest.li/compare/v2.12.3...v2.12.4
[2.12.3]: https://github.com/linkedin/rest.li/compare/v3.0.0...v2.12.3
[3.0.0]: https://github.com/linkedin/rest.li/compare/v2.12.1...v3.0.0
[2.12.1]: https://github.com/linkedin/rest.li/compare/v2.12.0...v2.12.1
[2.12.0]: https://github.com/linkedin/rest.li/compare/v2.11.3...v2.12.0
[2.11.3]: https://github.com/linkedin/rest.li/compare/v2.11.2...v2.11.3
[2.11.2]: https://github.com/linkedin/rest.li/compare/v2.11.1...v2.11.2
[2.11.1]: https://github.com/linkedin/rest.li/compare/v2.11.0...v2.11.1
[2.11.0]: https://github.com/linkedin/rest.li/compare/v2.10.19...v2.11.0
[2.10.19]: https://github.com/linkedin/rest.li/compare/v2.10.18...v2.10.19
[2.10.18]: https://github.com/linkedin/rest.li/compare/v2.10.17...v2.10.18
[2.10.17]: https://github.com/linkedin/rest.li/compare/v2.10.16...v2.10.17
[2.10.16]: https://github.com/linkedin/rest.li/compare/v2.10.15...v2.10.16
[2.10.15]: https://github.com/linkedin/rest.li/compare/v2.10.14...v2.10.15
[2.10.14]: https://github.com/linkedin/rest.li/compare/v2.10.13...v2.10.14
[2.10.13]: https://github.com/linkedin/rest.li/compare/v2.10.10...v2.10.13
[2.10.10]: https://github.com/linkedin/rest.li/compare/v2.10.9...v2.10.10
[2.10.9]: https://github.com/linkedin/rest.li/compare/v2.10.8...v2.10.9
[2.10.8]: https://github.com/linkedin/rest.li/compare/v2.10.7...v2.10.8
[2.10.7]: https://github.com/linkedin/rest.li/compare/v2.10.6...v2.10.7
[2.10.6]: https://github.com/linkedin/rest.li/compare/v2.10.5...v2.10.6
[2.10.5]: https://github.com/linkedin/rest.li/compare/v2.10.4...v2.10.5
[2.10.4]: https://github.com/linkedin/rest.li/compare/v2.10.3...v2.10.4
[2.10.3]: https://github.com/linkedin/rest.li/compare/v2.10.2...v2.10.3
[2.10.2]: https://github.com/linkedin/rest.li/compare/v2.10.1...v2.10.2
[2.10.1]: https://github.com/linkedin/rest.li/compare/v2.10.0...v2.10.1
[2.10.0]: https://github.com/linkedin/rest.li/compare/v2.9.1...v2.10.0
[2.9.1]: https://github.com/linkedin/rest.li/compare/v2.9.0...v2.9.1
[2.9.0]: https://github.com/linkedin/rest.li/compare/v2.8.0...v2.9.0
[2.8.0]: https://github.com/linkedin/rest.li/compare/v2.7.0...v2.8.0
[2.7.0]: https://github.com/linkedin/rest.li/compare/v2.6.3...v2.7.0
[2.6.3]: https://github.com/linkedin/rest.li/compare/v2.6.2...v2.6.3
[2.6.2]: https://github.com/linkedin/rest.li/compare/v2.6.1...v2.6.2
[2.6.1]: https://github.com/linkedin/rest.li/compare/v2.6.0...v2.6.1
[2.6.0]: https://github.com/linkedin/rest.li/compare/v2.5.1...v2.6.0
[2.5.1]: https://github.com/linkedin/rest.li/compare/v2.5.0...v2.5.1
[2.5.0]: https://github.com/linkedin/rest.li/compare/v2.4.4...v2.5.0
[2.4.4]: https://github.com/linkedin/rest.li/compare/v2.4.3...v2.4.4
[2.4.3]: https://github.com/linkedin/rest.li/compare/v2.4.2...v2.4.3
[2.4.2]: https://github.com/linkedin/rest.li/compare/v2.4.1...v2.4.2
[2.4.1]: https://github.com/linkedin/rest.li/compare/v2.4.0...v2.4.1
[2.4.0]: https://github.com/linkedin/rest.li/compare/v2.3.0...v2.4.0
[2.3.0]: https://github.com/linkedin/rest.li/compare/v2.2.11...v2.3.0
[2.2.11]: https://github.com/linkedin/rest.li/compare/v2.2.10...v2.2.11
[2.2.10]: https://github.com/linkedin/rest.li/compare/v2.2.9...v2.2.10
[2.2.9]: https://github.com/linkedin/rest.li/compare/v2.2.8...v2.2.9
[2.2.8]: https://github.com/linkedin/rest.li/compare/v2.2.7...v2.2.8
[2.2.7]: https://github.com/linkedin/rest.li/compare/v2.2.6...v2.2.7
[2.2.6]: https://github.com/linkedin/rest.li/compare/v2.2.5...v2.2.6
[2.2.5]: https://github.com/linkedin/rest.li/compare/v2.2.4...v2.2.5
[2.2.4]: https://github.com/linkedin/rest.li/compare/v2.2.3...v2.2.4
[2.2.3]: https://github.com/linkedin/rest.li/compare/v2.2.2...v2.2.3
[2.2.2]: https://github.com/linkedin/rest.li/compare/v2.2.1...v2.2.2
[2.2.1]: https://github.com/linkedin/rest.li/compare/v2.2.0...v2.2.1
[2.2.0]: https://github.com/linkedin/rest.li/compare/v2.1.2...v2.2.0
[2.1.2]: https://github.com/linkedin/rest.li/compare/v2.1.1...v2.1.2
[2.1.1]: https://github.com/linkedin/rest.li/compare/v2.1.0...v2.1.1
[2.1.0]: https://github.com/linkedin/rest.li/compare/v2.0.5...v2.1.0
[2.0.5]: https://github.com/linkedin/rest.li/compare/v2.0.4...v2.0.5
[2.0.4]: https://github.com/linkedin/rest.li/compare/v2.0.3...v2.0.4
[2.0.3]: https://github.com/linkedin/rest.li/compare/v2.0.2...v2.0.3
[2.0.2]: https://github.com/linkedin/rest.li/compare/v2.0.1...v2.0.2
[2.0.1]: https://github.com/linkedin/rest.li/compare/v2.0.0...v2.0.1
[2.0.0]: https://github.com/linkedin/rest.li/compare/v1.24.8...v2.0.0
[1.24.8]: https://github.com/linkedin/rest.li/compare/v1.24.7...v1.24.8
[1.24.7]: https://github.com/linkedin/rest.li/compare/v1.24.6...v1.24.7
[1.24.6]: https://github.com/linkedin/rest.li/compare/v1.24.5...v1.24.6
[1.24.5]: https://github.com/linkedin/rest.li/compare/v1.24.4...v1.24.5
[1.24.4]: https://github.com/linkedin/rest.li/compare/v1.24.3...v1.24.4
[1.24.3]: https://github.com/linkedin/rest.li/compare/v1.24.2...v1.24.3
[1.24.2]: https://github.com/linkedin/rest.li/compare/v1.24.1...v1.24.2
[1.24.1]: https://github.com/linkedin/rest.li/compare/v1.24.0...v1.24.1
[1.24.0]: https://github.com/linkedin/rest.li/compare/v1.23.8...v1.24.0
[1.23.8]: https://github.com/linkedin/rest.li/compare/v1.23.7...v1.23.8
[1.23.7]: https://github.com/linkedin/rest.li/compare/v1.23.6...v1.23.7
[1.23.6]: https://github.com/linkedin/rest.li/compare/v1.23.5...v1.23.6
[1.23.5]: https://github.com/linkedin/rest.li/compare/v1.23.4...v1.23.5
[1.23.4]: https://github.com/linkedin/rest.li/compare/v1.23.3...v1.23.4
[1.23.3]: https://github.com/linkedin/rest.li/compare/v1.23.2...v1.23.3
[1.23.2]: https://github.com/linkedin/rest.li/compare/v1.23.1...v1.23.2
[1.23.1]: https://github.com/linkedin/rest.li/compare/v1.23.0...v1.23.1
[1.23.0]: https://github.com/linkedin/rest.li/compare/v1.22.0...v1.23.0
[1.22.0]: https://github.com/linkedin/rest.li/compare/v1.21.2...v1.22.0
[1.21.2]: https://github.com/linkedin/rest.li/compare/v1.21.1...v1.21.2
[1.21.1]: https://github.com/linkedin/rest.li/compare/v1.21.0...v1.21.1
[1.21.0]: https://github.com/linkedin/rest.li/compare/v1.20.0...v1.21.0
[1.20.0]: https://github.com/linkedin/rest.li/compare/v1.19.2...v1.20.0
[1.19.2]: https://github.com/linkedin/rest.li/compare/v1.19.1...v1.19.2
[1.19.1]: https://github.com/linkedin/rest.li/compare/v1.19.0...v1.19.1
[1.19.0]: https://github.com/linkedin/rest.li/compare/v1.18.3...v1.19.0
[1.18.3]: https://github.com/linkedin/rest.li/compare/v1.18.2...v1.18.3
[1.18.2]: https://github.com/linkedin/rest.li/compare/v1.18.1...v1.18.2
[1.18.1]: https://github.com/linkedin/rest.li/compare/v1.18.0...v1.18.1
[1.18.0]: https://github.com/linkedin/rest.li/compare/v1.17.3...v1.18.0
[1.17.3]: https://github.com/linkedin/rest.li/compare/v1.17.2...v1.17.3
[1.17.2]: https://github.com/linkedin/rest.li/compare/v1.17.1...v1.17.2
[1.17.1]: https://github.com/linkedin/rest.li/compare/v1.17.0...v1.17.1
[1.17.0]: https://github.com/linkedin/rest.li/compare/v1.16.2...v1.17.0
[1.16.2]: https://github.com/linkedin/rest.li/compare/v1.16.1...v1.16.2
[1.16.1]: https://github.com/linkedin/rest.li/compare/v1.16.0...v1.16.1
[1.16.0]: https://github.com/linkedin/rest.li/compare/v1.15.24...v1.16.0
[1.15.24]: https://github.com/linkedin/rest.li/compare/v1.15.23...v1.15.24
[1.15.23]: https://github.com/linkedin/rest.li/compare/v1.15.22...v1.15.23
[1.15.22]: https://github.com/linkedin/rest.li/compare/v1.15.21...v1.15.22
[1.15.21]: https://github.com/linkedin/rest.li/compare/v1.15.20...v1.15.21
[1.15.20]: https://github.com/linkedin/rest.li/compare/v1.15.19...v1.15.20
[1.15.19]: https://github.com/linkedin/rest.li/compare/v1.15.18...v1.15.19
[1.15.18]: https://github.com/linkedin/rest.li/compare/v1.15.17...v1.15.18
[1.15.17]: https://github.com/linkedin/rest.li/compare/v1.15.16...v1.15.17
[1.15.16]: https://github.com/linkedin/rest.li/compare/v1.15.15...v1.15.16
[1.15.15]: https://github.com/linkedin/rest.li/compare/v1.15.14...v1.15.15
[1.15.14]: https://github.com/linkedin/rest.li/compare/v1.15.13...v1.15.14
[1.15.13]: https://github.com/linkedin/rest.li/compare/v1.15.12...v1.15.13
[1.15.12]: https://github.com/linkedin/rest.li/compare/v1.15.11...v1.15.12
[1.15.11]: https://github.com/linkedin/rest.li/compare/v1.15.10...v1.15.11
[1.15.10]: https://github.com/linkedin/rest.li/compare/v1.15.9...v1.15.10
[1.15.9]: https://github.com/linkedin/rest.li/compare/v1.15.8...v1.15.9
[1.15.8]: https://github.com/linkedin/rest.li/compare/v1.15.7...v1.15.8
[1.15.7]: https://github.com/linkedin/rest.li/compare/v1.15.6...v1.15.7
[1.15.6]: https://github.com/linkedin/rest.li/compare/v1.15.5...v1.15.6
[1.15.5]: https://github.com/linkedin/rest.li/compare/v1.15.4...v1.15.5
[1.15.4]: https://github.com/linkedin/rest.li/compare/v1.15.3...v1.15.4
[1.15.3]: https://github.com/linkedin/rest.li/compare/v1.15.2...v1.15.3
[1.15.2]: https://github.com/linkedin/rest.li/compare/v1.15.1...v1.15.2
[1.15.1]: https://github.com/linkedin/rest.li/compare/v1.15.0...v1.15.1
[1.15.0]: https://github.com/linkedin/rest.li/compare/v1.14.7...v1.15.0
[1.14.7]: https://github.com/linkedin/rest.li/compare/v1.14.6...v1.14.7
[1.14.6]: https://github.com/linkedin/rest.li/compare/v1.14.5...v1.14.6
[1.14.5]: https://github.com/linkedin/rest.li/compare/v1.14.4...v1.14.5
[1.14.4]: https://github.com/linkedin/rest.li/compare/v1.14.3...v1.14.4
[1.14.3]: https://github.com/linkedin/rest.li/compare/v1.14.2...v1.14.3
[1.14.2]: https://github.com/linkedin/rest.li/compare/v1.14.1...v1.14.2
[1.14.1]: https://github.com/linkedin/rest.li/compare/v1.14.0...v1.14.1
[1.14.0]: https://github.com/linkedin/rest.li/compare/v1.13.5...v1.14.0
[1.13.5]: https://github.com/linkedin/rest.li/compare/v1.13.4...v1.13.5
[1.13.4]: https://github.com/linkedin/rest.li/compare/v1.13.3...v1.13.4
[1.13.3]: https://github.com/linkedin/rest.li/compare/v1.13.2...v1.13.3
[1.13.2]: https://github.com/linkedin/rest.li/compare/v1.13.1...v1.13.2
[1.13.1]: https://github.com/linkedin/rest.li/compare/v1.13.0...v1.13.1
[1.13.0]: https://github.com/linkedin/rest.li/compare/v1.12.4...v1.13.0
[1.12.4]: https://github.com/linkedin/rest.li/compare/v1.12.3...v1.12.4
[1.12.3]: https://github.com/linkedin/rest.li/compare/v1.12.2...v1.12.3
[1.12.2]: https://github.com/linkedin/rest.li/compare/v1.12.1...v1.12.2
[1.12.1]: https://github.com/linkedin/rest.li/compare/v1.12.0...v1.12.1
[1.12.0]: https://github.com/linkedin/rest.li/compare/v1.11.2...v1.12.0
[1.11.2]: https://github.com/linkedin/rest.li/compare/v1.11.1...v1.11.2
[1.11.1]: https://github.com/linkedin/rest.li/compare/v1.11.0...v1.11.1
[1.11.0]: https://github.com/linkedin/rest.li/compare/v1.10.7...v1.11.0
[1.10.7]: https://github.com/linkedin/rest.li/compare/v1.10.6...v1.10.7
[1.10.6]: https://github.com/linkedin/rest.li/compare/v1.10.5...v1.10.6
[1.10.5]: https://github.com/linkedin/rest.li/compare/v1.10.4...v1.10.5
[1.10.4]: https://github.com/linkedin/rest.li/compare/v1.10.3...v1.10.4
[1.10.3]: https://github.com/linkedin/rest.li/compare/v1.10.2...v1.10.3
[1.10.2]: https://github.com/linkedin/rest.li/compare/v1.10.1...v1.10.2
[1.10.1]: https://github.com/linkedin/rest.li/compare/v1.10.0...v1.10.1
[1.10.0]: https://github.com/linkedin/rest.li/compare/v1.9.49...v1.10.0
[1.9.49]: https://github.com/linkedin/rest.li/compare/v1.9.48...v1.9.49
[1.9.48]: https://github.com/linkedin/rest.li/compare/v1.9.47...v1.9.48
[1.9.47]: https://github.com/linkedin/rest.li/compare/v1.9.46...v1.9.47
[1.9.46]: https://github.com/linkedin/rest.li/compare/v1.9.45...v1.9.46
[1.9.45]: https://github.com/linkedin/rest.li/compare/v1.9.44...v1.9.45
[1.9.44]: https://github.com/linkedin/rest.li/compare/v1.9.43...v1.9.44
[1.9.43]: https://github.com/linkedin/rest.li/compare/v1.9.42...v1.9.43
[1.9.42]: https://github.com/linkedin/rest.li/compare/v1.9.41...v1.9.42
[1.9.41]: https://github.com/linkedin/rest.li/compare/v1.9.40...v1.9.41
[1.9.40]: https://github.com/linkedin/rest.li/compare/v1.9.39...v1.9.40
[1.9.39]: https://github.com/linkedin/rest.li/compare/v1.9.38...v1.9.39
[1.9.38]: https://github.com/linkedin/rest.li/compare/v1.9.37...v1.9.38
[1.9.37]: https://github.com/linkedin/rest.li/compare/v1.9.36...v1.9.37
[1.9.36]: https://github.com/linkedin/rest.li/compare/v1.9.35...v1.9.36
[1.9.35]: https://github.com/linkedin/rest.li/compare/v1.9.34...v1.9.35
[1.9.34]: https://github.com/linkedin/rest.li/compare/v1.9.33...v1.9.34
[1.9.33]: https://github.com/linkedin/rest.li/compare/v1.9.32...v1.9.33
[1.9.32]: https://github.com/linkedin/rest.li/compare/v1.9.31...v1.9.32
[1.9.31]: https://github.com/linkedin/rest.li/compare/v1.9.30...v1.9.31
[1.9.30]: https://github.com/linkedin/rest.li/compare/v1.9.29...v1.9.30
[1.9.29]: https://github.com/linkedin/rest.li/compare/v1.9.28...v1.9.29
[1.9.28]: https://github.com/linkedin/rest.li/compare/v1.9.27...v1.9.28
[1.9.27]: https://github.com/linkedin/rest.li/compare/v1.9.26...v1.9.27
[1.9.26]: https://github.com/linkedin/rest.li/compare/v1.9.25...v1.9.26
[1.9.25]: https://github.com/linkedin/rest.li/compare/v1.9.24...v1.9.25
[1.9.24]: https://github.com/linkedin/rest.li/compare/v1.9.23...v1.9.24
[1.9.23]: https://github.com/linkedin/rest.li/compare/v1.9.22...v1.9.23
[1.9.22]: https://github.com/linkedin/rest.li/compare/v1.9.21...v1.9.22
[1.9.21]: https://github.com/linkedin/rest.li/compare/v1.9.20...v1.9.21
[1.9.20]: https://github.com/linkedin/rest.li/compare/v1.9.19...v1.9.20
[1.9.19]: https://github.com/linkedin/rest.li/compare/v1.9.18...v1.9.19
[1.9.18]: https://github.com/linkedin/rest.li/compare/v1.9.17...v1.9.18
[1.9.17]: https://github.com/linkedin/rest.li/compare/v1.9.16...v1.9.17
[1.9.16]: https://github.com/linkedin/rest.li/compare/v1.9.15...v1.9.16
[1.9.15]: https://github.com/linkedin/rest.li/compare/v1.9.14...v1.9.15
[1.9.14]: https://github.com/linkedin/rest.li/compare/v1.9.13...v1.9.14
[1.9.13]: https://github.com/linkedin/rest.li/compare/v1.9.12...v1.9.13
[1.9.12]: https://github.com/linkedin/rest.li/compare/v1.9.11...v1.9.12
[1.9.11]: https://github.com/linkedin/rest.li/compare/v1.9.10...v1.9.11
[1.9.10]: https://github.com/linkedin/rest.li/compare/v1.9.9...v1.9.10
[1.9.9]: https://github.com/linkedin/rest.li/compare/v1.9.8...v1.9.9
[1.9.8]: https://github.com/linkedin/rest.li/compare/v1.9.7...v1.9.8
[1.9.7]: https://github.com/linkedin/rest.li/compare/v1.9.6...v1.9.7
[1.9.6]: https://github.com/linkedin/rest.li/compare/v1.9.5...v1.9.6
[1.9.5]: https://github.com/linkedin/rest.li/compare/v1.9.4...v1.9.5
[1.9.4]: https://github.com/linkedin/rest.li/compare/v1.9.3...v1.9.4
[1.9.3]: https://github.com/linkedin/rest.li/compare/v1.9.2...v1.9.3
[1.9.2]: https://github.com/linkedin/rest.li/compare/v1.9.1...v1.9.2
[1.9.1]: https://github.com/linkedin/rest.li/compare/v1.9.0...v1.9.1
[1.9.0]: https://github.com/linkedin/rest.li/compare/v1.8.39...v1.9.0
[1.8.39]: https://github.com/linkedin/rest.li/compare/v1.8.38...v1.8.39
[1.8.38]: https://github.com/linkedin/rest.li/compare/v1.8.37...v1.8.38
[1.8.37]: https://github.com/linkedin/rest.li/compare/v1.8.36...v1.8.37
[1.8.36]: https://github.com/linkedin/rest.li/compare/v1.8.35...v1.8.36
[1.8.35]: https://github.com/linkedin/rest.li/compare/v1.8.34...v1.8.35
[1.8.34]: https://github.com/linkedin/rest.li/compare/v1.8.33...v1.8.34
[1.8.33]: https://github.com/linkedin/rest.li/compare/v1.8.32...v1.8.33
[1.8.32]: https://github.com/linkedin/rest.li/compare/v1.8.31...v1.8.32
[1.8.31]: https://github.com/linkedin/rest.li/compare/v1.8.30...v1.8.31
[1.8.30]: https://github.com/linkedin/rest.li/compare/v1.8.29...v1.8.30
[1.8.29]: https://github.com/linkedin/rest.li/compare/v1.8.28...v1.8.29
[1.8.28]: https://github.com/linkedin/rest.li/compare/v1.8.27...v1.8.28
[1.8.27]: https://github.com/linkedin/rest.li/compare/v1.8.26...v1.8.27
[1.8.26]: https://github.com/linkedin/rest.li/compare/v1.8.25...v1.8.26
[1.8.25]: https://github.com/linkedin/rest.li/compare/v1.8.23...v1.8.25
[1.8.23]: https://github.com/linkedin/rest.li/compare/v1.8.22...v1.8.23
[1.8.22]: https://github.com/linkedin/rest.li/compare/v1.8.21...v1.8.22
[1.8.21]: https://github.com/linkedin/rest.li/compare/v1.8.20...v1.8.21
[1.8.20]: https://github.com/linkedin/rest.li/compare/v1.8.19...v1.8.20
[1.8.19]: https://github.com/linkedin/rest.li/compare/v1.8.18...v1.8.19
[1.8.18]: https://github.com/linkedin/rest.li/compare/v1.8.17...v1.8.18
[1.8.17]: https://github.com/linkedin/rest.li/compare/v1.8.16...v1.8.17
[1.8.16]: https://github.com/linkedin/rest.li/compare/v1.8.15...v1.8.16
[1.8.15]: https://github.com/linkedin/rest.li/compare/v1.8.14...v1.8.15
[1.8.14]: https://github.com/linkedin/rest.li/compare/v1.8.13...v1.8.14
[1.8.13]: https://github.com/linkedin/rest.li/compare/v1.8.12...v1.8.13
[1.8.12]: https://github.com/linkedin/rest.li/compare/v1.8.11...v1.8.12
[1.8.11]: https://github.com/linkedin/rest.li/compare/v1.8.10...v1.8.11
[1.8.10]: https://github.com/linkedin/rest.li/compare/v1.8.9...v1.8.10
[1.8.9]: https://github.com/linkedin/rest.li/compare/v1.8.8...v1.8.9
[1.8.8]: https://github.com/linkedin/rest.li/compare/v1.8.7...v1.8.8
[1.8.7]: https://github.com/linkedin/rest.li/compare/v1.8.6...v1.8.7
[1.8.6]: https://github.com/linkedin/rest.li/compare/v1.8.5...v1.8.6
[1.8.5]: https://github.com/linkedin/rest.li/compare/v1.8.4...v1.8.5
[1.8.4]: https://github.com/linkedin/rest.li/compare/v1.8.3...v1.8.4
[1.8.3]: https://github.com/linkedin/rest.li/compare/v1.8.2...v1.8.3
[1.8.2]: https://github.com/linkedin/rest.li/compare/v1.8.1...v1.8.2
[1.8.1]: https://github.com/linkedin/rest.li/compare/v1.8.0...v1.8.1
[1.8.0]: https://github.com/linkedin/rest.li/compare/v1.7.12...v1.8.0
[1.7.12]: https://github.com/linkedin/rest.li/compare/v1.7.11...v1.7.12
[1.7.11]: https://github.com/linkedin/rest.li/compare/v1.7.10...v1.7.11
[1.7.10]: https://github.com/linkedin/rest.li/compare/v1.7.9...v1.7.10
[1.7.9]: https://github.com/linkedin/rest.li/compare/v1.7.8...v1.7.9
[1.7.8]: https://github.com/linkedin/rest.li/compare/v1.7.7...v1.7.8
[1.7.7]: https://github.com/linkedin/rest.li/compare/v1.7.6...v1.7.7
[1.7.6]: https://github.com/linkedin/rest.li/compare/v1.7.5...v1.7.6
[1.7.5]: https://github.com/linkedin/rest.li/compare/v1.7.4...v1.7.5
[1.7.4]: https://github.com/linkedin/rest.li/compare/v1.7.3...v1.7.4
[1.7.3]: https://github.com/linkedin/rest.li/compare/v1.7.2...v1.7.3
[1.7.2]: https://github.com/linkedin/rest.li/compare/v1.7.1...v1.7.2
[1.7.1]: https://github.com/linkedin/rest.li/compare/v1.7.0...v1.7.1
[1.7.0]: https://github.com/linkedin/rest.li/compare/v1.6.14...v1.7.0
[1.6.14]: https://github.com/linkedin/rest.li/compare/v1.6.12...v1.6.14
[1.6.12]: https://github.com/linkedin/rest.li/compare/v1.6.11...v1.6.12
[1.6.11]: https://github.com/linkedin/rest.li/compare/v1.6.10...v1.6.11
[1.6.10]: https://github.com/linkedin/rest.li/compare/v1.6.9...v1.6.10
[1.6.9]: https://github.com/linkedin/rest.li/compare/v1.6.8...v1.6.9
[1.6.8]: https://github.com/linkedin/rest.li/compare/v1.6.7...v1.6.8
[1.6.7]: https://github.com/linkedin/rest.li/compare/v1.6.6...v1.6.7
[1.6.6]: https://github.com/linkedin/rest.li/compare/v1.6.5...v1.6.6
[1.6.5]: https://github.com/linkedin/rest.li/compare/v1.6.4...v1.6.5
[1.6.4]: https://github.com/linkedin/rest.li/compare/v1.6.3...v1.6.4
[1.6.3]: https://github.com/linkedin/rest.li/compare/v1.6.2...v1.6.3
[1.6.2]: https://github.com/linkedin/rest.li/compare/v1.6.1...v1.6.2
[1.6.1]: https://github.com/linkedin/rest.li/compare/v1.6.0...v1.6.1
[1.6.0]: https://github.com/linkedin/rest.li/compare/v1.5.12...v1.6.0
[1.5.12]: https://github.com/linkedin/rest.li/compare/v1.5.11...v1.5.12
[1.5.11]: https://github.com/linkedin/rest.li/compare/v1.5.10...v1.5.11
[1.5.10]: https://github.com/linkedin/rest.li/compare/v1.5.9...v1.5.10
[1.5.9]: https://github.com/linkedin/rest.li/compare/v1.5.8...v1.5.9
[1.5.8]: https://github.com/linkedin/rest.li/compare/v1.5.7...v1.5.8
[1.5.7]: https://github.com/linkedin/rest.li/compare/v1.5.6...v1.5.7
[1.5.6]: https://github.com/linkedin/rest.li/compare/v1.5.5...v1.5.6
[1.5.5]: https://github.com/linkedin/rest.li/compare/v1.5.4...v1.5.5
[1.5.4]: https://github.com/linkedin/rest.li/compare/v1.5.3...v1.5.4
[1.5.3]: https://github.com/linkedin/rest.li/compare/v1.5.2...v1.5.3
[1.5.2]: https://github.com/linkedin/rest.li/compare/v1.5.1...v1.5.2
[1.5.1]: https://github.com/linkedin/rest.li/compare/v1.5.0...v1.5.1
[1.5.0]: https://github.com/linkedin/rest.li/compare/v1.4.1...v1.5.0
[1.4.1]: https://github.com/linkedin/rest.li/compare/v1.4.0...v1.4.1
[1.4.0]: https://github.com/linkedin/rest.li/compare/v1.3.5...v1.4.0
[1.3.5]: https://github.com/linkedin/rest.li/compare/v1.3.4...v1.3.5
[1.3.4]: https://github.com/linkedin/rest.li/compare/v1.3.3...v1.3.4
[1.3.3]: https://github.com/linkedin/rest.li/compare/v1.3.2...v1.3.3
[1.3.2]: https://github.com/linkedin/rest.li/compare/v1.3.1...v1.3.2
[1.3.1]: https://github.com/linkedin/rest.li/compare/v1.3.0...v1.3.1
[1.3.0]: https://github.com/linkedin/rest.li/compare/v1.2.5...v1.3.0
[1.2.5]: https://github.com/linkedin/rest.li/compare/v1.2.4...v1.2.5
[1.2.4]: https://github.com/linkedin/rest.li/compare/v1.2.3...v1.2.4
[1.2.3]: https://github.com/linkedin/rest.li/compare/v1.2.2...v1.2.3
[1.2.2]: https://github.com/linkedin/rest.li/compare/v1.2.1...v1.2.2
[1.2.1]: https://github.com/linkedin/rest.li/compare/v1.2.0...v1.2.1
[1.2.0]: https://github.com/linkedin/rest.li/compare/v1.1.8...v1.2.0
[1.1.8]: https://github.com/linkedin/rest.li/compare/v1.1.7...v1.1.8
[1.1.7]: https://github.com/linkedin/rest.li/compare/v1.1.6...v1.1.7
[1.1.6]: https://github.com/linkedin/rest.li/compare/v1.1.5...v1.1.6
[1.1.5]: https://github.com/linkedin/rest.li/compare/v1.1.4...v1.1.5
[1.1.4]: https://github.com/linkedin/rest.li/compare/v1.1.2...v1.1.4
[1.1.2]: https://github.com/linkedin/rest.li/compare/v1.1.1...v1.1.2
[1.1.1]: https://github.com/linkedin/rest.li/compare/v1.1.0...v1.1.1
[1.1.0]: https://github.com/linkedin/rest.li/compare/v1.0.5...v1.1.0
[1.0.5]: https://github.com/linkedin/rest.li/compare/v1.0.4...v1.0.5
[1.0.4]: https://github.com/linkedin/rest.li/compare/v1.0.3...v1.0.4
[1.0.3]: https://github.com/linkedin/rest.li/compare/v1.0.2...v1.0.3
[1.0.2]: https://github.com/linkedin/rest.li/compare/v1.0.1...v1.0.2
[1.0.1]: https://github.com/linkedin/rest.li/compare/v1.0.0...v1.0.1
[1.0.0]: https://github.com/linkedin/rest.li/compare/v0.22.3...v1.0.0
[0.22.3]: https://github.com/linkedin/rest.li/compare/v0.22.2...v0.22.3
[0.22.2]: https://github.com/linkedin/rest.li/compare/v0.22.1...v0.22.2
[0.22.1]: https://github.com/linkedin/rest.li/compare/v0.22.0...v0.22.1
[0.22.0]: https://github.com/linkedin/rest.li/compare/v0.21.2...v0.22.0
[0.21.2]: https://github.com/linkedin/rest.li/compare/v0.21.1...v0.21.2
[0.21.1]: https://github.com/linkedin/rest.li/compare/v0.21.0...v0.21.1
[0.21.0]: https://github.com/linkedin/rest.li/compare/v0.20.6...v0.21.0
[0.20.6]: https://github.com/linkedin/rest.li/compare/v0.20.5...v0.20.6
[0.20.5]: https://github.com/linkedin/rest.li/compare/v0.20.4...v0.20.5
[0.20.4]: https://github.com/linkedin/rest.li/compare/v0.20.3...v0.20.4
[0.20.3]: https://github.com/linkedin/rest.li/compare/v0.20.2...v0.20.3
[0.20.2]: https://github.com/linkedin/rest.li/compare/v0.20.1...v0.20.2
[0.20.1]: https://github.com/linkedin/rest.li/compare/v0.20.0...v0.20.1
[0.20.0]: https://github.com/linkedin/rest.li/compare/v0.19.7...v0.20.0
[0.19.7]: https://github.com/linkedin/rest.li/compare/v0.19.6...v0.19.7
[0.19.6]: https://github.com/linkedin/rest.li/compare/v0.19.5...v0.19.6
[0.19.5]: https://github.com/linkedin/rest.li/compare/v0.19.4...v0.19.5
[0.19.4]: https://github.com/linkedin/rest.li/compare/v0.19.3...v0.19.4
[0.19.3]: https://github.com/linkedin/rest.li/compare/v0.19.2...v0.19.3
[0.19.2]: https://github.com/linkedin/rest.li/compare/v0.19.1...v0.19.2
[0.19.1]: https://github.com/linkedin/rest.li/compare/v0.19.0...v0.19.1
[0.19.0]: https://github.com/linkedin/rest.li/compare/v0.18.7...v0.19.0
[0.18.7]: https://github.com/linkedin/rest.li/compare/v0.18.6...v0.18.7
[0.18.6]: https://github.com/linkedin/rest.li/compare/v0.18.5...v0.18.6
[0.18.5]: https://github.com/linkedin/rest.li/compare/v0.18.4...v0.18.5
[0.18.4]: https://github.com/linkedin/rest.li/compare/v0.18.3...v0.18.4
[0.18.3]: https://github.com/linkedin/rest.li/compare/v0.18.2...v0.18.3
[0.18.2]: https://github.com/linkedin/rest.li/compare/v0.18.1...v0.18.2
[0.18.1]: https://github.com/linkedin/rest.li/compare/v0.18.0...v0.18.1
[0.18.0]: https://github.com/linkedin/rest.li/compare/v0.17.6...v0.18.0
[0.17.6]: https://github.com/linkedin/rest.li/compare/v0.17.5...v0.17.6
[0.17.5]: https://github.com/linkedin/rest.li/compare/v0.17.4...v0.17.5
[0.17.4]: https://github.com/linkedin/rest.li/compare/v0.17.3...v0.17.4
[0.17.3]: https://github.com/linkedin/rest.li/compare/v0.17.2...v0.17.3
[0.17.2]: https://github.com/linkedin/rest.li/compare/v0.17.1...v0.17.2
[0.17.1]: https://github.com/linkedin/rest.li/compare/v0.17.0...v0.17.1
[0.17.0]: https://github.com/linkedin/rest.li/compare/v0.16.5...v0.17.0
[0.16.5]: https://github.com/linkedin/rest.li/compare/v0.16.4...v0.16.5
[0.16.4]: https://github.com/linkedin/rest.li/compare/v0.16.3...v0.16.4
[0.16.3]: https://github.com/linkedin/rest.li/compare/v0.16.2...v0.16.3
[0.16.2]: https://github.com/linkedin/rest.li/compare/v0.16.1...v0.16.2
[0.16.1]: https://github.com/linkedin/rest.li/compare/v0.15.4...v0.16.1
[0.15.4]: https://github.com/linkedin/rest.li/compare/v0.15.3...v0.15.4
[0.15.3]: https://github.com/linkedin/rest.li/compare/v0.15.2...v0.15.3
[0.15.2]: https://github.com/linkedin/rest.li/compare/v0.15.1...v0.15.2
[0.15.1]: https://github.com/linkedin/rest.li/compare/v0.14.7...v0.15.1
[0.14.7]: https://github.com/linkedin/rest.li/compare/v0.14.6...v0.14.7
[0.14.6]: https://github.com/linkedin/rest.li/compare/v0.14.5...v0.14.6
[0.14.5]: https://github.com/linkedin/rest.li/compare/v0.14.4...v0.14.5
[0.14.4]: https://github.com/linkedin/rest.li/compare/v0.14.3...v0.14.4
[0.14.3]: https://github.com/linkedin/rest.li/compare/v0.14.2...v0.14.3
[0.14.2]: https://github.com/linkedin/rest.li/compare/v0.14.1...v0.14.2
[0.14.1]: https://github.com/linkedin/rest.li/tree/v0.14.1<|MERGE_RESOLUTION|>--- conflicted
+++ resolved
@@ -13,6 +13,7 @@
 and what APIs have changed, if applicable.
 
 ## [Unreleased]
+- Remove deprecated HttpClientFactory constructors.
 
 ## [29.22.14] - 2021-11-24
 - Fix bug where content type was not set for stream requests
@@ -235,14 +236,8 @@
 
 ## [29.17.4] - 2021-04-16
 - Migrate the Rest.li release process from Bintray to JFrog Artifactory.
-<<<<<<< HEAD
     - As of this version, Bintray will no longer host Rest.li releases.
     - Releases can be found on [LinkedIn's JFrog Artifactory instance](https://linkedin.jfrog.io/).
-- Remove deprecated HttpClientFactory constructors.
-=======
-  - As of this version, Bintray will no longer host Rest.li releases.
-  - Releases can be found on [LinkedIn's JFrog Artifactory instance](https://linkedin.jfrog.io/).
->>>>>>> 57fd7763
 
 ## [29.17.3] - 2021-04-15
 - Releasing to test new CI behavior.
