--- conflicted
+++ resolved
@@ -14,13 +14,11 @@
 
 ## [Unreleased]
 
-<<<<<<< HEAD
-## [29.41.10] - 2023-02-16
+## [29.41.11] - 2023-03-07
 Updates Data.TraverseCallback to have a callback for 'endKey'.
-=======
+
 ## [29.41.10] - 2023-02-23
 use proper UTF8 encoding in AvroUtil.jsonFromGenericRecord, also deprecate AvroUtil and bump avro-util dependency
->>>>>>> 5fcecbb7
 
 ## [29.41.9] - 2023-02-15
 Handle infinity/-infinity/NaN in DataSchema -> Avro record data translation.
