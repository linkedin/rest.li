--- conflicted
+++ resolved
@@ -13,12 +13,10 @@
 and what APIs have changed, if applicable.
 
 ## [Unreleased]
-<<<<<<< HEAD
 - Fix build-time validation of Action methods that return custom typerefs (e.g. `CustomLong`) yet don't indicate the
   corresponding typeref class (e.g. `CustomLongRef.class`) in the `@Action` annotation.
   - Clearly state that the `returnTyperef` annotation element is required for custom tyeprefs.
   - Catch previously-unhandled reflection exception for `ActionResult`-wrapped return types (e.g. `ActionResult<CustomLong>`).
-=======
 - Remove methods `ResourceContext#shouldReturnEntity` and `ResourceContextImpl#shouldReturnEntity`,
   which have been deprecated since version `27.2.0`.
 - Update Gradle version compatibility in the `pegasus` Gradle plugin.
@@ -33,7 +31,6 @@
 - Add mock response generator factory for BATCH_FINDER methods.
 - Deprecate `FileFormatDataSchemaParser#new(String, DataSchemaResolver, DataSchemaParserFactory)`. 
 - Add file existence check before performing compatibility report check during snapshot and restmodel publishing
->>>>>>> ca25efeb
 
 ## [29.22.14] - 2021-11-24
 - Fix bug where content type was not set for stream requests
