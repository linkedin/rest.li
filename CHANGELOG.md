--- conflicted
+++ resolved
@@ -13,12 +13,9 @@
 and what APIs have changed, if applicable.
 
 ## [Unreleased]
-<<<<<<< HEAD
 
 ## [29.22.15] - 2021-11-30
-=======
 - Add mock response generator factory for BATCH_FINDER methods.
->>>>>>> e95cb2d4
 - Deprecate `FileFormatDataSchemaParser#new(String, DataSchemaResolver, DataSchemaParserFactory)`. 
 - Write empty compatibility check report during snapshot check when there is not file to be processed
 
