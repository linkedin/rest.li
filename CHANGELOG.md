# Changelog
All notable changes to this project will be documented in this file.
The format is based on [Keep a Changelog](https://keepachangelog.com/en/1.0.0/),
and this project adheres to [Semantic Versioning](https://semver.org/spec/v2.0.0.html).

The process for developers to update the changelog is as follows:
- Always enter your change descriptions under the **"Unreleased"** heading.
  Do _not_ attempt to manually create your own version heading.
- When bumping the project version in your commit, run the `./scripts/update-changelog`
  script to automatically move everything under **"Unreleased"** to a new heading.

When updating the changelog, remember to be very clear about what behavior has changed
and what APIs have changed, if applicable.

## [Unreleased]
<<<<<<< HEAD
- Remove unused configurations "dataTemplateGenerator", "restTools", and "avroSchemaGenerator".
=======
- Remove Guava dependency from `data-avro` module.
>>>>>>> 1aa7b586

## [29.22.15] - 2021-11-30
- Add mock response generator factory for BATCH_FINDER methods.
- Deprecate `FileFormatDataSchemaParser#new(String, DataSchemaResolver, DataSchemaParserFactory)`. 
- Add file existence check before performing compatibility report check during snapshot and restmodel publishing

## [29.22.14] - 2021-11-24
- Fix bug where content type was not set for stream requests

## [29.22.13] - 2021-11-05
- Make SmoothRateLimiter setRate idempotent

## [29.22.12] - 2021-10-28
- add canaries to service and cluster properties

## [29.22.11] - 2021-10-25
- Fix an issue in D2 StateUpdater to force update PartitionState

## [29.22.10] - 2021-10-20
- SmoothRateLimiter - do not double-count execution delays on setRate

## [29.22.9] - 2021-10-12
- Make client timeout to fetch remote symbol table configurable in `RestLiSymbolTableProvider`

## [29.22.8] - 2021-10-12
- No changes; re-releasing because the previous release (`29.22.7`) was corrupted.

## [29.22.7] - 2021-10-11
- Fix bug for `generateDataTemplateTask` to consume command line option correctly.

## [29.22.6] - 2021-10-08
- Fix bug in `SmoothRateLimiter` where `executionDelay` is not honored.

## [29.22.5] - 2021-10-08
- Make `PegasusPlugin#getDataSchemaPath` public.

## [29.22.4] - 2021-09-28
- Improve support for JSR330 by allowing package protected constructors annotated with `@Inject`.
- Fix Supported mime type config for response payload.

## [29.22.3] - 2021-09-21
- Allow disabling of load balancing for a specific host.

## [29.22.2] - 2021-09-20
- Add server config support to define supported accept types

## [29.22.1] - 2021-09-13
- Mark the `extensions` directory as a resource root in the Gradle plugin.
- Add a pegasus plugin config to use case sensitive path in dataTemplate generation and rest client generation

## [29.22.0] - 2021-09-09
- Allow customizing `MethodAdapterRegistry` (now called `MethodAdapterProvider`) via `RestLiConfig`.
  - Rename `MethodAdapterRegistry` to `DefaultMethodAdapterProvider` and add interface `MethodAdapterProvider`.
  - Deprecate the constructors with `ErrorResponseBuilder` for `BaseRestLiServer` and its dependent classes
- Update the data template generator command-line app to accept a list of resolver directories
  to use for resolving schema references.
  - Also refactored the app to use a CLI library instead of passing arguments using system properties.
  - Update `GenerateDataTemplateTask` to use the refactored command-line app `DataTemplateGeneratorCmdLineApp`.
- `ConstantQpsDarkClusterStrategy` post-prod fixes.
  - Change the type of `dispatcherOutboundTargetRate` in `DarkClusterConfig.pdl` from `int` to `float`.
  - `ConstantQpsRateLimiter` - Introduce randomness while maintaining constant per-period rate.

## [29.21.5] - 2021-09-09
- Fix a bug in `DataTranslator` where accessing non-existent fields under avro 1.10+ throws an exception.

## [29.21.4] - 2021-08-30
- Expose an API to build a URI without query params. Expose a local attr for passing query params for in-process calls.

## [29.21.3] - 2021-08-25
- Fix a bug in `SmoothRateLimiter` where `getEvents` will always return `0`.

## [29.21.2] - 2021-08-18
- Remove support for disabling request validation via headers since doing so can have dangerous side effects.

## [29.21.1] - 2021-08-18
- Enable skipping request and response validation via the use of request headers.

## [29.21.0] - 2021-08-17
- Fixed relative load balancer executor schedule cancellation due to silent runtime exception.

## [29.20.1] - 2021-08-12
- Minimize computations for requests resolved via in-process Rest.li servers

## [29.20.0] - 2021-08-10
- Fixed race condition when switching d2 load balancer strategies.

## [29.19.17] - 2021-08-09
- Fix bug in `ConstantQpsDarkClusterStrategy` that would call `ConstantRateLimiter.setRate` with an invalid burst value.

## [29.19.16] - 2021-08-09
- Add support for resolving from multiple schema source directories.
  - This change also introduces the concept of "source" and "resolver" directories when
    creating a `DataSchemaParser`. "Source" directories are used to parse/load the input
    schemas, while the "resolver" directories will only be used for resolving referenced
    schemas.

## [29.19.15] - 2021-08-09
- Provide the ability to set cookies and projection params in request context's local attributes to avoid
serializing/deserializing them for requests that are executed in-process.

## [29.19.14] - 2021-07-29
- Bump netty version to use ALPN support needed for JDK8u282.

## [29.19.13] - 2021-07-26
- Add support for validating aliased union members.
  - Union members originally didn't support custom properties and thus custom validation
    was not supported for union members. With aliased unions, members now support custom
    properties and thus can specify custom validation. Validation logic is updated to
    include custom validations on union members.

## [29.19.12] - 2021-07-22
- Add a predicate based bulk remove method for checkedMap.

## [29.19.11] - 2021-07-20
- Add compatibility level config for extension schema compatibility check.
   - "pegasusPlugin.extensionSchema.compatibility" is the compatibility level config for extension schema compatibility check.
      It supports following 4 levels:
     - "off": the extension schema compatibility check will not be run.
     - "ignore": the extension schema compatibility check will run, but it allows backward incompatible changes.
     - "backwards": Changes that are considered backwards compatible will pass the check, otherwise changes will fail the check.
     - "equivalent": No changes to extension schemas will pass.
   - If this config is not provided by users, by default the extension schema compatibility check is using "backwards".
   - How to use it: users could add 'pegasusPlugin.extensionSchema.compatibility=<compatibility level>' in the gradle.properties file
     or directly add this property '-PpegasusPlugin.extensionSchema.compatibility=<compatibility level>' to the gradle build.

- Revert "Relax extension schema check to make '@extension' annotation is optional for 1-to-1 injections."

## [29.19.10] - 2021-07-16
- Add hooks for customizing documentation (OPTIONS) response.
  - Documentation renderers now get the request headers and resource models available during rendering.

## [29.19.9] - 2021-07-15
- Relax extension schema check to make '@extension' annotation is optional for 1-to-1 injections.
- Update RestliRouter to allow "bq", "action" as query parameter name for finder, "q" as action parameter name for action

## [29.19.8] - 2021-07-02
- Define new Dark Cluster configs in d2 PropertyKeys

## [29.19.7] - 2021-06-30
- Fix equals() and hashCode() in ServiceProperties to support cluster subsetting

## [29.19.6] - 2021-06-28
- Fix validation logic for non-numeric float values (i.e. `NaN`, `Infinity`, `-Infinity`).
  - This affects the underlying implementation for the coercion modes defined by `CoercionMode`
    (the Javadoc for each mode has been updated accordingly).

## [29.19.5] - 2021-06-24
- Fix request builder generator to skip unstructured data sub resources correctly.
- Use the Java 7 diamond operator everywhere.

## [29.19.4] - 2021-06-23
- Do not apply Idea and Eclipse plugins.

## [29.19.3] - 2021-06-18
- More changes for Gradle 7 compatibility.
  - Add schemas as source set resources and rely on the Java plugin to copy them
    into the artifact instead of doing so directly, to avoid copying duplicates.
  - Change getter names in `GenerateDataTemplateTask` to conform to what Gradle 7
    requires and deprecate the old ones.

## [29.19.2] - 2021-06-17
- Allow client-side `RetriableRequestException` to be retried after `ClientRetryFilter`.

## [29.19.1] - 2021-06-09
- Add support for `CONSTANT_QPS` dark canary cluster strategy.

## [29.18.15] - 2021-06-02
- Fix race conditions in D2 cluster subsetting. Refactor subsetting cache to `SubsettingState`.

## [29.18.14] - 2021-05-27
- Use `class.getClassLoader()` instead of `thread.getContextClassLoader()` to get the class loader.

## [29.18.13] - 2021-05-27
- Remove one more `"runtime"` configuration reference.

## [29.18.12] - 2021-05-26
- Use daemon threads to unregister `TimingKey` instances.

## [29.18.11] - 2021-05-24
- Add support for returning location of schema elements from the PDL schema parser.

## [29.18.10] - 2021-05-24
- Introduce a readonly attribute on the `@Action` annotation.

## [29.18.9] - 2021-05-24
- Initial support for the modern `ivy-publish` plugin when producing data-template artifacts
  - Use of `ivy-publish` plugin requires Gradle 6.1+.
  - When `pegasus` and `ivy-publish` plugins are applied in concert,
    a new [Publication](https://docs.gradle.org/5.2.1/javadoc/org/gradle/api/publish/Publication.html) called `ivy` is created.
  - This Publication name can be modified by setting the `PegasusPublicationName` project property.
  - See [Ivy Publish Plugin](https://docs.gradle.org/5.2.1/userguide/publishing_ivy.html) for more information about the modern publishing mechanism.

## [29.18.8] - 2021-05-21
- Fix a bug in `ZKDeterministicSubsettingMetadataProvider` to make host set distinct.

## [29.18.7] - 2021-05-16
- Copy the input pegasus data schema when translating to avro.

## [29.18.6] - 2021-05-13
- Expose `getResourceClass` from `ResourceDefinition` interface.

## [29.18.5] - 2021-05-13
- Add `"http.streamingTimeout"` to `AllowedClientPropertyKeys`.

## [29.18.4] - 2021-05-06
- Replace `runtime` configuration with `runtimeClasspath` configuration in plugin for compatibility with Gradle 7.

## [29.18.3] - 2021-05-03
- Strictly enforce Gradle version compatibility in the `pegasus` Gradle plugin.
  - Minimum required Gradle version is now `1.0` (effectively backward-compatible).
  - Minimum suggested Gradle version is now `5.2.1`
- Fix TimingKey Memory Leak
- Fix bottlenecks in DataSchemaParser

## [29.18.2] - 2021-04-28
- Fix bug in generated fluent client APIs when typerefs are used as association key params
- Add debug log for cluster subsetting updates

## [29.18.1] - 2021-04-22
- Add fluent client API for `FINDER` and `BATCH_FINDER` methods.
- Fix a bug when converting `enableClusterSubsetting` config to Boolean in `ServicePropertiesJsonSerializer`.

## [29.18.0] - 2021-04-20
- Use host FQDN instead of nodeUri to get D2 subsetting metadata

## [29.17.4] - 2021-04-16
- Migrate the Rest.li release process from Bintray to JFrog Artifactory.
  - As of this version, Bintray will no longer host Rest.li releases.
  - Releases can be found on [LinkedIn's JFrog Artifactory instance](https://linkedin.jfrog.io/).

## [29.17.3] - 2021-04-15
- Releasing to test new CI behavior.

## [29.17.2] - 2021-04-11
- Fix the default value resolution logic in Avro schema translator to match the PDL behavior.

## [29.17.1] - 2021-04-02
- Add fluent client api for subresources
- Update fluent client APIs to include projection mask as input parameter.
- Update projection mask builder APIs to support updating the mask objects.
- Added support for checking if a nested type supports new ProjectionMask API before generating new typesafe APIs for them.
- Fix a typo in D2ClientConfig

## [29.17.0] - 2021-03-23
- Implement D2 cluster subsetting.

## [29.16.2] - 2021-03-22
- Fix an issue where in collection response, we did not fill in the default values in the metadata and paging metadata.

## [29.16.1] - 2021-03-17
- Add fluent client api for simple resource and association resource.
- Add support for generating projection mask as the mask data map.
- Fix UnmodifiableList wrap in d2 relative load balancer.

## [29.16.0] - 2021-03-10
- Add a ParSeq based CompletionStage implementation
- Bump minor version for internal services to pick up config change

## [29.15.9] - 2021-03-06
- Add separate configuration control for retrying RestRequest and StreamRequest.

## [29.15.8] - 2021-03-05
- Exclude 3XX http status from adding error logs during build error response from restli server.

## [29.15.7] - 2021-03-05
- Include accept header params when setting the response content type.

## [29.15.6] - 2021-03-04
- Fix bug that if a schema is an enum without any symbols, doc gen should handle it instead of throwing exception.

## [29.15.5] - 2021-03-03
- Fix content type header not set in case of `RestliResponseException` from non-streaming server.

## [29.15.4] - 2021-03-02
- Fix content type header not set in case of `StreamException` from Rest.li server.

## [29.15.3] - 2021-02-24
- Add support for update, partial_update, delete and get_all methods in fluent API bindings.
- Prevent `RetriableRequestException` from cascading to the indirect caller.

## [29.15.2] - 2021-02-19
- Add `UnionTemplate.memberKeyName()` to directly return the key name for a union member.

## [29.15.1] - 2021-02-18
- Cleanup compression code to reduce duplication and minimize memcopies

## [29.15.0] - 2021-02-17
- Always enable client compression filter so that responses can be decompressed. If the request already has an accept encoding header set do not overwrite it.

## [29.14.5] - 2021-02-11
- Shortcircuit already serialized projection params

## [29.14.4] - 2021-02-10
- Deal with status code 204, when we see 204 in error path, we will not return data (from data layer only)

## [29.14.3] - 2021-02-10
- Add PathSpecSet, an immutable set of PathSpecs that is convenient to use when building logic based on Rest.li projection

## [29.14.2] - 2021-02-03
- Exclude conflicting velocity engine dependency.

## [29.14.1] - 2021-01-31
- Gracefully degrade symbol tables when server node URI is null

## [29.14.0] - 2021-01-29
- Generate fluent client APIs get and create methods of collection resources.
- Encode JSON values in PDLs deterministically:
  - Annotation maps are now sorted alphabetically (to arbitrary depth).
  - Default values of fields with record type are sorted by the field order of the record schema.

## [29.13.12] - 2021-01-29
Fix a bug of losing HTTP status code when a retriable response goes through ClientRetryFilter

## [29.13.11] - 2021-01-27
- Update 'CreateOnly' and 'ReadOnly' javadocs to be more accurate that the validation is performed by 'RestLiValidationFilter'.
- Fix memory leak in `CheckedMap` when one map is used to create multiple record templates.
  - Change listener list now clears finalized weak references when it detects any change listener was finalized or when listeners are notified.

## [29.13.10] - 2021-01-20
- Fix bug which prevented using the `@PathKeyParam` resource method parameter annotation for a non-parent path key (i.e. path key defined in the same resource).
  - Users will no longer have to rely on `@PathKeysParam` as a workaround.
- Expose resource method parameters in the `FilterRequestContext` interface.
- Fix bug in `DataComplexTable` that breaks `Data::copy` if there are hash collisions.
  - Hashcodes for `DataComplex` objects are generated using a thread local, and there can be collisions if multiple threads are used to construct a `DataComplex` object.

## [29.13.9] - 2021-01-13
- Add max batch size support on Rest.li server.
  - Introduce the `@MaxBatchSize` annotation, which can be added on batch methods.
  - Add batch size validation based on the allowed max batch size.
  - Add resource compatibility check rules for the max batch size.

## [29.13.8] - 2021-01-13
- Fix a critical bug in `RetryClient` to set retry header instead of adding a value to retry header

## [29.13.7] - 2021-01-08
- Java does not allow inner class names to be same as enclosing classes. Detect and resolve such naming conflits for unnamed inner types (array, map and union).

## [29.13.6] - 2021-01-07
- Fix for "pegasus to avro translation of UnionWithAlias RecordFields does not have field properties"

## [29.13.5] - 2021-01-06
- Improve logging when conflicts are detected during parsing. Update translate schemas task to look in the input folder first when resolving schemas.

## [29.13.4] - 2021-01-07
- Change listeners should not be added to readonly maps.

## [29.13.3] - 2021-01-06
- Add support for accessing schema statically from generated template classes and for getting symbol properties from enum schema properties.
- Fix extra whitespaces at the end of the line in the pegasus snapshot files.

## [29.13.2] - 2020-12-23
- Implement overload failure client-side retry.

## [29.13.1] - 2020-12-14
- Fix the restriction of empty union validation from wide open to only allow when there is a projection in the union

## [29.13.0] - 2020-12-12
- Change AvroUtil to use newCompatibleJsonDecoder from avro-util
- Bump `javax.mail:mail` dependency from `1.4.1` to `1.4.4` to avoid classloader issues in `javax.activation` code with Java 11.
- Bump arvo compatibility layer `avroutil` dependency from `0.1.11` to `0.2.17` for Arvo Upgrade HI.
- Setup the base infra for generating new fluent api client bindings.

## [29.12.0] - 2020-12-02
- Add a boolean flag as header for symbol table request to avoid conflict with resource requests.

## [29.11.3] - 2020-11-25
- Enable cycle check when serializing only when assertions are enabled, to avoid severe performance degradation at high QPS due to ThreadLocal slowdown.

## [29.11.2] - 2020-11-23
- Enhance request symbol table fetch.
  - Return null if uri prefix doesn't match.
  - If the fetch call 404s internally store an empty symbol table and return null. This will avoid repeated invocations to services that are not yet ready to support symbol tables

## [29.11.1] - 2020-11-20
- When we do validation on response, in the past empty unions will fail the validation and client will
  - fail. Now we do not treat empty union as a failure, and just return the empty map as is.
  - Also, if there are projection, the projection will apply to empty union if it is projected.

## [29.10.1] - 2020-11-19
- Fix bug where records wrapping the same map were not updated when setter was invoked on one record.

## [29.10.0] - 2020-11-18
- Fix relative load balancer log. Bumping the minor version so that it can be picked up by LinkedIn internal services.

## [29.9.2] - 2020-11-16
- Implemented doNotSlowStart in relative load balancer.

## [29.9.1] - 2020-11-12
- Performance improved: add lazy instantiation of Throwable objects for timeout errors

## [29.9.0] - 2020-11-10
- By default, Pegasus Plugin's generated files (for GenerateDataTemplateTask and GenerateRestClientTask Gradle Tasks) are created with lower case file system paths. (There is an optional flag at the Gradle task level to change this behavior.)

## [29.8.4] - 2020-11-09
- Adding required record field is allowed and should be considered as backward compatible change in extension schemas.

## [29.8.3] - 2020-11-09
- Support symbolTable requests with suffixes

## [29.8.2] - 2020-11-06
- Fix bug: if there is no input schema, do not run pegasusSchemaSnapshotCheck. The check statement was wrong.

## [29.8.1] - 2020-11-05
- Check whether schemas exist or not before running pegasusSchemaSnapshotCheck task

## [29.8.0] - 2020-10-29
- Empty commit to bump pegasus minor version. LinkedIn internal service needs the new minor version to prevent client version downgrade, since the LinkedIn internal services only notice on minor version discrepancy.

## [29.7.15] - 2020-10-23
Log Streaming Error or Timeout Error in Jetty SyncIOHandler

## [29.7.14] - 2020-10-22
- Improve performance of schema format translator.

## [29.7.13] - 2020-10-22
- Check if debug logging is enabled before calling debug log message in TimingContextUtil to avoid unnecessary exception instantiation.
- Improve relative load balancer logging.

## [29.7.12] - 2020-10-20
- Fix the bug of not propagating schema properties in typeref with UnionWithAlias during pegasus to avro translation

## [29.7.11] - 2020-10-19
- Clear the destination directory for generateRestClientTask before the task runs.
- Add 'ExtensionSchemaAnnotationHandler' for extension schema annotation compatibility check
- Set javac source and target compatibility of dataTemplate compile task to "1.8" as the cogen changes in 29.7.0 is using Java 8 features.

## [29.7.10] - 2020-10-15
- Minimize memory copies and object creation during encoding.
- Use String switch instead of map lookup in traverse callback for better performance
- Reset isTraversing when cloning
- Cache data objects in wrapped mapped/lists lazily on get.
- Compute dataComplexHashCode lazily for DataList and DataMap

## [29.7.9] - 2020-10-15
- Add partition validation when getting relative load balancer metrics.
- Extend checkPegasusSchemaSnapshot task to be enable to check schema annotation compatibility.
- The annotation compatibility will be triggered if SchemaANnotationHandler config is provided.
- Update SchemaAnnotationHandler interface to have a new api - annotationCompatibilityCheck, which can be used to check the custom annotation compatibility check.

## [29.7.8] - 2020-10-12
- Encoding performance improvements

## [29.7.7] - 2020-10-06
- Adding dark cluster response validation metrics

## [29.7.6] - 2020-10-05
- Fix bug referring to coercer before registration.

## [29.7.5] - 2020-10-05
- Add an option to configure ProtoWriter buffer size. Set the default to 4096 to prevent thrashing.
- Use an identity hashmap implementation that uses DataComplex#dataComplexHashCode under the hood for better performance

## [29.7.4] - 2020-10-03
- Fix bug affecting record fields named "fields".

## [29.7.3] - 2020-10-02
- Bump `parseq` dependency from `2.6.31` to `4.1.6`.
- Add `checkPegasusSchemaSnapshot` task.
   - The task will be used to check any pegasus schema compatible and incompatible changes.
   - The pegasus schema may or may not be part of a Rest.li resource.
   - The task will be triggered at build time, if user provides gradle property: `pegasusPlugin.enablePegasusSchemaCompatibilityCheck=true`.
- Fix task caching issue by using the output file instead of task properties. Task properties will not reflect the correct state when a task is loaded from cache.
- Add method in ParseResult class to get base schema
- Fix collectionMetadata missing link issue when collection count is 0

## [29.7.2] - 2020-09-25
- Move from lambdas to explicit change listeners since lambda garbage collection is unreliable in Java

## [29.7.1] - 2020-09-24
- Handle setting map change listener correctly on copy and clone

## [29.7.0] - 2020-09-23
- Generate code to avoid reflection and map access to improve generated data template runtime performance.
    - Use member variables to avoid looking in to DataMap for every read calls. ChangeListeners on Map added to invalidate these fields when underlying map changes.
    - Use optimized coercion methods for primitive fields.
    - Use generated constants for default values for faster lookup.

## [29.6.9] - 2020-09-22
- Mitigate schema parsing performance regression introduced in `29.5.1` by reusing `ParseResult` instances
  in `DataSchemaParser` to avoid unnecessary `TreeMap` sorting.
- Include `HttpStatus` code while throwing `IllegalArgumentException`.
- Add monitoring metrics for relative strategy in DegraderLoadBalancerStrategyV3Jmx

## [29.6.8] - 2020-09-22
- Optimized logger initialization in d2 degrader.

## [29.6.7] - 2020-09-18
- Added async call to Zookeeper in backup request client.

## [29.6.6] - 2020-09-17
- Loosen `ReadOnly`/`CreateOnly` validation when setting array-descendant fields in a patch request.
- Add `generatePegasusSchemaSnapshot` task.
- Remove `final` from nested generated classes, such as inline unions.

## [29.6.5] - 2020-09-09
- Update `RestLiValidationFilter` and `RestLiDataValidator` to expose creation of Rest.li validators.

## [29.6.4] - 2020-09-08
- Fix inconsistent issue in extension schema file names: from `Extension` to `Extensions`
- Fix a bug in `FileFormatDataSchemaParser` and remove `isExtensionEntry` method call to simplify the logic.
- Update `ExtensionSchemaValidationCmdLineApp` with more validations.

## [29.6.3] - 2020-09-03
- Updated HTTP/2 parent channel idle timeout logging level to info from error.

## [29.6.2] - 2020-08-31
- Updated d2 client default config values.

## [29.6.1] - 2020-08-31
- Update R2's HTTP client API to support other Netty `EventLoopGroup` in addition to `NioEventLoopGroup`.
- Fix a `RetryClient` bug where `NullPointerException` is raised when excluded hosts hint is not set at retry.
- Update `ExtensionSchemaAnnotation` schema: remove resource field, add `versionSuffix` as an optional field.

## [29.6.0] - 2020-08-28
- Refactored the existing d2 degrader load balancer.
- Implemented a new load balancer that is based on average cluster latency.

## [29.5.8] - 2020-08-27
- Make `ChangedFileReportTask` gradle task compatible with Gradle 6.0

## [29.5.7] - 2020-08-26
- Add pdsc support for `ExtensionsDataSchemaResolver` for support legacy files in pdsc.
- Add/patch default values in Rest.li responses, controlled by the `$sendDefault` flag in the URL or server configs.

## [29.5.6] - 2020-08-21
- Add a constructor for `DataSchemaParser`, which is able to pass `ExtensionsDataSchemaResolver` to
  the `DataSchemaParser` to parse schemas from both `extensions` and `pegasus` directories.

## [29.5.5] - 2020-08-21
- Updated File and class path DataSchemaResolvers to resolve extension schemas from `/extensions` directory if specified.
- Added `DarkGateKeeper` to enable users to provide custom implementation to determine if requests are to be dispatched to dark clusters.

## [29.5.4] - 2020-08-17
- Increase default timeout for symbol table fetch to 1s.

## [29.5.3] - 2020-08-17
- Treat `ReadOnly` required fields as optional in `PARTIAL_UPDATE`/`BATCH_PARTIAL_UPDATE` patches.
  This will allow such patches to set fields containing descendent `ReadOnly` required fields, which wasn't possible before.

## [29.5.2] - 2020-08-17
- Allow publishing unstable release candidate versions of Rest.li (e.g. `1.2.3-rc.1`) from non-master branches.
    - It's _strongly_ suggested to only use a release candidate version if you have a specific reason to do so.
- Put extension schemas into the `dataTemplate` jar under `/extensions` path instead of putting them into the `extensionSchema` jar.
- Remove stacktrace when convert between `RestException` and `StreamException`.

## [29.5.1] - 2020-08-14
- Provide an option in `SmoothRateLimiter` to not drop tasks if going above the max buffered. Dropping tasks might be more diruptive to workflows compared to just not ratelimit.
- Fix non-deterministic issues on generated java files to solve build performance issues.

## [29.5.0] - 2020-08-12
- Add Callback method for `ClusterInfoProvider.getDarkClusterConfigMap`.

## [29.4.14] - 2020-08-11
- Provide an option to set an overridden SSL socket factory for the default symbol table provider.

## [29.4.13] - 2020-08-11
- Undeprecate some Rest.li client methods since we do want the ability to set default content/accept types at the client level.

## [29.4.12] - 2020-08-10
- Directly fetch `DarkClusterConfigMap` during startup, before registering `ClusterListener`.

## [29.4.11] - 2020-08-06
- Relax validation of read-only fields for upsert usecase: UPDATE used for create or update. Fields marked as ReadOnly will be treated as optional for UPDATE methods.

## [29.4.10] - 2020-08-05
- Allow `RestRestliServer` and `StreamRestliServer` to throw `RestException` & `StreamException` with no stacktrace.

## [29.4.9] - 2020-08-04
- Add missing `ClusterInfoProvider` implementations in `ZKFSLoadBalancer` and `TogglingLoadBalancer`.

## [29.4.8] - 2020-08-04
- Add identical traffic multiplier strategy for dark clusters to enable identical traffic across all dark clusters.

## [29.4.7] - 2020-07-30
- Add support for configuring fields that are always projected on the server. Configs can be applied for the entire service, resource or method level.

## [29.4.6] - 2020-07-29
- Provide a default symbol table provider implementation that doesn't use symbol tables for requests/responses of its own, but is able to retrieve remote symbol tables to decode responses from other services (#357)
- Provide public method in the `AbstractRequestBuilder` for adding field projections (#353)

## [29.4.5] - 2020-07-21
- Update `ExtensionSchemaValidation` task to check extension schema annotation (#254)
- Improve performance of uri mask encoding and decoding (#350)

## [29.4.4] - 2020-07-02
- Disable string interning in Jackson JSON since it causes GC issues (#346)

## [29.4.3] - 2020-07-01
- Add an option (enabled by default) to gracefully degrade on encountering invalid surrogate pairs during protobuf string serialization (#334)

## [29.4.2] - 2020-06-25
- Update Pegasus Plugin's `CopySchema` tasks to delete stale schemas (#337)

## [29.4.1] - 2020-06-24
- Relax visibility of some methods in PDL schema parser to allow extending it.

## [29.4.0] - 2020-06-23
- Add new changelog (`CHANGELOG.md`) and changelog helper script (`./scripts/update-changelog`).
- Fix a bug in batch_finder that ignored metadata when generating IDL. This change will result in IDL change without source change, but the change will be considered backwards compatible. There will not be any change to runtime behavior of the server.

## [29.3.2] - 2020-06-19
- Fix dark cluster startup problem (#330)
- Only include the underlying exception message in BufferedReaderInputStream instead of rethrowing the original exception (#329)

## [29.3.1] - 2020-06-16
- Allow the client to specifically request the symbol table it needs the server to encode the response in. This is useful for cases like remote clients where the client wants the server to encode the response with the symbol table it has, instead of the one the server has (#327)
- Fix non-deterministic issue for annotations in the generated data template code by using right schema location for typeref class template (#323)

## [29.3.0] - 2020-06-11
- Bump minor version to release LastSeen load balancer fix (#325)
- Enabling warmup in LastSeen Loadbalancer (#313)

## [29.2.5] - 2020-06-10
- fix dark cluster strategy refresh (#321)

## [29.2.4] - 2020-06-04
- Introduce pegasus-all meta-project (#322)

## [29.2.3] - 2020-06-04
- Add option to force fully qualified names in PDSC encoder. (#319)

## [29.2.2] - 2020-06-03
- Expose an additional constructor that can accept pre-generated symbol table (#320)
- Roll back Bintray upload on failure in Travis (#318)

## [29.2.1] - 2020-06-03
- Release 29.2.1 (#317)
-  Fix BatchFinder response URI builder to take projection fields properly (#312)

## [29.2.0] - 2020-06-02
- Reclassify -all as -with-generated for restli-int-test-api (#316)

## [29.1.0] - 2020-06-02
- Release 29.1.0 (#315)

## [29.0.2] - 2020-06-01
- add protobuf stream data codec and use in PROTOBUF2 (#308)
- Handle valueClass NPE issue and give warnings (#303)
- Add protobuf stream data decoder (#306)
- fix smile data codec for data list and protobuf codec for optimizations (#309)
- Refactor restli stream data decoder (#292)

## [29.0.1] - 2020-05-20
- Implement Host Override List feature in D2. (#299)

## [29.0.0] - 2020-05-19
- Stop publishing test artifacts & internal modules (#295)
- Exclude 2 flaky tests in Travis CI (#304)
- Add schemas for relative load balancing. (#285)
- Enable tests in Travis, add some exclusions (#275)

## [28.3.11] - 2020-05-19
- Release 28.3.11 (#302)
- Reuse the expensive Jackson factories in the JsonBuilder to reduce garbage. Provide an option to encode to a custom writer to allow writing directly to files in some cases for reasons of efficiency (#300)

## [28.3.10] - 2020-05-19
- implement ClusterInfoProvider.getDarkClusterConfigMap in TogglingLoadBalancer (#301)
- Create a lightweight representation of InJarFileDataSchemaLocation (#293)

## [28.3.9] - 2020-05-18
- R2 resiency change to timeout HTTP/2 parent channel creation (#297)
- change errors in ChannelPoolLIecycle to warn (#294)

## [28.3.8] - 2020-05-14
- Fix max content-length bug  and add info log to log http protocol used per service
- Refactor stream encoder and Add data encoder for protobuf (#266)

## [28.3.7] - 2020-05-07
- change transportClientProperties to optional (#291)

## [28.3.6] - 2020-05-06
- Use "pro" secure strings in Travis config (#290)
- Dequote secure strings in Travis config (#289)
- Set up automated releases, improve helper scripts (#286)

## [28.3.5] - 2020-05-04
- Provide an option to serialize floating point values (aka floats and doubles) using fixed size integers. (#282)

## [28.3.4] - 2020-05-04
- Release 28.3.4 version (#284)

## [28.3.3] - 2020-04-30
- Bump JMH version, fix sub-project test dependency (#276)
- Fix Retry Client Bug by inspecting the inner exceptions to check if RetriableRequestException is wrapped inside another exception (#271)
- Update avroUtil to com.linkedin.avroutil1:helper-all:0.1.11 (#274)
- fix failing DarkClustersConverter tests. (#273)
- bump to 28.3.3 (#272)
- DarkCluster schema changes: adding multiplierStrategyList and transportClientProperties (#264)

## [28.3.2] - 2020-04-28
- Optimize Zookeeper Read during Announcing/DeAnnouncing (#267)
- Fix the pathSpec generated for typeRef DataElement (#270)
- Switch the order of resolving schemas. (#269)
- Fix Maven publication for extra artifacts again (#268)
- Fix Maven publication for extra artifacts (#261)
- PDL Migration. (#265)

## [28.3.1] - 2020-04-19
- Right size hashmaps accounting for load factor in ProtobufDataCodec (#263)

## [28.3.0] - 2020-04-18
- Add resource key validation while parsing (#239)

## [28.2.8] - 2020-04-17
- Switch from commons-lang3 to commons-text. (#262)

## [28.2.7] - 2020-04-16
- Protobuf parsing performance improvements. (#260)
- Fix #241: Upgradle to Gradle 5.2.1 (#242)

## [28.2.6] - 2020-04-13
- publish the test artifacts for darkcluster (#259)

## [28.2.5] - 2020-04-10
- Extend the use of argFile and pathing Jar across all tasks. (#257)
- Bump spring dependencies to 3.2.18.RELEASE (#256)
- darkcluster - basic framework for sending dark cluster requests (#213)

## [28.2.4] - 2020-04-09
- Enable arg file for resolver path to avoid arg too long errors. (#255)
- Feature/zk batch with jitter (#240)

## [28.2.3] - 2020-04-08
- Release 28.2.3 (#253)
- Move CopySchemaUtil and its test to util package and make CopySchemaUtil public (#252)
- Add support for custom properties on anonymous complex schemas. (#250)

## [28.2.2] - 2020-04-06
- Release 28.2.2 (#251)
- Fix #245: Refactor RestRequestBuilderGenerator to accept arg file with '@' syntax (#246)

## [28.2.1] - 2020-04-03
- Disable Request Waiter Timeout if not within fail fast threshold and Optimize SingleTimeout runnable to not capture callback to deal with the future.cancel behaviour in ScheduledExecutor (#249)
- Add local-release script (#234)

## [28.2.0] - 2020-03-31
- Release 28.2.0 (#244)
- Replacing Usages of DataMapBuilder in AbstractJacksonDataCodec (#167)
- Add extensionSchema validation task (#235)

## [28.1.36] - 2020-03-29
- Fix the issue introduced when trim whitespace started clobbering newlines between elements. (#237)

## [28.1.35] - 2020-03-29
- Fix build (#243)
- Release 28.1.35 (#238)
- Enforce schema properties order in JsonBuilder so Pegasus schema and Avro schema properties would have deterministic order (#233)
- Configure Bintray release task (#232)

## [28.1.34] - 2020-03-23
- Raise exception in ValidateSchemaAnnotationTask if any handler configured not found. (#223)
- Use manifest-only JAR for TranslateSchemasTask (#230)

## [28.1.33] - 2020-03-19
- Bump ZK Client from 3.4.6 to 3.4.13 (#229)

## [28.1.32] - 2020-03-19
- Revert (#228)

## [28.1.31] - 2020-03-19
- Trim PDL files only when writing the final output to ensure the validation step doesn't fail. (#227)

## [28.1.30] - 2020-03-18
- Bump version in preparation for release (#226)
- Update the default connection creation timeout to 10s from 2s (#225)

## [28.1.29] - 2020-03-17
- Improvements to the PDL translation task. (#224)
- Add resource key validation while parsing (#217)
- Change ValidateSchemaAnnotationTask to ignore exception or errors durng initializaing class by classLoader (#218)

## [28.1.28] - 2020-03-12
- Introduce an object creation timeout to completely de-couple channel pool from the behaviour of object creator (lifecycle). This will make sure that channel pool always claim its objects slot if the object creator did not return in time. Fix the SSL Completion event handling. Fix the error handling when channel creation fails so that it wont create a retry creation task in the rate limitor (#219)
- Revert "Enforce schema properties order in JsonBuilder so Pegasus schema and Avro schema properties would have deterministic order (#207)" (#220)
- pretty print json in pdl builder (#216)
- Enforce schema properties order in JsonBuilder so Pegasus schema and Avro schema properties would have deterministic order (#207)

## [28.1.27] - 2020-03-08
- Fix bug in classpath resolver when there are PDSC-PDL cross references. (#215)
- Fix Classpath resource schema resolver to handle pdl resources. (#214)
- Add Streaming Timeout to TransportClientProperties (#212)

## [28.1.26] - 2020-03-06
- Release 28.1.26 (#211)
- Refactored DataSchemaRichContextTraverser(#204)
- Fix data translator for translating Pegasus non-union field to Avro union and vise versa (#202)

## [28.1.25] - 2020-02-28
- AsyncPool Improvements and Fixes: (#185)

## [28.1.24] - 2020-02-28
- Fix a bug in PDL encoder that would cause transitively referenced types to be added to imports. (#199)

## [28.1.23] - 2020-02-28
- Use InputStream/OutputStream instead of ObjectInput/ObjectOutput for Avro Binary codec (#197)
- Use pathspec object as hash map key in ResolvedPropertiesReaderVisitor (#193)
- fix template exception while request build init for custom response types (#179)
- Fix for PDL schema cyclic referencing detection in "includes" and "typeref"  (#192)
- Add check to prepare-release script to prevent branch conflicts (#195)

## [28.1.22] - 2020-02-26
- Use PathingJarUtil to prepare manifest-only JAR for invocations of GenerateRestClientTask (#189)
- bump gradle.properties (#191)
- ClusterInfoProvider API and implementation (#181)

## [28.1.21] - 2020-02-25
- Release 28.1.21 (#190)
- Update AVRO compat layer in pegasus to use adapters from avro-util (#175)

## [28.1.20] - 2020-02-25
- Fix for DataTranslator where PegasusToAvroDefaultFieldTranslation mode throws unexpcted exception (#178)

## [28.1.19] - 2020-02-25
- Fix issues when encoding/parsing custom properties in PDL. (#187)
- Fix prepare-release script so that tag is deleted on failed push (#186)

## [28.1.18] - 2020-02-24
- Release 28.1.18 (#184)
- Fix bug in PDL encoding logic for imports when there are conflicting types in use. (#183)
- Configure Travis to only build on master and tags (#182)
- Fix the release script, release from tags (#180)
- Enhance MockCollectionResponseFactory to mock custom metadata in collection responses. (#174)
- Create .travis.yml (#172)
- Disable flaky tests (#171)

## [28.1.17] - 2020-02-13
- Release version 28.1.17 (#170)
- Fix bug that would cause pdl encoder to import types conflicting with inline types. (#169)
- Properly escape union member aliases and enum symbols in PDL (#168)
- Change PDL property encoding logic to expand maps with multiple entries (#166)

## [28.1.16] - 2020-02-11
- Enable debug logging only in DEBUG mode in ResolvedPropertiesReaderVisitor

## [28.1.15] - 2020-02-04
- Provide an optional fast path for codecs to read ByteStrings directly, and provide an implementation utilizing this for Protobuf.
Close the underlying stream sources when using the Protobuf codec
Improve string decoding performance for Protobuf codec
Add an option in symbol table provider to pass in a list of overridden symbols if clients don't want to use the RuntimeSymbolTableGenerator for some reason
- Emit method definitions in deterministic order

## [28.1.14] - 2020-01-10
- Support long for HTTP_IDLE_TIMEOUT and HTTP_SSL_IDLE_TIMEOUT
- Add support for delegated property in ClusterProperties, and new property keys for Dark Cluster multiplier

## [28.1.13] - 2020-01-31
- Fix the logic in SchemaParser to match SchemaResolver when loading pegaus schemas from jar files.

## [28.1.12] - 2020-01-28
- Fix server error response for bad input entity, to return bad request in response
- Fix bug that would cause schema translator to fail if run on MPs with multiple modules containing PDSC files.

## [28.1.11] - 2020-01-27
- Publish all schemas as-is, temporarily publish translated PDSC schemas
- Suppress logging statement in ResolvedPropertiesReaderVisitor
- Guard against NPE when RestLiServiceException is initialized with null status. Also updates server logic to handle null status cleanly.
 This change should not affect clients based on the following points:
  -> Today, if status is null, the framework code throws NPE when serializing the exception or converting to Response. This NPE is then handled as unknown error and returned as 500 error to client.
  -> With this change, clients will still get 500 error, with the correct error details serialized in the body.
  -> The Rest.Li filter chain will continue to see the actual exception (with null status), thus not affecting any custom filter behavior.
- Add "validateSchemaAnnotationTask" gradle task for validating schema annotations

## [28.1.10] - 2020-01-13
- Expose some utility methods for use elsewhere
- Expose action return type in FilterRequestContext

## [28.1.9] - 2020-01-09
- Add back TransportHealthCheck constructor and deprecate it.

## [28.1.8] - 2020-01-09
- Do not share RequestContext and wire attributes between D2 healthcheck requests.

## [28.1.7] - 2020-01-06
- Expose some methods in the protobuf codec for inheritors to customize

## [28.1.6] - 2020-01-06
- Add additional debug logging to RequestFinalizers.

## [28.1.5] - 2019-12-23
- Empty commit to trigger a new release

## [28.1.4]
- Clean up some javadocs to reduce javadoc warnings during build
- Add schemaAnnotationProcessor and other related schema annotation processing feature

## [28.1.3] - 2019-11-06
- Revert "dark cluster schema and serializer changes"
- Use PDL in examples and restli-example-api
- Dark cluster schema and serializer changes
- Use unmodifiableSortedMap instead of unModifiableMap when wrapping treemaps to ensure that bulk copy operations are faster when copied onto another TreeMap.
- Fix convertToPdl tool validation issue when there is an extra whitespace in the beginning of a line in doc.
- add DataSchemaRichContextTraverser, introduce DataSchemaRichContextTraverser.SchemaVisitor interface

## [28.1.2] - 2019-12-12
- Lower latency instrumentation logs from warn to debug

## [28.1.1] - 2019-12-11
- Minor performance optimization to use indexOf instead of split. Split internally uses indexOf but only if the regex length is 1. Since | has a special meaning in regex land, we need to escape it, meaning that we end up losing out on this internal optimization.
- Update convertToPdl tool to preserve source history

## [28.1.0] - 2019-12-10
- Add integration testing for latency instrumentation
- Add instrumentation timing markers for projection mask application
- Add support for framework latency instrumentation
- Mark data schema directories as resource roots

## [28.0.12] - 2019-12-09
- Improve debug logging in RequestFinalizers.

## [28.0.11] - 2019-11-27
- Make symbol table path handling more robust to handle D2 URIs
- Allow incompatible rest model changes in restli-int-test-server
- PDL: Verify translated schemas by writing to temporary location and comparing them with source schemas. Enable option to keep source files or remove them.

## [28.0.10] - 2019-11-12
- Support to set up custom request handler in restli config
- Optimize Jackson data decoder to create DataMaps with proper capacity.
- Fix the failing AclAwareZookeeperTest

## [28.0.9] - 2019-11-26
- Fix a bug in query tunneling affecting URIs containing keys with encoded reserved Rest.li protocol 2.0.0 characters

## [28.0.8]
- Add debug logging to client/server request finalizers.

## [28.0.7]
- Allow waiting until zookeeper connection establishes before ZKconnection#start returns
- Adds equality/hash methods for ActionResult class
- Disable setup and teardown for SymlinkAwareZooKeeperTest
- Bump TestNG to enable @Ignore annotation
- Log the mime types that failed to parse with error log level before propagating exception. Fix bugs in encoding symbol table names with special characters
- add clone method, resolvedProperties to DataSchema methods, changes to MapDataSchema PathSpec to have key fields reference, Add pathSpec format validation function
- Add configuration to disable generating deprecated protocol version 1.0.0 request builders.
- Disable SymlinkAwareZooKeeperTest temporarily

## [28.0.6] - 2019-11-21
- Remove accept header for individual mux requests
- Support for data template schema field string literals in PDL

## [28.0.5] - 2019-11-20
- Update SchemaToPdlEncoder interface

## [28.0.4] - 2019-11-19
- Add the HeaderBasedCodecProvider interface back
- Reference symbol table provider and handler implementation to enable symmetric protocol for exchanging symbol tables between rest.li services
- Fix NPE in URIElementParser and add more undecodable tests to TestURIElementParser
- defined SchemaAnnotationHandler interface for custom users to implement

## [28.0.3]
- Clean generated dirs in Pegasus sub-projects without the Pegasus plugin
- Fix incorrect PDL encoding for bytes default values

## [28.0.2] - 2019-11-11
- Expose some methods for use in pemberly-api

## [28.0.1] - 2019-11-05
- Remove RestResponse.NO_RESPONSE.

## [28.0.0] - 2019-10-25
- Wire up symbol table providers on client and server. This will enable us to inject a runtime symbol table lookup system via container Add tool to generate symbol tables at runtime

## [27.7.18] - 2019-11-05
- Introduce RequestFinalizer API and server-side RequestFinalizerTransportDispatcher.
- Add ClientRequestFinalizerFilter to finalize requests on the client-side.

## [27.7.17] - 2019-11-04
- Remove dependency on protobuf artifact, to avoid runtime errors with dependencies of pegasus that may depend on other protobuf versions. Instead extract relevant parts of protobuf code into a separate li-protobuf module.
- Support configurable encoding styles for PDL

## [27.7.16]
- Make Pegasus Java 8 and Java 11 compatible

## [27.7.15] - 2019-10-24
- Update PDL schema parser and encoder to allow properties with dots in them. Properties with dots are escaped using back-tick ` character.
- Optimizing UriBuilder & validatePathKeys.

## [27.7.14]
- LoadBalancer: when using empty d2ServicePath, use the default service path. Consolidating code between ZKFS and LastSeen code paths

## [27.7.13] - 2019-10-25
- Remove configure task for data template
- Adding JMX registration of D2 LoadBalancer components

## [27.7.12] - 2019-10-22
- Right size the DataObjectToObjectCache used for wrapped fields to avoid wasting memory.

## [27.7.11]
- Adding initial capacity to clientsToLoadBalance list and trackerClientMap to avoid expensive resize operations.
- Generate ToString, Equals and Hashcode for PathSegment

## [27.7.10] - 2019-10-21
- Introduce new protobuf codec

## [27.7.9] - 2019-10-16
- Fix codec bugs and improve deserialization performance

## [27.7.8] - 2019-10-17
- Add support to compare DataList without order, by sorting them with a comparator.

## [27.7.7]
- Refactor disruptor code path to use common method for adding disrupt context
- Update GenerateRestModelTask to have an ordered set for setWatchedInputDirs input property.

## [27.7.6] - 2019-10-09
- Move NO_RESPONSE to RestResponseFactory.

## [27.7.5]
- Fixing JSON deserialization bug  while setting partition weight via JMX using JSON format

## [27.7.4] - 2019-09-23
- Add varargs constructor to primitive arrays.

## [27.7.3] - 2019-10-08
- Fixing possible IC corruption issue in dealing with cached CompletionStage.

## [27.7.2]
- Small improvement in test performance for the ClockExecutor

## [27.7.1] - 2019-09-25
- Adding cache to store 'serviceName' in Request and 'protocolVersion' in RestClient.
- Do not allow to set weight through ZooKeeperAnnouncerJmx when D2 Server is announced to multiple partitions and Fix the bug of resetting the D2 Partition to Default Partition in Zookeeper

## [27.7.0] - 2019-09-30
- Make ApplicationProtocolConfig constructor backward compatible to previous versions of netty by using the deprecated versions present in the previous versions.

## [27.6.8] - 2019-09-30
- Update call tracking filter to handle batch finder
- LastSeenLoadBalancer: adding back again support for custom d2ServicePath on ZK. Add support for BackupStoreFilePath to LastSeen

## [27.6.7] - 2019-09-26
- Rephrase PDL parser error messages to make them more clear
- Revert "LastSeenLoadBalancer: adding support for custom d2ServicePath on ZK. Add support for BackupStoreFilePath to LastSeen"

## [27.6.6]
- LastSeenLoadBalancer: adding support for custom d2ServicePath on ZK. Add support for BackupStoreFilePath to LastSeen
- Disable SymlinkAwareZooKeeperTest temporarily

## [27.6.5] - 2019-09-16
- Add an configurable option to exclude some typeRef properties from translating into avro schema

## [27.6.4] - 2019-09-13
- Fix bug when convert .pdsc to .avsc with override namespace prefix in DENORMALIZE model

## [27.6.3] - 2019-09-10
- Streaming Timeout (Idle Timeout) Implementation - as detiled in the document @ https://docs.google.com/document/d/1s1dNjqoUkmo2TZ4mql4utHB2CZwe14JW8EPZFRmxOwA
- Add RestRequest support in Pipeline V2 and Convert FullyBuffered StreaRequest to RestRequest for better efficiency.

## [27.6.2] - 2019-09-18
- Add a varargs constructor to *Array classes.

## [27.6.1] - 2019-09-20
- Fix unreliable unit tests in TestRestClientRequestBuilder
- Fix PDL encoder logic for writing import statements
- Pegasus tmc release job is failing with out of memory error while runing r2-int-tests. Try to reduce the overall memory
footprint by having one netty eventloop group and cleaning up objects created in tests
- Add a config field in RestLiMethodConfig to validate query parameters
- Set the initial capacity of records and union templates to reduce unused memory.
- Int-tests for Alternative Key Server Implementation
- Fix PDL bug for encoding escaped package declarations
- Fix PDL bug for encoding schemas with empty namespaces
- Fix PDL bug for encoding self-referential schemas in DENORMALIZE mode
- Support aliases for named data schemas in PDL

## [27.5.3] - 2019-09-05
- Temporarily add the "java" keyword poped from TypedUrn as excluded property keyword for pdsc to avsc schema translation

## [27.5.2] - 2019-09-05
- Properly recover from corrupted uriValues in FileStore.

## [27.5.1] - 2019-08-29
- remove "validate" property that brought by TypedUrn in avsc schemas

## [27.5.0] - 2019-09-02
- Fix memory leak in test by properly shutting down HttpClientFactory in test data providers.
Revert commit 'f9d016b1b7f969c04368c0872b501e592c48c889' - that introduced a test failure
- Create constants for bounded load thresholds.

## [27.4.3]
- Upgrade to Netty 4.1.39, Fix Deprecated Http2 APIs, Fix Netty Bug
Bumping the r2 integration test port to higher number as the tmc ORCA job is failing consistently due to port conflict

## [27.4.2]
- Precompiling regex Pattern instead of calling String.replaceAll
- Fix indentation for certain PDL encoder cases
- Extend PDL syntax to allow unions with aliases
- Fix TestDisruptFilter flaky test

## [27.4.1]
- [pgasus]: Control Pipeline V2 through a constant and a config value set through builder
- Revert "[Pegasus]: Control Pipeline V2 through a constant and a config value set through builder"

## [27.4.0] - 2019-08-15
- [Pegasus]: Control Pipeline V2 through a constant and a config value set through builder
- Adding guarantee that last operation (markUp/Down) will always win
Making more tolerant if a node is not found while deleting (since the goal is to delete it)
Giving the guarantee that markUp/Down will be called the minimum set of time to make collapse multiple markUp/markDown requests which would be idempotent
- Adding MinimumDelay mode for disrupting restli response flow
- Revert "Adding MinimumDelay mode for disrupting restli response flow"
- Adding MinimumDelay mode for disrupting restli response flow
- Control Pipeline V2 through a constant and a config value set through builder

## [27.3.19] - 2019-08-06
- Refactor GenerateDataTemplateTask

## [27.3.18] - 2019-08-09
- Add consistent hash ring simulator to visualize request distribution and server load
- Update README.md

## [27.3.17] - 2019-08-06
- Fix Gradle caching regression introduced in 27.3.8.
- Fix a race condition bug in CompositeWriter.

## [27.3.16]
- Merge EntityStream Race Condition bug to New Unified Netty Pipeline
- R2 Netty Pipeline Unification

## [27.3.15]
- Fix for TypeRef field's annotation properties not propagated to the Record field containing it

## [27.3.14] - 2019-08-01
- Fix a backward-incompatible bug for setting ErrorDetails in RestliServiceException
- Fix open-source builds by removing certain Guava usages

## [27.3.13] - 2019-07-31
- Fix flaky unit test in BaseTestSmoothRateLimiter
- Add bounded-load consistent hashing algorithm implementation

## [27.3.12] - 2019-07-30
- Support special floating point values - NaN, NEGATIVE_INFINITY, POSITIVE_INFINITY in rest.li

## [27.3.11] - 2019-07-29
- (Revert pending DMRC review) Add bounded-load consistent hashing algorithm implementation
- Read Avro project properties at execution time.
- Add bounded-load consistent hashing algorithm implementation

## [27.3.10] - 2019-07-29
- Attachment streaming bug: java.lang.IllegalStateException: Attempt to write when remaining is 0

## [27.3.9] - 2019-07-23
- Adding support for RestLiServer to accept RestLiResponse callback

## [27.3.8] - 2019-07-23
- Move migrated plugin code to use the Java plugin.
- Migrate PegasusPlugin from Groovy to Java.
- Make project properties cacheable for GenerateAvroSchemaTask

## [27.3.7] - 2019-07-22
- Remove content length http header if present for ServerCompressionFilter

## [27.3.6] - 2019-07-10
- Add options to translate Pegasus Default fields to Avro Optioanl fields in SchemaTranslator, DataTranslator*
- Fix incorrect end of stream bug in MultipartMIMEInputStream

## [27.3.5] - 2019-06-26
- Fix for Avro to Pegasus data translation union member key namespace override bug

## [27.3.4] - 2019-06-28
- Expose requestcontext as well when constructing the validation schema

## [27.3.3] - 2019-06-27
- Generate documentation for service errors and success statuses
- Modify scatter gather API to allow more flexibility in custom use case

## [27.3.2] - 2019-06-20
- Guarantee the order of EntityStream callbacks in Netty Outbound Layer (downstream calls)
- Improvements to the streaming library.
  - Simplify the logic in ByteStringWriter
  - Make CompositeWriter threadsafe.

## [27.3.1] - 2019-06-24
- Provide an extension point for constructing the validating schema
- Enable string sharing when generating LICOR binary

## [27.3.0] - 2019-06-18
- Check compatibility of IDL service errors and schema field validators

## [27.2.0] - 2019-06-10
- Fix $returnEntity response validation bug
- Adding switch for destroyStaleFiles
- In ServiceError interface integer http status code has been changed to HttStatus type

## [27.1.7] - 2019-06-05
- Set TimingContext#complete log from warn to debug.
- Updated MockValidationErrorHandler to create BadRequest response

## [27.1.6] - 2019-06-03
- Add the ability to specify the TimingImportance of a TimingKey to TimingContextUtil.

## [27.1.5] - 2019-05-08
- Adding RampUp RateLimiter

## [27.1.4] - 2019-05-30
- Client integration for service error standardization
- Added Service Unavailable Http Status Code 503 to RestStatus Class
- Added ErrorResponseValidationFilter for error response validation
- Add support for method parameter service errors and success status codes
- Server integration for service error standardization
- Revert "Migrate PegasusPlugin from Groovy to Java."
- Migrate PegasusPlugin from Groovy to Java.
- Fix stale build directory for dataTemplates
- Add logging for troubleshooting channel pool

## [27.1.3] - 2019-05-08
- Add support for defining service errors, document service errors in the IDL

## [27.1.2] - 2019-05-06
- Update GenerateAvroSchemaTask to allow overriding namespaces in the generated Avro files.

## [27.1.1] - 2019-05-06
- Added ValidationErrorHandler interface.
- Migrate Pegasus utilities from Groovy to Java.

## [27.1.0] - 2019-05-03
- Fix ChangedFileReportTask property annotations.
- Migrate CheckIdlTask from Groovy to Java.
- Migrate CheckRestModel task from Groovy to Java.
- Migrate CheckSnapshotTask from Groovy to Java.
- Migrate GenerateAvroSchemaTask from Groovy to Java.
- Migrate GenerateDataTemplateTask from Groovy to Java.
- Migrate GenerateRestClientTask from Groovy to Java.
- Migrate GenerateRestModelTask from Groovy to Java.
- Migrate PublishRestModelTask from Groovy to Java.
- Migrate TranslateSchemasTask from Groovy to Java.

## [27.0.18] - 2019-04-26
- Add removeNulls utility in DataMapUtils.

## [27.0.17]
- Don't invoke startMap and startList with null values since the normalization code in pemberly-api is overriding these methods and craps out with NPE on encountering a null parameter

## [27.0.16]
- Fixing error in CertificateHandler which was sending the message even if the handshake was failing, hiding the real SSL error
Adding cipher suite information to the server side's context
- Update ErrorResponse schema for error standardization
- Migrate Pegasus tests from Groovy to Java.

## [27.0.15] - 2019-04-22
- Include TypeInfo when adding compound key parts.

## [27.0.14] - 2019-04-16
- Guard against implementations of ProjectionDataMapSerializer returning null

## [27.0.13] - 2019-04-13
- Nuke option to force wildcard, and instead add in an option to pass in a custom projection mask param to mask tree data map serializer

## [27.0.12] - 2019-04-11
- added RestLiInfo.

## [27.0.11]
- Allow ' in the line style comment in PDL.

## [27.0.10] - 2019-04-04
- Restrict API in request to only allow forcing wildcard projections

## [27.0.9] - 2019-04-04
- Make request options settable on the request. Remove the ability to set force wildcard projections on the requestOptions object since doing so may inadvertently cause shared final constant requestOptions objects to be modified, leading toside effects

## [27.0.8] - 2019-04-02
- Add request option to override projections to wildcard

## [27.0.7] - 2019-03-28
- Added remove query param support in AbstractRequestBuilder

## [27.0.6] - 2019-03-27
- Update R2 REST Client to send RFC 6265 compliant cookie headers during HTTP/1.1 requests
- Update docgen to include the symbols for Enum types.

## [27.0.5] - 2019-03-18
- Properly encoding empty datamap property value in PDL, and fix PDL nested properties parsing bug
- Check if originally declared inline in encoding include to JSON under PRESERVE mode
- Add default NoOp implementation for TraverseCallback.

## [27.0.4] - 2019-03-06
- Escape keywords in namespace of inline schema

## [27.0.3]
- Link parameter to its corresponding array item record in restli HTML documentation

## [27.0.2] - 2019-02-28
- Optimize URI parsing inefficiencies

## [27.0.1] - 2019-02-21
- Generate BatchFinder Example in HTML Doc without using ResourceModel

## [27.0.0] - 2019-02-25
- Add default null value to translated union aliased members

## [26.0.19]
- Trimming each packageName value in the comma separated packageName to make sure that spaces around the commas are handled.

## [26.0.18] - 2019-02-15
- Make RestLiStreamCallbackAdapter non-final and public for extension in dash-cache

## [26.0.17]
- (This version was used to produce custom builds. So skipping this to avoid confusion.)

## [26.0.16] - 2019-02-04
- Use ordered collection for classTemplateSpecs field

## [26.0.15] - 2019-02-08
- Add batch parameter for batchFinder in association template snapshot, to fix the incompatible issue that type cannnot be resolved
- Add HTML Documentation render for BatchFinder

## [26.0.14] - 2019-02-12
- add drain reader for unstructured data get

## [26.0.13] - 2019-02-12
- Tweak implementation a little to allow extension to support streaming normalized/deduped codecs in pemberly-api

## [26.0.12] - 2019-02-10
- Make some stuff more visible for overriding in pemberly-api

## [26.0.11]
- (This version was used to produce custom builds. So skipping this to avoid confusion.)

## [26.0.10] - 2019-02-03
- Rename KSON to LICOR aka LinkedIn Compact Object Representation

## [26.0.9] - 2019-01-29
- Added missing accessors for request URI components

## [26.0.8] - 2019-01-31
- Refactoring format of TimingKeys in R2 for better analysis

## [26.0.7]
- (This version was used to produce custom builds. So skipping this to avoid confusion.)

## [26.0.6] - 2019-01-28
- Add timing marker for 2.0.0 URI parsing

## [26.0.5] - 2019-01-29
- Add KSON support. KSON is a variant of JSON that serializes maps as lists, and supports optional compression of the payload using a shared symbol dictionary.

## [26.0.4] - 2019-01-11
- Allow configurable basePath for d2 service znode under cluster path

## [26.0.3]
- (This version was used to produce custom builds. So skipping this to avoid confusion.)

## [26.0.2] - 2018-12-20
- Allow RestLiValidation filter to accept a list of non-schema fields that should be ignored in the projection mask. Also fixes bug in the ProjectionMask applier that was not unescaping field names from masktree correctly.

## [26.0.1] - 2018-12-19
- Provide the validation filter for BatchFinder
- Add client-side support for Batch Finder

## [26.0.0] - 2018-12-03
- Delete restli-tools-scala module. Dependencies should be updated to `com.linkedin.sbt-restli:restli-tools-scala:0.3.9`.

## [25.0.21] - 2018-12-05
- Enable PDL in pegasus plugin through gradle config.

## [25.0.20] - 2018-12-06
- Fix NPE issue when d2Server announces without scheme
- Log warning instead of exception for unsupported association resource in build spec generator.

## [25.0.19] - 2018-12-05
- Use temporary directory in TestIOUtil test.
- Make some methods in DefaultScatterGatherStrategy protected for easy override in custom strategy.

## [25.0.18] - 2018-11-19
- Add comment to indicate the supplied queue implementation to SmoothRateLimiter must be non-blocking as well
- Scope restli-tools-scala dependency in a few places.

## [25.0.17] - 2018-11-15
- Simplify SmoothRateLimiter event loop logic

## [25.0.16] - 2018-11-12
- Add error logging to SmoothRateLimiter

## [25.0.15] - 2018-11-09
- Zookeeper client-side: recognize and apply "doNotSlowStart" UriProperty when a node is marked up.

## [25.0.14] - 2018-11-01
- Server-side: expose changeWeight method in JMX and add "doNotSlowStart" UriProperty

## [25.0.13] - 2018-10-25
- Keep ALLOWED_CLIENT_OVERRIDE_KEYS property when invoke #getTransportClientPropertiesWithClientOverrides

## [25.0.12] - 2018-10-22
- Have d2-benchmark compilation task depend on d2's tests compilatoin task
- Adding default value to enableSSLSessionResumption

## [25.0.11] - 2018-10-18
- Keep time unit consistent for SmoothRateLimtter
- Choose right algorithm automatically when consistentHashAlgorithm is not specified

## [25.0.10]
- GCN fix to revert data feeder change

## [25.0.9] - 2018-10-04
- Making SSLResumption feature configurable

## [25.0.8] - 2018-10-04
- Support BatchGetKVRequest and BatchPartialUpdateEntityRequest in scatter-gather

## [25.0.7] - 2018-10-03
- add R2Constants.CLINET_REQUEST_METRIC_GROUP_NAME and r2 client delegator
- Disable aggregateFailures to avoid flaky tests blocking tmc

## [25.0.6] - 2018-10-01
- Fix a bug in constructing gathered batch response in scatter-gather.

## [25.0.5] - 2018-10-02
- Support returning the entities for BATCH_PARTIAL_UPDATE resource methods
- Support ParSeq task resource method level timeout configuration.

## [25.0.4] - 2018-06-29
- Add Batch Finder support on server side

## [25.0.3] - 2018-09-26
- Add a new constructor for RestLiServiceException to disable stacktrace inclusion.
- Fix a AsyncPoolImpl bug where cancel calls did not trigger shutdown
- Making documentation request handling lazy.
- Add ForwardingRestClient implementation to ease transition to Client

## [25.0.2] - 2018-09-25
- Fix an integration test to test client side streaming correctly. Also updating the error created when stream decoding fails.
- Don't expose rest.li client config and run scatter gather tests in parallel.

## [25.0.1] - 2018-09-06
- Improve how circular references involving includes are handled in schema parser.
- Change backupRequest so that it can work when d2 host hint is given
- Relax typeref circular references, disallowing typeref-only cycles.
Provide better error message when cycles are detected.

## [25.0.0] - 2018-09-18
- Making RestLiResponseException constructor public.
- Fix ActionResult bug to return an empty response body
- Preserve order of sets added to request builders.
- Look up Javadoc by correct custom parameter name.

## [24.0.2] - 2018-09-10
- Generating fat jar for restli-int-test-api to maven.
- Add client-side support for returning the entity with PARTIAL_UPDATE
- Support starting rest.li integration test server without document handler.

## [24.0.1] - 2018-09-05
- Make bannedUris field optional

## [24.0.0] - 2018-09-05
- Disable test that fails consistently in TMC and passes consistently in local box
- Bump major version and update gradle.properties for release
- Refactor some code for ease of access in pemberly-api
- Fix test relying on string error message
- Implement blocking and non blocking smile data codec
- Support returning the entity for PARTIAL_UPDATE resource methods
- D2 merging clientOverridesProperties into the serviceProperties at deserialization time.
- D2 adding REQUEST_TIMEOUT_IGNORE_IF_HIGHER_THAN_DEFAULT parameter to request context's request

## [23.0.19] - 2018-08-08
- Allow custom users to set overridden partition ids to URIMapper

## [23.0.18] - 2018-08-25
- make aclAwareZookeeper only apply acl if the create mode is EPHEMERAL OR EPHEMERAL_SEQUENTIAL

## [23.0.17] - 2018-08-22
- Avoid double encoding typeref names in resource model encoder.
- Fix bug introduced in 22.0.0 during the server refactor which results in NPE for empty request body.

## [23.0.16] - 2018-08-22
- Add "$returnEntity" query parameter to support returning the entity on demand
- Added $reorder command for array items to Rest.li patch format.
- Log channel inception time when exception is thrown during writeAndFlush

## [23.0.15] - 2018-08-20
- Populate internal DataMap for gathered batch response.
- Updated gradle wrapper to version 4.6.
- Remove Guava dependency from compile in all modules except data-avro and restli-int-test
- Register coercers for custom typed typerefs in the generated TyperefInfo class.

## [23.0.14] - 2018-08-16
- Skip schema validation when the projection mask is empty.

## [23.0.13] - 2018-08-14
- Clean up ProjectionInfo interfaces to hide mutable API.
- Fix for reference to internal record.

## [23.0.12] - 2018-08-09
- Fixed bug in ObjectIterator when using PRE_ORDER iteration order.

## [23.0.11] - 2018-08-09
- Fix a race condition in AsyncSharedPoolImpl with createImmediately enabled

## [23.0.10] - 2018-08-08
- fix requestTimeoutClient bug for override client provided timeout value

## [23.0.9] - 2018-08-06
- Support scatter-gather in rest.li client using ScatterGatherStrategy.
- Add ProjectionInfo to prepare for emitting projection data into SCE.

## [23.0.8] - 2018-08-03
- StreamCodec integration in Restli client

## [23.0.7] - 2018-07-31
- Flipping the map order from Set<KEY> -> URI to URI -> Set<KEY> in URIMapper results
- Skip unstructured data check in RestLiValidationFilter

## [23.0.6] - 2018-07-24
- Cache SessionValidator to save validating time

## [23.0.5] - 2018-07-24
- add R2Constants.CLIENT_REQUEST_TIMEOUT_VIEW and refactor requestTimeoutClient to always pass timeout value down
- Enable ZK SymLink redirection by default

## [23.0.4] - 2018-07-13
- Improve cache ability of data template and request builder generating task

## [23.0.3] - 2018-05-16
- Remove logs when data template task is disabled.
- Introduce RestLiClientConfig
- Retry markUp/Down in event of KeeperException.SessionExpiredException
- Fix warnings in ZooKeeperAnnouncerTest resulting in failed compile.
- Support BannedUris property for cluster

## [23.0.2] - 2018-06-28
- Remove/Deprecate Promised based API support
- Unstructured Data update and delete Reactive
- Fix DataTranslator for ARRAY field types when converting a GenericRecord to DataMap

## [23.0.1]
- Safely build validating schema on request if using projections, return HTTP 400 for projections with nonexistent fields
- Add serialization of degrader.preemptiveRequestTimeoutRate

## [23.0.0] - 2018-06-22
- Add URIMapper class and changed getPartitionAccessor API (backwards incompatible)

## [22.0.5] - 2018-06-18
- Unstructured Data Post Reactive
- Allow SslSessionNotTrustedException to extend RuntimeException

## [22.0.4] - 2018-06-14
- Implements AsyncRateLimiter

## [22.0.3] - 2018-06-13
- Revert "Build validating schema on request if using projections, return HTTP 400 for projections with nonexistent fields"

## [22.0.2] - 2018-06-12
- Disable offending D2 tests failing with connection loss to unblock pegasus version release.
- Removed _declaredIncline property from equals and hashCode methods on UnionDataSchema.Member class.
- Add default value for HTTP_QUERY_POST_THRESHOLD

## [22.0.1] - 2018-06-05
- Fix pdsc to avro transform issue when record type is union with alias

## [22.0.0] - 2018-06-04
- Integrated streaming codec with RestLiServer. This change also includes substantial refactoring of RestLiServer.
- Added enums to TestQueryParamsUtil to prove it works since we have production use cases that depend on it
- Creating a startupExecutor to use in the first phases of startup to not re-use/conflict with the internal usages of other executors

## [21.0.6] - 2018-05-08
- Build validating schema on request if using projections, return HTTP 400 for projections with nonexistent fields
- use retryZookeeper in AclAwareZookeeperTest to improve test stability
- refactored zkConnectionDealer to SharedZkConnectionProvider

## [21.0.5] - 2018-05-30
- Add support for coercing Maps to DataMaps in QueryParamsUtil.convertToDataMap()

## [21.0.4] - 2018-03-20
- Adding session resumption and certificate checker for http2
- Add application Principals to cluster for server authentication

## [21.0.3] - 2018-05-24
- Make ClientRequestFilter implementation of wire attributes case-insensitive

## [21.0.2] - 2018-05-23
- Update test to use old property values
- Make R2 wire attribute key implementation case-insensitive

## [21.0.1] - 2018-05-14
- Update tests to use old property values
- Remove request query params from response location header for CREATE and BATCH_CREATE
- Bump up parseq version to non EOLed version.
- Define ZKAclProvider interface

## [21.0.0]

## [20.0.23]
- Update default values of the following properties:
	DEFAULT_RAMP_FACTOR = 2.0;
	DEFAULT_HIGH_WATER_MARK = 600;
	DEFAULT_LOW_WATER_MARK = 200;
	DEFAULT_DOWN_STEP = 0.05;
	DEFAULT_MIN_CALL_COUNT = 1;
	DEFAULT_HIGH_LATENCY = Time.milliseconds(400);
	DEFAULT_LOW_LATENCY  = Time.milliseconds(200);
	DEFAULT_REQUEST_TIMEOUT = 1000;

## [20.0.22] - 2018-04-16
- SyncIoHandler should notify its reader/writer when exception happends

## [20.0.21] - 2018-04-24
- Remove Flow API
- Emits R2 channel pool events
- SslHandshakeTimingHandler only produces a TransportCallback

## [20.0.20] - 2018-04-23
- Adding error codes to ServiceUnavailableException

## [20.0.19] - 2018-04-16
- add zookeeper connection sharing feature

## [20.0.18] - 2018-04-16
- Expose getFields() to FindRequest/GetAllRequest/CreateIdEntityRequest

## [20.0.17] - 2018-03-30
- Fix NPE in d2 caused by QD.
When QD doesn't contain required schema(https), transportClient will be null and through NPE.
This change fix the NPE and throw ServiceUnavailableException instead.
- Fix distributionBased ring creation with an empty pointsMap
- Added implementation for reactive streaming JSON encoder.

## [20.0.16] - 2018-04-03
- Temporarily downgrade timings warning to debug to satisfy EKG

## [20.0.15] - 2018-04-02
- Fix warning on "already completed timing"

## [20.0.14] - 2018-03-30
- Add timings to d2 and r2 stages
- Remove LongTracking and add minimum sampling period to AsyncPoolStatsTracker
- Updated Javadoc regarding concurrent use of PrettyPrinter in JacksonDataCodec.
- Added reactive streaming JSON parser.
- Use Instantiable.createInstance for stateful PrettyPrinter in JacksonDataCodec.
- add debug information to warn users about the distributionRing not supporting stickiness

## [20.0.13] - 2018-03-22
- Fixed thread safety issue for JacksonDataCodec due to its PrettyPrinter.

## [20.0.12] - 2018-03-21
- fix MPConsistentHashRing iterator bug when the host list is empty
- Fixing ZooKeeperConnectionAwareStore unneeded exception. Improving error logs in SimpleLoadBalancer

## [20.0.11] - 2018-03-19
- add more tests for MPConsistentHashRing iterator
- Adding ability to pass down the provider of the list of downstream services.
- Moving HttpServerBuilder to a module accessible also from other tests

## [20.0.10] - 2018-03-19
- Implement d2 degrader preemptive request timeout

## [20.0.9] - 2018-03-16
- modified MPConsistentHashRing iterator
- updated tests due to changing behavior of MPConsistentHashRing iterator

## [20.0.8] - 2018-03-13
- Adding SSL session resumption to Http1.1

## [20.0.7] - 2018-03-13
- Allow configurable number of hash ring points per host to improve traffic balance

## [20.0.6] - 2018-03-13
- Fix Client class to be backward compatible

## [20.0.5] - 2018-03-12
- Support for injecting metadata in Rest.Li response
- Refactoring internal LoadBalancer interfaces to async model
- Added XXHash as an alternative to MD5 for PartitionAccessor
- Enable setting default values for custom type parameters.
- Set proper default for HttpServerBuilder class
- Add DistrbutionNonDiscreteRing for distribution-based routing

## [20.0.4] - 2018-03-07
- Moved Entity Stream implementation to a new entity-stream module and made it generic. Added adapters between generic
Entity Stream and ByteString-specific Entity Stream so that existing R2 Streaming API didn't change.
- Add filter method in Multiplexer custom filter to filter all individual requests. This can be used to filter/check
if the combination of individual requests can be handled.

## [20.0.3] - 2018-02-28
- Improving error logging in hash functions

## [20.0.2] - 2018-02-27
- Change some degrader logging messages from 'warn' to 'info'

## [20.0.1] - 2018-02-27
- Fix NPE for addFields, addMetadataFields, addPagingFields

## [20.0.0] - 2018-02-26
- Request object should store the projection fields <PathSpec> in Set
- Tests fix for SI-5482(Request object should store the projection fields <PathSpec> in Set)

## [19.0.4]
- PDSC to AVSC translator supports namespace override based on cmd option.
- Replace dependency on antlr with antlr-runtime.
- Update Apache commons-lang to 2.6.

## [19.0.3] - 2018-02-21
- Exposing setter methods in FilterRequestContext to set the projection mask for CollectionResponse's METADATA and PAGING fields.

## [19.0.2] - 2018-02-22
- Removed logging for replaced error in RestLiFilterChainIterator

## [19.0.1]
- Add LogThreshold property to degrader

## [19.0.0] - 2017-09-28
- Refactoring changes:
 - Route resource request before adapting StreamReqeust to RestRequest.
 - Simplified callbacks that passe Rest.li attachment and ParSeq trace.

## [18.0.8] - 2018-02-02
- Cutdown d2 INFO/WARN messages when a lot of hosts are put into recoveryMap
- Add check and debug information to workaround NPE issue during #logState

## [18.0.7] - 2018-01-31
- Rename RewriteClient and TransportAdaptor

## [18.0.6]
- Add TransportAdaptor for easy request rewriting and reusing

## [18.0.5]

## [18.0.4] - 2018-01-22
- Add writableException option to RestException, StreamException, and RemoteInvocationException

## [18.0.3] - 2018-01-16
- Allow empty lists to be passed as a value for a required array query parameter.
- Log AsyncPool instance ID and not reset active streams during channel pool shutdown

## [18.0.2] - 2018-01-17
- Added javadocs and renamed field variables in PagingContext to avoid ambiguities.
- Update scala version to 2.10.6

## [18.0.1] - 2018-01-12
- Exposes PartitionDegraderLoadBalancerStateListener through constructors of D2 classes
- Add SSL support for netty server.
- Adding the ability to set the request timeout on a per-request basis

## [18.0.0]
- Updated unstructured data streaming to use Java 9 Flow APIs

## [17.0.5] - 2017-12-12
- Update quickstart service to use the latest maven release.
- Make CodeUtil.getUnionMemberName(UnionTemplate.Member) public to make it accessible for codegen in other languages.

## [17.0.4] - 2017-12-08
- Fix SchemaParser to handle jar files as sources. Bug was introduced during the refactor to support pdl schemas.

## [17.0.3] - 2017-12-04
- Update MaskTree#getOperations method to handle array range attributes.

## [17.0.2] - 2017-12-04
- Shutting down ssl channelPool and fixing race condition

## [17.0.1]
- Re-enable delay tests with seeded randomHash
- Ensure publisher is set after zk connection is established

## [17.0.0] - 2017-11-22

## [16.0.6] - 2017-11-21
- Refactor DegraderLoadBalancerStrategyV3 class

## [16.0.5] - 2017-11-09
- Integration tests for projecting array fields with specific ranges.
- Fix the DataTemplate generation issue on Gradle 4.3's modified OutputDirectory generation time.

## [16.0.4] - 2017-11-10
- Logs request path only instead of the full URI
- Allows SslSessionNotTrustedException to be created with an inner exception and message

## [16.0.3] - 2017-11-09
- Changes to specify array ranges while projecting fields.
(0) Update PathSpec to include attributes (start and count).
(1) Update Java DataTemplate codegen to generate field PathSpec methods for specifying array ranges.
(2) Update MaskComposition to take care of merging array ranges.
- Update URIMaskUtil is parse array ranges in URI fields projection and fix bugs in Filer and CopyFilter.
- Error out if zookeeper connection is not ready for markup/markdown

## [16.0.2] - 2017-11-02
- Adding 'fast recovery' mode to help host recover in low QPS situation

## [16.0.1] - 2017-10-27
- Adding a D2 LoadBalancer that reads always latest data from disk in parallel of the LoadBalancer toggling mechanism
in order to eventually deprecate it.
The user will be able to switch between the two.

## [16.0.0] - 2017-10-26
- Support Async Interface for Unstructured Data and rename Unstructured Data resource classes
- Support Reactive Streaming for Unstructured Data

## [15.1.10] - 2017-10-24
- Fix the SchemaTranslator to translate array or map of union with aliases fields in the Pegasus schema.

## [15.1.9]
- Implement FileStore support in ZooKeeperEphemeralStore to avoid re-fetching children data when start watching a node

## [15.1.8] - 2017-10-13
- Relax multiple DisruptRestControllerContainer::setInstance from throwing exceptions to logging warnings

## [15.1.7] - 2017-10-12
- Make CertificateHandler queue flush calls in addition to write calls

## [15.1.6] - 2017-10-11
- Adding ability to decorate the VanillaZooKeeper from ZKConnection

## [15.1.5]
- Use EmptyRecord for unstructured data get response

## [15.1.4] - 2017-10-10
- SSLEngine to be created with all SSLParameters

## [15.1.3] - 2017-10-06
- Revert throwing 400 for invalid query parameters due to existing services usage.

## [15.1.2] - 2017-10-05
- Ignore missing required fields in validating query parameters.

## [15.1.1]
- Adding possibility to specify a server's certificate checker implementing the SSLSessionValidator interface

## [15.1.0] - 2017-09-29
- Added ResourceDefinitionListener to provide a mechanism for RestLiServer to notify the listener of the initialized Rest.li resources.

## [15.0.5] - 2017-09-14
- D2 customized partition implementation

## [15.0.4] - 2017-09-26
- Expose remote port number in the request context in both server and client sides
- Introduced a generic RequestHandler interface. Refactored existing documentation handler, multiplexed request handler and debug request handler to use this interface.
Collapse BaseRestServer with RestLiServer as its not used.
Removed deprecated InvokeAware and related code. It's not used at LinkedIn.

## [15.0.3] - 2017-09-25
- Support Unstructured Data (Blob) as Rest.li Resource

## [15.0.2]
- Allow d2 clients to configure http.poolStatsNamePrefix from D2 zookeeper's service config
- FilterChainCallback and RestLiCallback code refactoring.
- Improve the test execution for multipart-mime tests. Server is started/shutdown once per class instead of per test. This brings the build time for pegasus down from 20+ minutes to 6.5 mins.
- Throw 400 error for invalid query parameter values.
- Adds property pegasus.generateRestModel.includedSourceTypes to let users specify source types for GenerateRestModelTask
Changes RestLiSnapshotExporter,RestLiResourceModelExporter to use MultiLanguageDocsProvider by default

## [15.0.1] - 2017-09-11
- Fixing double callback invocation bug in WarmUpLoadBalancer

## [15.0.0] - 2017-08-18
- Added type parameter for RestLiResponseEnvelope to RestLiResponseData and RestLiResponseDataImpl.
Moved status and exception from RestLiResponseData to RestLiResponseEnvelope.
Created subclasses for UpdateResponseBuilder, BatchUpdateResponseBuilder, and CollectionResponseBuilder to build responses for specific types.
Broke ErrorResponseBuilder from RestLiResponseBuilder hierarchy.
Removed type parameter for RestLiCallback and RestLiFilterResponseContextFactory.
Made IdEntityResponse to extend IdResponse.

## [14.1.0]
- Introduced early handshake and early http2 upgrade request.
Added AssertionMethods utils to test-util module

## [14.0.12] - 2017-09-07
- Simplifies channel creation failure log message
- Reset streams during a connection error

## [14.0.11] - 2017-09-05
- Resize HTTP/2 connection window to the same size as initial stream windows

## [14.0.10] - 2017-08-29
- Request timeout no longer cause an HTTP/2 connection to be destroyed

## [14.0.9] - 2017-08-23
- Check Certificate Principal Name only when necessary

## [14.0.8] - 2017-08-15
- Use "*" as default path in Http2 upgrade requests
- Adding ChannelPoolManager Sharing feature

## [14.0.7] - 2017-08-14
- Fix filter chain callback to handle errors while building partial response and response. Handle all errors to ensure callback chain is not broken.

## [14.0.6] - 2017-08-09
- Fail promise if h2c upgrade or alpn negotiation do not complete before connection closes
- TimeoutAsyncPoolHandle to use Optional#ofNullable instead Optional#of to deal with a potentially null value
- Expose configuration and fix remote address exception logging to log both exception class and cause

## [14.0.5] - 2017-08-07
- Fix StackOverflowError introduced in 13.0.1 part 2

## [14.0.4] - 2017-08-07
- Fix StackOverflowError introduced in 13.0.1

## [14.0.3] - 2017-08-04
- Fix remote address exception logging to log class instead of cause

## [14.0.2] - 2017-08-03
- Logs remote address to stdout if servlet read or write throws exception

## [14.0.1] - 2017-08-02
- Enlarge default HTTP/2 client stream flow window size and enable auto refill for connection flow control window

## [14.0.0] - 2017-08-01
- Updated BatchCreateResponseEnvelope.CollectionCreateResponseItem with HttpStatus.
Fixed the bug in setting ID for CollectionCreateResponseItem.

## [13.0.7]
- Include Content-Type on all error responses.

## [13.0.6] - 2017-08-01
- Increase HttpClient default shutdown timeout from 5s to 15s
- Bump open source plugin to Gradle 4.0

## [13.0.5] - 2017-07-31
- Provide Location for BATCH_CREATE.
- Added BackupRequestsConverter and a dedicated ScheduledThreadPool for latencies notifier in BackupRequestsClient

## [13.0.4] - 2017-07-25
- Allow createDefaultTransportClientFactories to support https scheme as well
- Disabled few flaky tests.
- Fix testShutdownRequestOutstanding flaky test
- Allowing user to specify the "expected server's certificate principal name"
to verify the identify of the server in http 1.1
- Refactoring shutdown Netty Client to AbstractNettyClient and ChannelPoolManager

## [13.0.3] - 2017-07-24
- Temporarily remove the content type check for multiplexed requests.

## [13.0.2] - 2017-07-20
- Update D2 LoadBalancerStrategyProperties PDSC file with new D2Event properties
- Fix pegasus test failure

## [13.0.1]
- Add D2Event support

## [13.0.0] - 2017-07-14
- Bump open source to Gradle 3.5. Make most tasks cacheable.

## [12.0.3]
- Fix NPE when client is using D2 and does not set R2Constants.OPERATION on request context.

## [12.0.2] - 2017-07-17
- Logs a warning if maxResponseSize greater than max int is set to the HttpNettyChannelPoolFactory
- Reintroducing UnionDataSchema#getType() to ease the migration to UnionDataSchema#getTypeByMemberKey().

## [12.0.1] - 2017-07-13
- Improves HTTP/2 error handling

## [12.0.0] - 2017-07-10
- Initial set of changes in the data schema layer to support aliasing Union members.
- Changes in the data template and Java codegen layer for supporting Union members aliases.
- Updating compatibility checks for Union member aliasing.
- Schema translator changes for translating Pegasus union with aliases to Avro records with optional fields.
- Data translator changes for supporting Pegasus union with aliases.
- Remove 'type' based methods in UnionDataSchema and cleanup pegasus codebase that uses those methods.
- Support custom content-types/DataCodecs in Rest.Li. This change also adds customizable codec support for multiplexed requests.
- Removed the deprecated methods in ResourceMethodDescriptor (follow up from commit #a70de22).
- Killing the usage of getFinderMetadataType in ResourceModelEncoder.

## [11.1.1] - 2017-06-28
- Capture collection custom metadata type for GET_ALL in IDL and expose that in FilterRequestContext.
- Adding gracefulShutdownTimeout and tcpNoDelay to D2TransportClientProperties.pdsc
- Refactoring HttpNettyClients to use AbstractNettyClient for the common parts
- Adding idleTimeoutSsl's HttpClientFactory support
- Capture the @Deprecated trait of finder and action parameters in IDL.

## [11.1.0] - 2017-05-02
- Added backup requests.

## [11.0.18] - 2017-06-19
- Added sslIdleTimeout to PropertyKeys and TransportClientPropertiesConverter
Update pegasus version to newly released 11.0.17 for opensource quickstart project.

## [11.0.17] - 2017-06-19
- Added sslIdleTimeout to the d2-schemas
- Added D2 State WarmUp feature
- Fix pegasus plugin configuration to include the jdk tools jar.

## [11.0.16] - 2017-06-14
- Expose collection metadata projection mask in FilterRequestContext.

## [11.0.15] - 2017-06-08

## [11.0.14]

## [11.0.13] - 2017-06-07
- Typo in the test file : test-util/src/main/java/com/linkedin/test/util/GaussianRandom.java
- generateRestModel doesn't need a copy of the codegen classpath
- Changes to handle Restli info chatty output

## [11.0.12] - 2017-06-02

## [11.0.11] - 2017-06-01
- HttpClientFactory.Builder, added documentation and improved to handle more easily more cases

## [11.0.10] - 2017-06-01
- Make tcpNoDelay constructor's change backward compatible in HttpClientFactory
- Make check tasks incremental
- Honor ErrorResponseFormat for exception thrown within multiplexer (or by multiplexer filter).
- Add D2Monitor to support D2Event
- Make AsyncPoolImpl consistent returning a Cancellable but cannot be cancelled instead of null

## [11.0.9] - 2017-05-24
- Moving ChannelPoolManager sensors from ServiceName-based to be composed by Custom Prefix and Hash of transport properties

## [11.0.8] - 2017-05-12
- generateRestModel should be more strict about running
- Fixed log message formatting in SimpleLoadBalancerState.
- Add field aliases, field order, and include after support to PDL.
Fix PDSC to serialize include after fields if include was after fields in original schema declaration.
- Surppress the warning message if quarantine is already enabled
- Encode HttpOnly for cookies that are set with this flag.
- Change the failure for request body parsing error to 400_BAD_REQUEST instead of 500 internal error. This is also consistent with the behavior for other argument builders.

## [11.0.7] - 2017-05-04
- Upgrade to Netty 4.1.6 and remove maxHeaderSize from Http2StreamCodecBuilder

## [11.0.6] - 2017-04-28
- Improved configurability of GenerateDataTemplateTask.
- Add restModel jar generation to make gradle plugin consistent with sbt plugin.
Revised ResourceModelEncoder to fallback to ThreadContextClassLoader if idl cannot be located in the Class level class loader (this is needed in for play-on-gradle since the way class loader is setup for play-on-gradle in play, it only guarantees class are reachable via ThreadContextClassLoader).
- Create new EntityStream when retrying StreamRequest in RetryClient
- Fixed issue with GenerateDataTemplateTask introduced in 11.0.6

## [11.0.5] - 2017-04-21
- Fix StreamExecutionCallback.EventLoopConnector race condition.
- Remove deprecated << operator in PegasusPlugin.
- Cache DataTemplateUtil.getSchema.

## [11.0.4] - 2017-04-12
- Fix FileClassNameScanner to ignore hidden dot-files.

## [11.0.3] - 2017-04-10
- Provide a utility to perform semantic equality comparison for two pegasus objects.
- Change the quarantine health checking latency to use degrader low latency

## [11.0.2] - 2017-04-03
- Move schema logic from constructor to method for BatchKVResponse for performance.
Moving the logic around creating the BatchKVResponse schema to the schema() method and pulling some variables into constants for efficiency gains since schema is inaccurate and rarely used in this class.

## [11.0.1] - 2017-03-31
- Make RestLiDataValidator aware of wilcard for projecting Union members.

## [11.0.0] - 2017-03-31
- Major version bump due to backward incompatible changes introduced in 10.1.13.
- Add note to BatchEntityResponse explaining the backward incompatible change to DataMap format returned by data() method.
10.1.15  (Note: This version is not backward compatible. See 11.0.0)
- Fix one of ResponseDataBuilderUtil helper methods to return the correct ResponseEnvelope type and re-enabled unit tests which weren't running.
10.1.14  (Note: This version is not backward compatible. See 11.0.0)
- Extract interface from RestClient and add a DisruptRestClient decorator class
10.1.13  (Note: This version is not backward compatible. See 11.0.0)
- Refactor batch_get response conversion to entity response code into BatchKVResponse to be consistent with other decoder behavior.
- Make 'optional' fields more explicit in .pdl grammar

## [10.1.12] - 2017-03-23
- Disable TranslateSchemas task in pegasus plugin. It was incorrectly being enabled for all source sets.

## [10.1.11] - 2017-03-21
- Add gradle task to translate .pdsc to .pdl
- Increase d2 quarantine pre-check retry times

## [10.1.10] - 2017-03-17
- Added new constructor for DelegatingTransportDispatcher which takes StreamRequestHandler

## [10.1.9] - 2017-03-14
- Modify .pdl grammar to support nested namespace/package scopes.
- Added ability to share data between filters and resources.

## [10.1.8] - 2017-03-06
- Make RestClient get DisruptRestController from DisruptRestControllerContainer every time

## [10.1.7] - 2017-03-03
- Support null resolverPaths in DataSchemaParser to fix regression.

## [10.1.6] - 2017-03-01
- Fix LoadBalancerStrategyPropertiesConverter to serialize quarantine properties with or without maxPercentage property present

## [10.1.5] - 2017-02-25
- Fix the issue that ZooKeeperAnnouncerJmxMBean does not return a open type
- Fix streaming timeout non-active if response entity stream can be buffered in memory

## [10.1.4] - 2017-02-23
- Ensuring cloned DataLists and DataMaps have unique __dataComplexHashCode values.
- Bump up zero-allocation-hashing library version to the latest
- Update documentation on CreateKVResponse and BatchCreateKVResult.
- Add .pdsc to .pdl conversion support
- Modify client compression filter header-setting behavior to allow null operations.

## [10.1.3] - 2017-02-01
- Fix d2 quarantine pre-healthchecking related issues

## [10.1.2] - 2017-02-10
- Support surrogate pairs for UTF-16 strings in URI encoding/decoding

## [10.1.1] - 2017-02-06
- Using Treemap to allow QueryTunnelUtil.decode to parse case insensitive http headers

## [10.1.0] - 2016-12-06
- Introduce .pdl file format for authoring Pegasus data schemas.

## [10.0.2]
- Reduce the error messages generated by quarantine
- Implement disruptor interfaces and core classes

## [10.0.1] - 2017-01-13
- Delay releasing channel until entity stream is either done or aborted

## [10.0.0] - 2017-01-25
- Add attribute pagingSupported in method schema and indicate in restspec if get_all and finder methods support paging.

## [9.0.7] - 2017-01-23
- Remove the route percent checking in unit test
- RootBuilderSpec should provide a way to indicate parent-subresource hierarchy.

## [9.0.6] - 2017-01-20
- Allow http.maxResponseSize to be Long type

## [9.0.5] - 2017-01-13
- Fixed test failures in TestMultiplexerRunMode and TestParseqTraceDebugRequestHandler
- Force to convert QuarantineLatency to String

## [9.0.4] - 2016-12-22
- Fix bug in pegasus plugin. Run publishRestliIdl task only if rest-spec is not equivalent.

## [9.0.3] - 2016-12-19
- Added null annotation to generated data models
- Add utility methods to convert rest and stream TransportCallback

## [9.0.2]
- [RecordTemplate] Do not allocate RecordTemplate's _cache until the first usage in order to save unnecessary memory allocation.
- Fix wrong error message in converting key string.

## [9.0.1] - 2016-12-09
- Upgraded ParSeq version to 2.6.3
Added setting plan class that reflects type of request for async resources implemented using ParSeq
- [pegasus] Add two APIs to DataMapUtils.java to support mapping DataMap objects to Json ByteString and Pson ByteString.
RestResponseBuilder.encodeResult needs to set the builder's entity with the incoming dataMap object. This is currently done by converting the dataMap object to a raw byte array (either in Json or Pson format) and passing the array to RestResponseBuilder.setEntity. Then inside setEntity it converts the array to a ByteString object by calling ByteString.copy, which involves allocating an extra raw byte array (because they want to make the ByteString object independant of the original array). This process adds unnecessary memory footprint because we allocate two byte arrays, and the first one becomes dead after the second one copies it. In restli-perf-pegasus test, this shows up as 8% - 9% memory usage (allocation pressure) from Java flight recorder. The extra allocation could be avoided by a few approaches. 1) in RestResponseBuilder.setEntity, use ByteString(byte[] bytes) constructor instead of ByteString.copy, but this requires to make the constructor from private to public, which is kinda a violation of the original OO design. 2) add APIs to DataMapUtils.java to support mapping DataMap objects to Json ByteString and Pson ByteString without copying (via ByteString.unsafeWrap). This patch chose the second approach because there's no need to change any existing data structure. With the patch, restli-perf-pegasus shows smaller memory footprint (roughly the same 10 min period), and less GC occurrances (25 -> 23, 2 less ParallelScavenge young gc).

## [9.0.0]
- Remove dependency on slow IdentityHashTable. Remove copyReferencedObjects from DataComplex interface.

## [8.1.10]
- Fix test failures caused by Jackson version bump
- added comments to getResult() and getErrors()

## [8.1.9] - 2016-11-22
- Make HttpClientFactory default HTTP version configurable

## [8.1.8] - 2016-11-22
- Upgrade com.fasterxml.jackson version to 2.8.3

## [8.1.7] - 2016-11-09
- Fix several bugs in pegasus backward compatibility check, report generation and publishModel tasks.
(All bugs were introduced in 8.0.0)
PegasusPlugin:
 - With Gradle 3.0 and gradle daemon enabled, the plugin will not be loaded on every run. So the plugin cannot assume the static variables will be reset for each run. Fixed the issue by initializing these static variables in runOnce block.
CheckIdl, CheckRestModel and CheckSnapshot:
 - These tasks were ignoring the compat level flag while checking for status after the compat checker was run. Fix is to look at the result of compat checker from the report it prints.
 - Add the compatibility report message to the global message to be printed out after build is finished.
 - Task was configured to fail only if both idl and models were incompatible. Fixed it to fail if either is incompatible.
 - Fixed the order of files in checkRestModel task (order was wrong earlier)
ChangedFileReport:
 - Changed the inputs to this task from generated files to source system files on which the report should be based on.
 - Now outputs list of files requiring checkin, which is printed after build is finished.

## [8.1.6] - 2016-11-14
- Bump up version due to mint snapshot bug.

## [8.1.5] - 2016-11-09
- Support package override in PDSC.

## [8.1.4] - 2016-11-08
- Fix the racing condition for healthcheckMap map

## [8.1.3] - 2016-11-07
- Fix a bug in LoadBalancerStrategyPropertiesConverter to not use double

## [8.1.2] - 2016-11-02
- Fix an NPE in Http2StreamCodec resulting in incorrect logging

## [8.1.1]
- Fix bug in CheckSnapshotTask that caused the publishRestModelTask to always skip.
- Add more info to the logfile when a client is quarantined

## [8.1.0] - 2016-10-13
- Count server error when calculating error rate in degrader

## [8.0.7] - 2016-10-18
- D2 will retry request to a different host when the first attempt meets condition
- Add serviceName to quarantine logs
- Catch and log exceptions thrown by the async pool waiters

## [8.0.6] - 2016-10-04
- Removed extra R2 filter error log

## [8.0.5] - 2016-09-29
- Add request details to the quarantine health checking logs
- Update SetMode.java
- Cache Validator classes to avoid reloading them on every request and response.

## [8.0.4] - 2016-09-27
- Fixed SI-3070 and related issues

## [8.0.3] - 2016-09-22
- Add D2 slow start support.
- Adding quarantine properties to d2 schema

## [8.0.2] - 2016-09-20
- Fixed snapshot check bug which treats all the IDL and snapshot as new.

## [8.0.1] - 2016-09-19
- Fixed bug that snapshot file is not generated.

## [8.0.0] - 2016-09-15
- Isolation of gradle's classpath from pegasus plugin's classpath.
- Add a cap to quarantine maxPercent.

## [7.0.3] - 2016-08-31
- Add d2 quarantine support

## [7.0.2] - 2016-08-25
- [pegasus] Follow up on Min's feedback from 758221 - refactored filter response
context factory name and refactored RestLiCallback to be instantiated
from within Filterchain.
- Add HTTP protocol version to request context
- Add http.protocolVersion to AllowedClientPropertyKeys

## [7.0.1] - 2016-08-18
- Make MPConsistentHashRing iterator honor the weight of each element.
- Fix logging issues in DegraderLoadBalancerStrategyV3.

## [7.0.0] - 2016-08-15
- Added response data builder to allow Rest.li users the ability to
instantiate response data and response envelope for tests.
- Making envelope interfaces more intuitive by having naming reflect resource
method and adding support for determining CREATE vs. CREATE + GET.
- Filter improvements - simpler interface, support for async error invocation,
and safeguards against user error.
- Fix SnappyFramedCompressor to follow the standard x-snappy-framed
specification.

## [6.1.2]
- Removed ServiceProperties constructor that always threw a NullPointerException.

## [6.1.1] - 2016-08-10
- Fixing comparator logic in ResourceModelEncoder.
- Fix failing tests due to restriction of removing optional fields
- Convey that the removal of optional fields may be a backward incompatible change
- Remove JVM argument for setting the max memory sizes available to the JVM
- Increase max heap size to 4g for tests
- Add http.protocolVersion to d2 property keys and expose http protocol version in D2 schemas

## [6.1.0] - 2016-08-05
- Netty HTTP/2 client implementation

## [6.0.17] - 2016-08-01
- Add H2C Jetty server option to r2-perf-test
- Making TestStreamEcho.testBackPressureEcho test more generous and add logging

## [6.0.16] - 2016-08-01
- Change AbstractR2Servlet to only read input stream with size when content length is present
- Fix test concurrency issue in TestAsyncSharedPoolImpl

## [6.0.15] - 2016-07-29
- Removes -XX:MaxPermSize JVM argument now that we are fully on JDK8
- Reduces the number of threads in the ScheduledThreadPoolExecutor used in TestAsyncSharedPoolImpl
- Add a new consistent hash ring implementation that is more balanced and uses less memory.

## [6.0.14] - 2016-06-30
- Skip decoding simple keys which were passed in the request body for BATCH UPDATE and PATCH requests.

## [6.0.13] - 2016-06-30
- Removed double quotes for cookie attribute values.

## [6.0.12] - 2016-06-28
- Adding setters for projection masks in ServerResourceContext and FilterRequestContext.
- Add a shared implementation of AsyncPool, AsyncSharedPoolImpl

## [6.0.11] - 2016-06-14
- Support projections in rest.li schema validation
- Add a custom data comparator for JSON-like comparisons, and custom
data asserts with easy-to-understand error messages.

## [6.0.10] - 2016-06-10
- Add a d2 delay test framework
- Fixed cookie attribute name Max-Age.
- Add PathKeyParam annotation to enable declaring methods with strongly
typed keys.

## [6.0.9] - 2016-06-07
- Use parameterized logging to avoid excessive string concatenation

## [6.0.8] - 2016-05-27
- Add symlink support for Zk#getChildren with Children2Callback

## [6.0.7] - 2016-05-23
- Fixing the flawed comparision of keys on batch update/patch operations.
- Added parseq_restClient into restli-int-test module.
- Add HTTP_REQUEST_CONTENT_ENCODINGS to allowedClientPropertyKeys

## [6.0.6] - 2016-05-18
- Optimize ZookeeperEphemeral to reduce to number of read request to zookeeper.

## [6.0.5] - 2016-05-12
- Fix the wiki link for resource compatibility checking in Pegasus plugin.
- Fix missing custom information for record field and union member.
- Refactor code related to custom type.
- Change the Pegasus compatibility checker to consider the addition of a
required field with a default as compatible and to consider setting a
default on an existing required field as backward incompatible.
- Modifying tag to make javadoc generation happy

## [6.0.4]
- Add missing d2 config properties into d2 schemas

## [6.0.3] - 2016-05-03
- Fix build of the example projects.
- Remove default values for zkHosts

## [6.0.2] - 2016-04-22
- Fix doc generation for action methods with custom parameter types.
- Added cookies to isEquals/hashCode/toString in Request.java
- Added addAcceptTypes and addAcceptType to RestliRequestOptionsBuilder
- Resolving 500 error issue from invalid list params to return 400 instead.

## [6.0.1] - 2016-03-28
- Bump zookeeper library from 3.3.4 to 3.4.6

## [6.0.0] - 2016-04-08
- Add MultiplexerRunMode configuration that controls whether individual requests are executed as separate ParSeq plans or all are part of one ParSeq plan, assuming resources handle those requests asynchronously using ParSeq.
- Pull parseq rest client from parseq project.
- Rest.li streaming and attachment support

## [5.0.20] - 2016-03-30
- Fix a minor d2 update bug that affects the printout values in the logfile.
- Save resolved ip address into request context keyed by REMOTE_SERVER_ADDR in HttpNettyClient. It enables container to implement IPv6CallTracker+Sensor to track outbound traffic
Disable transient TestMIMEIntegrationReaderWriter suggested by the test case owner
- Add MockRestliResponseExceptionBuilder.

## [5.0.19] - 2016-03-23
- Fix a bug in R2 query tunnel with wrong content length

## [5.0.18] - 2016-03-16
- Improve memory and performance efficiency for LoadBalancerState and fix the dirty bits in the hasing in ConsistentHashRing
- Fix a flaky r2 test where the callback executor is shutdown before entity
stream of the response is read

## [5.0.17] - 2016-03-09
- Fix compatibility impact for added/removed fields in union
- Offset method in buffer chain should return 0 if start and end are the same
- Add ability to access RequestContext local attributes from FilterRequestContext

## [5.0.16] - 2016-02-29
- Add hasBindingMethods to RequestBuilderSpec to support generating request builders based on type binding information.

## [5.0.15] - 2016-02-26
- check for writehandle not null in connector

## [5.0.14] - 2016-02-25
- Add support for "x-snappy-framed" encoding in rest compression filter

## [5.0.13] - 2016-02-25
- Fix a race condition in StreamExecutionCallback

## [5.0.12]
- Do not create https transport client if SSL context is not available

## [5.0.11] - 2016-02-21
- Fix a bug when detecting cookies name with $ sign at the beginning. Check $ sign in the trimed name.

## [5.0.10] - 2016-01-26
- Write missing d2 configurations into zookeeper.
- Relax the SSL Context/Parameter checking for d2.

## [5.0.9] - 2016-01-25
- Allow array of union be resource method parameter.

## [5.0.8] - 2016-02-03
- Validate data returned from create and get.
- Notify listeners when SimpleLoadBalancerState shutdown
- Compare ReadOnly and CreateOnly paths properly in RestLiAnnotationReader.
- Add support for alternate schema parsers by introducing PegasusSchemaParser and DataSchemaParserFactory interface.
- Fix a bug in R2 client where a valid connection close can lead to
rate-limiting logic being applied to subsequent connection attempts.

## [5.0.7] - 2016-01-15
- OPTIONS response now includes named schemas from association keys.
- Change PhotoResource in restli-example-server to allow dummy ID and URN values in CREATE and UPDATE

## [5.0.6] - 2015-12-15
- Modify multipart mime streaming test to avoid transient failures
- Add option to specify a validator class map in RestLiDataValidator

## [5.0.5] - 2016-01-07
- Enable delay markup in ZooKeeperAnnouncer
- ByteString API changes to support multipart mime streaming
- Introduce async multipart mime support

## [5.0.4] - 2016-01-05
- Fix bug in ReplaceableFilter so that it won't buffer request/response
when not active.

## [5.0.3] - 2015-12-15
- Updated DataTemplateUtil with new coercion error messages
- Extend range of permissible protocol versions

## [5.0.2] - 2015-12-10
- Add restOverStream switch to D2ClientBuilder

## [5.0.1] - 2015-12-10
- Make CapRep work in streaming when activated

## [5.0.0] - 2015-12-09
- Change rest.li client request default protocol version.

## [4.1.0] - 2015-12-04
- Add streaming code path on client side & server side
The default is to use the existing code path.
- Increase timeout values in some tests

## [4.0.0] - 2015-12-03
- Gradle changes for Java 8
Refactor ErrorResponse formatting so that it is more flexible
- Two bug fixes: rest.li batch projection in response builder, restli validation schema source.

## [3.1.4] - 2015-12-01
- Made multiplexer returns correct HTTP status code (by throwing the right type of Exception) when encounter errors.
- Prevent possible NPEs in RestLiDataValidator.
- Include custom annotations in request builder specs

## [3.1.3] - 2015-11-24
- Add HTTP status code in response body for ErrorResponse in certain formats.
- Refactoring the d2config code for serviceGroup

## [3.1.2] - 2015-11-20
- Provide decouping of class exception and stack trace for certain client use cases.

## [3.1.1] - 2015-11-16
- Improve Rest.li client error message in handling non-JSON RestException.

## [3.1.0] - 2015-11-17
- Add streaming compressor and streaming compression filter. Note that
"snappy" encoding is no longer supported in streaming scenario because
it requires full data in memory before encoding/decoding. Instead, we
will be using "snappy-framed" encoding.
- Backport timeout to AbstractR2Servlet
- Invoke user callback immediately if netty write fails

## [3.0.2] - 2015-11-19
- Refactor ByteString to avoid extra copy in certain cases
- Make root builder method spec available to request builder specs.
- Correctly serialize typerefed ByteString in URI.

## [3.0.1] - 2015-11-16
- Allow ServiceGroup to specify clusters with coloVariants.

## [3.0.0] - 2015-10-30
- Refactor R2 message hierarchy

## [2.12.7] - 2015-11-13
- Make CookieUtil more robust.

## [2.12.6] - 2015-11-12
- Dummy version bump up to work around release issue.

## [2.12.5]
- Allow non-clusterVariant in ServiceGroup in d2.src.
- Catch throwable when invoking callbacks in ZooKeeperAnnouncer#drain

## [2.12.4] - 2015-11-05
- Fix a bug in ZooKeeperConnectionManager where we didn't retry when
EphemeralStore failed to start.

## [2.12.3] - 2015-11-04
- Treat query/action parameters with default values as optional in client builders.
- Address Multiplexer security concerns.
1. Disallow cookies to be passed in the individual requests.
2. Only whitelisted headers are allowed to be specified in the individual requests.
3. Cookies set by each of individual responses will be aggregated at the envelope level.
- Fix NPE when translating from an Avro GenericRecord with a null value
for field that is non-optional in the Pegasus schema.
Previously, if a source Avro GenericRecord returned a null value
(either because the field did not exist in the writer schema, or the
field has a null value) for a field mapping to a Pegasus field that
was not explicitly marked optional, the translator would throw an
uninformative NPE (i.e., it would crash).
Now, the translator no longer crashes and instead adds no mapping to
the Pegasus DataMap for the field.
- Support enum in compound key for batch update and batch partial update cases.

## [3.0.0] - 2015-10-30
- Refactor R2 message hierarhcy

## [2.12.1] - 2015-10-28
- Only process supported methods for non action resources in RequestBuilderSpecGenerator.
- Add a check for null R2 filter

## [2.12.0] - 2015-10-21
- Refactor R2 filter chain

## [2.11.3] - 2015-10-22
- Fix for single item list query parameter in HTTP request for 2.0

## [2.11.2] - 2015-10-18
- Generate template for top-level unnamed data schema.

## [2.11.1] - 2015-10-20
- Add original typeref data schema to template spec.
- Updated RestLi filters so that they can be executed asynchronously.

## [2.11.0] - 2015-10-19
- Make the resource information available to non-root request builder specs.
- Disallow @ActionParam on non-action methods.

## [2.10.19] - 2015-10-13
- Fix a bug in ZKPersistentConnection where a ZKConnection shouldn't be reused
after session expiration.

## [2.10.18] - 2015-10-02
- Fix for expensive ComplexResourceKey creation.
- Add additional methods to filter resource model to expose additional schema information.
- Fix createResponse error handling.
- Add a load balancer strategy config to control whether only updating partition state at the end of each internal.

## [2.10.17] - 2015-09-11
- Added fix for ActionResult<Void> return types throwing NPE
- Fix for null optional parameter values in ActionsRequest throwing NPE
- Allow custom method builder suffix in RequestBuilderSpecGenerator.

## [2.10.16] - 2015-09-09
- Data generator generates unambiguous @see link.
- Enable application to do additional processing on IndividualRequest and IndividualResponse by using
MultiplexerSingletonFilter.

## [2.10.15] - 2015-08-13
- Move request builder spec code from restli-swift repo to pegasus repo so that Android Rest.li client
can use it too. Currently this has not been used by Pegasus RestRequestBuilderGenerator yet.
- Allow Resources to designate alternative keys with the @AlternativeKey and @AlternativeKeys annotation.
Only client side work has been done.  Resources can be called with alternative keys but builders have
not been modified to allow alternative key formats to be sent.

## [2.10.14] - 2015-08-27
- Corrected CHANGELOG to correctly reflect changes made in 2.10.13.

## [2.10.13] - 2015-08-26
- Change Rest.li validator API to expose validateInput() and validateOutput() instead of a single validate() method.
- Changed multiplexer payload for IndividualRequest and IndividualResponse to use a real dictionary instead of a string.
- Replaced requests in MultiplexedRequestContent and responses in MultiplexedResponseContent from array to map.

## [2.10.10] - 2015-08-13
- Avoid logging error when there are https uris but the client is not ssl enabled.

## [2.10.9] - 2015-08-06
- Fix race condition and refactory d2 announcer

## [2.10.8] - 2015-08-03
- Changed RestResponseDecoder.wrapResponse to be public to account for a small number of
external users.

## [2.10.7] - 2015-08-12
- Create d2 configuration to change Accept-Encoding header.
- Added cookie support for restli.

## [2.10.6] - 2015-08-11
- Added required vs optional validation for partial updates.
Changed validation path formats to match PathSpec.
- Added batch create with entity back.
Enabled projection for createAndGet/BatchCreateAndGet.
- Serialize query parameter with custom coercer and uses bytes as underlying type correctly.

## [2.10.5] - 2015-08-03
- Align response compression with request compression.
- Updated DataSchemaParser to include non-top-level schemas and schemas in jar file.

## [2.10.4] - 2015-08-03
- Register custom coercers in union templates.
- Fix WireAttributeHelper not treating headers as case insensitive.

## [2.10.3] - 2015-07-29
- Better template spec generator interface.
- Coerce child classes correctly for query parameters.
- Support returning entity for the create method.

## [2.10.2]
- Fix build.gradle signing process to enable mavin release.

## [2.10.1] - 2015-07-20
- Fix a bug in FileStore where IllegalArgumentException may throw if temp file
prefix contains fewer than three characters

## [2.10.0] - 2015-07-14
- Add schema based autoprojection utility methods.
- Restructured API for exposing response data to rest.li filters.
Exposed per-exception ErrorResponse formatter for RestLiServiceException.
- Fixed inconsistency with exception handling for async resources.

## [2.9.1]
- Add configuration for maximum number of R2 concurrent connection attempts

## [2.9.0] - 2015-07-08
- Upgrade commons.io to version 2.4

## [2.8.0] - 2015-07-06
- Fix AbstarctClient to NOT share RequestContext across multiple requests.
- Make AbstractR2Servlet handles requests with chunked encoding

## [2.7.0] - 2015-06-18
- Enable file resolution for SchemaTranslator and propagate validation options to all parsers spawned during schema translation.
- Fail faster for bad requests with unknown hostname in HttpNettyClient.

## [2.6.3] - 2015-06-15
- Made generation of path spec methods, copier methods and record remove method in data template
configurable.

## [2.6.2] - 2015-06-14
- Fixed a bug in typeref processing in request params.
- Prepare data template generator for extension.

## [2.6.1] - 2015-06-08
- Remove unused dependency to mina-core.
- Factor out compression filter implementations to a new module (r2-filter-compression).
- Remove unnecessary generator dependency from modules that generates data template.
Remove unnecessary data-avro-generator dependency from modules that generates avro schema.
- Create IOUtil class to remove r2-core's dependency on commons-io.
- Fix trackerclient deleting racing problem.

## [2.6.0] - 2015-05-18
- Factor out PatchRequestRecorder and related classes into a new module (restli-client-util-recorder).
- Take out ParSeqRestClient into a separate module (restli-client-parseq).

## [2.5.1] - 2015-05-14
- Fixed a bug in processing of custom types in association resource keys.
- Handle error responses and batch results correctly in output validation filter.
- Broke down r2 into r2-core and r2-netty.
Removed dependency on json and jackson core from some modules.
- Fix bug that request builder generator may generate duplicate data template class.

## [2.5.0] - 2015-05-11
Make ChannelPoolHander iterate through all connection tokens.
- Modify content-encoding and content-length headers when decompressing body.
- New finer-grain data template and request builder generator classes and structure.

## [2.4.4] - 2015-05-05
- Fix a bug in ChannelPoolHandler where it should NOT put a channel back to the pool if
there is a "connection:close" header in the response.
- Rest.li data validator, ReadOnly and CreateOnly Rest.li data annotations.

## [2.4.3] - 2015-05-04
- Remove try-catch in parseAcceptEncodingHeader().
- Removing unused title field from the Link.pdsc.

## [2.4.2] - 2015-04-30
- Add back log4j.xml in generator and data-avro-generator module.

## [2.4.1] - 2015-04-28
- Add new status code constants for redirection and added new property key for redirection hops.
- Fix a bug in HttpClientFactory where _clientsOutstanding can go negative if client#shutdown
is called multiple times on the same client and thus preventing clientFactory to be shutdown.
- bug fix in ConfigRunner of d2 quick-start example

## [2.4.0] - 2015-04-27
- Fix race condition in D2 when Zookeeper is slow.
- Migrate r2 to netty4.
- Add more r2 integration tests.
- Refactor restli-int-test to properly shutdown R2 client/clientFactory

## [2.3.0] - 2015-04-23
- Handle key coercion error for CompoundKey and BatchKey to return 400.
- Rewrite KeyMapper API

## [2.2.11]
- Formally support the Java 8 compiler to create 1.6 target source files
- using servlet container threads to do IO for response in AbstractAsyncR2Servlet
- Migrate to using log4j2 internally in pegasus.
Fixed and consolidated the r2 perf tests.
- Disable transient failing d2 tests
- Move QueryTunnel to filters

## [2.2.10]
- Fixed key value conversion for typeref key without custom Java binding.
- Provide configuration for acceptType and contentType in RestLiRequestOptions per request.

## [2.2.9] - 2015-03-12
- Fixed DefaultMessageSerializer to support cookies and non-ASCII message entities.

## [2.2.8] - 2015-03-25
- Generate indented avro schemas

## [2.2.7] - 2015-03-19
- Allow selective response decompression for ClientCompressionFilter.

## [2.2.6] - 2015-03-06
- Add feature to QueryTunnelUtil and fix a bug in encode of MimeMultiPart entity
- Handle @PathKeysParam and other parameter annotation for action methods by
invoking the common routine ArgumentBuilder.buildArgs for all RestLiArgumentBuilder classes.
- Add warning message for invocation of deprecated pegasus plugin method addIdlItem accepting two parameters.

## [2.2.5] - 2015-03-05
- LoadBalancerStrategyName is deprecated and replaced by LoadBalancerStrategyList.
This patch gets rid of the StrategyName from the source.
- Added tests for BatchCreateIdResponse
Added new mock factory and tests for BatchCreateIdResponse.
- Return Http 400 error in case of key coercion error instead of Http 500.
Enhance existing RestLiRouter error testcases to always check return status.
- Fix intermittent test failure in ZooKeeperChildrenDataPublisherTest.
- Create option to turn off ClientCompressionFilter.

## [2.2.4] - 2015-02-17
- Let Rest.li filters modify request headers.

## [2.2.3] - 2015-02-09
- Change ByteString to have slice & copySlice methods
Add new copy method to copy from a sub array
- Fix a bug in AsyncPoolImpl where it fails to cancel pending create requests when it has drained out all pool waiters.

## [2.2.2] - 2015-02-05
- Fix illegal argument exception thrown when a cookie header is added.

## [2.2.1] - 2015-02-05
- Migrate to HttpClient 4.3.

## [2.2.0] - 2015-02-03
- Create separate internal storage data structure for Cookie and Set-Cookie HTTP header. Making header storage data structure case insensitive.

## [2.1.2] - 2015-01-20
- Configuration support for Rest.li request compression.

## [2.1.1] - 2015-01-07
- Add unbatch logic while extracts single resonpes from an auto-batched batch response.
Add field name to RestliRequestUriSignature.toString() result.

## [2.1.0] - 2014-07-17
- Making rest.li requests read-only.
- Product sorted snapshot files.
- Populate update status from error status.

## [2.0.5] - 2014-12-18
- Adding a method on Request class that creates a string representation of the request without using security sensitive information.

## [2.0.4] - 2014-12-19
- Pass the actual exception thrown by the resource (or a previous filter) to the rest.li response filters.
- Fixing the wiring of parseq context for the method parameters annotated with the deprecated ParSeqContext annotation.
- Added Rest.li 2.*.* release notes.
- Fix deprecation Javadoc on annotations.
- Handle the case when certain implementations of the Map inteface can't handle null.

## [2.0.3] - 2014-12-01
- Change RestException.forError to set the given throwable as the cause.

## [2.0.2]
- Add additional unit tests for RestLiArgumentBuilders.
- Remove redundant warning suppressions.
- Fix enum encoding bug for compound keys in protocol v2.

## [2.0.1] - 2014-12-04
- Java 8 support for Pegasus
- Improve performance for BatchGet when using the new request builder.
- Add projection tests to Rest.li response builder tests.
- Add dump functionality to RestliRequestUriSignature, which produces stable toString() output.

## [2.0.0] - 2014-10-28
- Remove Rest.li 1.0 deprecated APIs.
- Deprecate Rest.li 1.0 request builders.

## [1.24.8] - 2014-11-20
- Update Javadoc of Request#getUri().

## [1.24.7] - 2014-11-06
- Decrease default R2 http.idleTimout to 25s.

## [1.24.6] - 2014-11-06
- Fix memory leak in documentation generation.
- Add unit tests for RestLiArgumentBuilders.
- Task and Promise based async templates.
- Enable Gradle parallel build and config-on-demand.
Fix the dependency order in the generated IntelliJ IDEA module of data-avro-1_6.
- Introduce ProjectionUtil that tells if specific PathSpecs are filtered by a given MaskTree.

## [1.24.5] - 2014-11-03
- Add null pointer check for load balancer.

## [1.24.4] - 2014-10-29
- Turn on Rest.li 2.0 request builders by default in Gradle plugin.
- Add protocol 2 URIs for BatchGetRequestBuilderTest.
- Add unit tests for all classes that implement RestLiResponseBuilder.
- Disallow server impl module itself to be its API project.
- Allow projections on custom metadata and paging.
- Repair logging for restli tests
- Return parameterized ComplexResourceKey from MockBatchKVResponseFactory.createWithComplexKey().

## [1.24.3] - 2014-10-08
- Revisit resource method null handling.
Deprecating some parameter annotations, replacing with new ones, adding new resource context parameter annotaions and adding unit tests for the same.
- Upgrade jackson-core and jackson-databind dependencies to 2.4.3.

## [1.24.2] - 2014-10-01
- fix the bug in handlePut of UriProperties.

## [1.24.1] - 2014-09-30
- Make Request#getId() return null for Rest.li 2.0.

## [1.24.0] - 2014-09-26
- Fail fast if resource names clash.
- Make latest version Rest.li 2.0.

## [1.23.8] - 2014-09-23
- Expose more properties through DegraderLoadBalancerStrategyV3Jmx
- Server responds with the same protocol version header name as the client requests.

## [1.23.7] - 2014-09-22
- Force use next version override.

## [1.23.6] - 2014-09-19
- reduce the number of hashes in mapKeyV3
update HashBasedPartitionAccessor
move hashLong into HashFunction interface

## [1.23.5]
- Support deprecated protocol version header (X-Restli-Protocol-Version).
- Use Semaphore to allow multiple outstanding put (when calling D2Config) simultaneously.

## [1.23.4] - 2014-09-15
- Include file name for pdsc related error messages.
- Subclassing ZooKeeperPermanentStore to only write changed and new properties to store.

## [1.23.3] - 2014-09-09
- Update RestLiAnnotationReader to check if a resource' annotation matches its template type.
Remove RestLiCollectionCompoundKey as it is not used.
- Introduce doc support for action return types.
- Allow client to change r2 min pool size

## [1.23.2] - 2014-09-02
- RestliRequestUriSignature: Handle assocKey for FindRequest and GetAllRequest.
MockActionResponseFactory: Add option to support dynamic schema, such as CollectionResponse.
- Throw exception while generating IDL when Finder or GetAll methods are annotated with non-existing assocKeys.

## [1.23.1] - 2014-08-19
- Deprecate RestliProtocolCheck.

## [1.23.0] - 2014-08-05
- change getPartitionInformation so the ordering of the server will be consistent for identical hashrings
- Add RestliRequestUriSignature, A summary object for the URI of a Rest.li Request.
Add MockActionResponseFactory for mocking ActionResponse.

## [1.22.0] - 2014-08-07
- allows client to change r2 client pool waiter size
- Adding logic to throw exception if BatchGetRequestBuilder.batch methods are called for requests with Compound or Complex Keys.

## [1.21.2] - 2014-08-08
- Unit test and the fix for the DegraderImpl rollver deadlock

## [1.21.1] - 2014-08-07
- Add new API to Ring: getIterator()
- Fixing Java 7 Build.
- Changing the protocol version to 1.0 in those places we want 1.0 instead of baseline such as deprecated code paths.

## [1.21.0] - 2014-08-05
- Add NPE check for removePartial in ZookeeperEphemeralStore
- Fixing documentation handler to handle empty path and paths containing just "restli".
- Throw an exception when getId is called on the response and the key is a complex or compound key.
- make sure we always get consistent ordering of hashes from getPartitionInformation
- Fix incorrect generated snapshot when a typerefed data schema has included schema.

## [1.20.0] - 2014-06-24
- Forbid ID header being directly accessed.

## [1.19.2] - 2014-07-15
- Add API to get multiple hosts from all partitions
- remove checkPathValue from idl/snapshot backwards compatibility checks.
Paths are now expected to be identical.
- Generated included unnamed union in the defining class.
- Update PathKeys.
- Fix bugs in ArgumentBuilder.
- Fix bug in ActionRequestUriBuilder.

## [1.19.1] - 2014-07-01
- return 400 status on input coercion failure
- remove autoboxing from ConsistentHashRing.compareTo

## [1.19.0] - 2014-06-27
- expose partitionInfoProvider to Facilities (this can break classes that implement Facilities)
- Update snapshot generator to expand included schemas in the models list instead of inside the include field.
- fix d2TransportClientProperties schema to reflect what's actually being stored
- Distinguish BatchGet with empty batch keys and GetAll by passing empty "ids=" query parameter from client and handle in server.

## [1.18.3] - 2014-06-25
- add NPE check for transport client compression

## [1.18.2] - 2014-06-23
- Use Gradle 1.12.
- Fix bug in how example requests are generated for batch update and batch partial update.
- Introduced new interface called RestLiResponseData to expose response data to filters.

## [1.18.1] - 2014-06-19
- Fix typo in protocol version header.

## [1.18.0] - 2014-06-17
- Introducing a check inside BatchGetRequestBuilder.build() to fail when the key is CompoundKey or ComplexResourceKey.

## [1.17.3] - 2014-06-16
- Fix issue with inconsistent space encoding/decoding in uri paths.
- Add cache to RecordTemplate field getter/setter whose type needs to be coerced (custom type).
Note that RecordTemplate classes need to re-generated from .pdsc files to activate this feature.
- Add wire attrs as a param.

## [1.17.2] - 2014-06-12
- Re-apply "Re-design Rest.li response API for various batch operations" with performance issue solved.
- Support BatchGetEntity and EntityResponse for ScatterGatherBuilder.

## [1.17.1]
- (We skipped this version)

## [1.17.0] - 2014-06-05
- CreateIdResponse.getId() now throws an exception if the requested Id is a Complex or Compound key.

## [1.16.2] - 2014-06-06
- Match previous changes in BatchCreateIdResponse to BatchCreateResponse
- Temproarily revert "Re-design Rest.li response API for various batch operations" due to performance issue.

## [1.16.1] - 2014-06-05
- remove smurfing ability in D2 KeyMapper
- fix bug in zookeeperAnnouncerJmx

## [1.16.0] - 2014-06-03
- Decoders for responses that require a non-null dataMap will now return null if passed a null dataMap in wrapResponse.
- Allow filters access to strongly typed Ids in batch create responses.
- Keep non-batch query parameters in ScatterGatherBuilder.
- Re-design Rest.li response API for various batch operations. These changes does not include any change in
wire protocols. Changes in the APIs are mainly reflected in the new generated *RequestBuilder classes.
For more information, please refer to https://github.com/linkedin/rest.li/wiki/Rest.li-2.0-response-API

## [1.15.24] - 2014-06-02
- add new method to set partitionData in ZKAnnouncerJMX
expose method to access zkannouncer from ZooKeeperConnectionManager

## [1.15.23] - 2014-05-30
- Allow for clients to recieve strongly-typed keys returned from batch creates.
old builders can cast CreateStatus to CreateIdStatus and then call .getKey
new builders simply return CreateIdsStatuses.

## [1.15.22] - 2014-05-23
- changed rangePartition properties to long because in the actual property, it's long not int

## [1.15.21] - 2014-05-23
- Fix toString, equals and hashCode on idResponse
- Add ability to suppress regex matching failure warning via service properties, for cases where stickiness is desired only some of the time.
- Adding a read only view of ResourceModel for filters

## [1.15.20] - 2014-05-16
- Provide methods to map keys to multiple hosts in KeyMapper

## [1.15.19] - 2014-05-14
- Fix java 7 warnings.
- Allow for clients to receive strongly-typed keys returned from creates.
old builder format:
CreateResponse<K> entity = (CreateResponse<K>)response.getEntity();
K key = entity.getId();
new builder format:
CreateIdResponse<K> entity = response.getEntity();
K key = entity.getId();
Additionally, added back in public wrapResponse function RestResponseDecoder that was removed in 1.15.14,
but it is marked as deprecated.

## [1.15.18] - 2014-05-12
- Add trace level logging of response to DynamicClient
- Make ScatterGatherResult.getRequestInfo() and .getUnmappedKeys() public. KVScatterGatherResult also.
- Clean up caprep so it can be better leveraged for language independent test suite.

## [1.15.17] - 2014-05-08
- Fixed bug where any request with the word restli in it is treated as a documentation request
- Expose hash ring information through jmx

## [1.15.16] - 2014-05-07
- Update D2ClientBuilder to honor d2ServicePath
- PegasusPlugin: Generate list of input pdsc files for generateDataTemplate task at execution time.
- Extract client cert from https request and save it in the RequestContext.
- Support AsyncCallableTasks and documentation requests in the mock http server. Clean up mock http server threadpools. Fix hashCode in ProtocolVersion.

## [1.15.15] - 2014-05-05
- Resurrecting InvokeAwares.
- Checking in support for RestLi filters.
Checking in RestLi filters integration test.

## [1.15.14] - 2014-04-29
- Changes to allow 2.0 URI format.
2.0 URI format will be publicly documented shortly.
Related refactoring of key encoding.
Added many tests to cover both 1.0 and 2.0 URI format.
- add setter for d2ServicePath in D2ClientConfig

## [1.15.13] - 2014-04-29
- Support Avro translation OptionalDefaultMode in PegasusPlugin.
- Fix avro schema translator to not translate default values (that will not be used) when avro override is present.
- Added a PegasusSchema pdsc.

## [1.15.12] - 2014-04-25
- Reapply "add LRU mode and minimum pool size to AsyncPool"
- Add more async pool metrics

## [1.15.11] - 2014-04-24
- PegasusPlugin: Deprecate compatibility level OFF and short-circuit to IGNORE.
- Changing the action parameter setting method name in new client builders to "<parameter name>Param".
- Add support for AsyncR2Servlet in RestliServlet, update examples to use Jetty 8 with async enabled.
- Adding a central place (new module r2-unittest-util) to check in test classes all across r2 and can be used in all r2 tests

## [1.15.10] - 2014-04-17
- Fix scaladoc extractor to not throw an exception on a undocumented param.
- Fixing D2 client to log only the non-sensitive parts of the request.

## [1.15.9] - 2014-04-16
- Fix bug in scaladoc provider where class and object of same were not disambiguated between correctly.
- Fix bug where when maven artifacts are not properly depended on using gradle 1.9+.  This was because
the maven pom contained test and compile scopes for the same artifact.  The fix is to not publish the
test artifact dependencies into maven poms.

## [1.15.8] - 2014-04-14
- Relax master colo check in D2Config if enableSymlink is set.
- Fix a bug where an exists watch gets incorrectly disabled when it's still valid.
- Add symlinkAware option in ZKPersistentConnection.

## [1.15.7] - 2014-04-10
- Fix bug in example generator where query params of complex types are incorrectly
rendered as stringified data maps with { and } instead of the correct URI
representation.
- Removing X-RestLi-Type and X-RestLi-Sub-Type headers.

## [1.15.6] - 2014-04-08
- Add the IP address to RequestContext.
- Use the correct markUp function for ZooKeeperAnnouncers

## [1.15.5] - 2014-04-04
- Use TestNG listener to fail skipped tests rather than ignoring them.
Upgrade quickstart example to support Gradle 1.9+.
- Update restli-int-test data provider to avoid suppressing the rawtypes warning.
- Assume that the server is using the baseline protocol version.
- Add support for URI specific properties to D2.
- Replace dependency of google-collections with guava.
Remove usage of Gradle internal API.

## [1.15.4] - 2014-03-19
- ComplexResourceKey now tries to create key/param record templates using schemas
from the key spec

## [1.15.3] - 2014-03-19
- Added .pdscs for D2 related information into newly created d2-schemas module.

## [1.15.2] - 2014-03-17
- Added new fields to the Request toString method.

## [1.15.1] - 2014-03-13
- Generate alternative version of client request builders.
Change integration tests to test the new request builders.
- Implementation of equals, hashCode, and toString in Request and derived classes.
- Add ability in d2Config to produce d2 symlink for single-master services

## [1.15.0] - 2014-03-12
- Add protocol version header to error response.
Add test for protocol version in error case.
- Fix example generator to include finder params in generated examples, add test.
- Remove hard-coding of format of association keys in IDLs and Builders.
Add tests to ensure backwards compatibility, and make sure the path changes resulting from this in IDLs
are considered backwards compatible.

## [1.14.7] - 2014-03-07
- Add support of enum array in parameter's default value.
- Added test utilities that can be used by application developers to test their Rest.li clients and servers.

## [1.14.6] - 2014-03-04
- Add dataTemplate to generateRestClient classpath for smaller Java binding.
- Deprecate R2 RPC.

## [1.14.5] - 2014-03-03
- Fix bug in Data to Avro schema translation in which assertion will be thrown if the same record schema is included
more than once, and that schema contains fields that either have a default value or is optional.

## [1.14.4] - 2014-02-26
- Making request execution report generated only for debug requests.
- Fix a bug where documentation strings would not show up in idls/snapshots when a method parameter was an array.

## [1.14.3] - 2014-02-24
- Fix a bug where RecordTemplates in Array parameters were not validated.
- Add support of reading symbolic link in Zookeeper.
- Fix bug that single element is added to query param.

## [1.14.2] - 2014-02-19
- Increment parseq version which removes unservable files from the tracevis tar ball.
- Use ProtocolVersionUtil to get protocol version in ErrorResponseBuilder.

## [1.14.1] - 2014-02-14
- Adding set method for Rest.li debug request handlers on Rest.li server config.
- Adding a temporary fix to ignore the unused folders in the parseq-tracevis artifact in maven central.
- Adding debug request handler support to Rest.Li. Introducing a new debug request handler: Parseq Trace Debug Request Handler.
- Fix header display bug in docgen resource page.

## [1.14.0] - 2014-02-13
- Create enum for Rest.li protocol versions.
- Replace hand written data templates with generated ones.
- Move AllProtocolVersions from com.linkedin.restli.common.internal to com.linkedin.restli.internal.common.
- Fail fast when a server receives a request from a client that is encoding using a Rest.li protocol that the server does not support.
- Rename X-Linkedin headers (ID and ErrorResponse) to X-RestLi headers.
- Change zookeeperAnnouncer's markdown() name and implementation so its action is easier to understand
- Shorten the logging in d2 state to be more readable + changed the interface of D2 strategy Jmx
- Make the error details optional in an ErrorResponse to be consistent with previous behavior

## [1.13.5] - 2014-02-04
- Fix for getting the uri in ScatterGatherBuilder and GetAllPartitionsRequestBuilder if the legacy constructor is used.

## [1.13.4] - 2014-01-31
- Fix memory leaks from CopyFilter.

## [1.13.3] - 2014-01-30
- Add scaladoc support to Rest.li IDL generation.
- Fixed a bug where if the deprecated constructor + D2 is used then getting the protocol version will fail in the RestClient as "d2://" is not a valid URI.

## [1.13.2] - 2014-01-29
- Refactor when projections are encoded in the URI.  Move encoding back to the normal URI encoding process.
- Include schemas referenced inline when generating OPTIONS responses.
- Disallow typeref as key type in annotation reader. This fixes the inconsistency between annotation reader and resource model.
- Add scaladoc support to Rest.li IDL generation.

## [1.13.1] - 2014-01-24
- Added add markdown and markup to ZKConnectionManager

## [1.13.0] - 2014-01-24
- Added next protocol version. Set the latest protocol version to 1. Added a FORCE_USE_NEXT ProtocolVersionOption. Updated negotiation code.

## [1.12.4]
- Fix d2 rewrite bug and fix related pathKeys incorrect encoding issue.
- Fix for handling invalid MIME types in accept header. Now, if a request has one or more invalid MIME types in the accept header of the request, the request is rejected with a 400. If the no supported MIME type is found in the specified accept header, a 406 is returned BEFORE the request is processed.
- Fixed assertion ordering in TestRestClientRequestBuilder.

## [1.12.3] - 2014-01-13
- pegasus plugin: Add "overrideGeneratedDir" property to override per-module generated directory.

## [1.12.2] - 2014-01-16
- Added null checks for ComplexResourceKey.makeReadOnly

## [1.12.1] - 2014-01-14
- Revert RB 249757

## [1.12.0] - 2014-01-14
- RestClient now fetches properties for the URI the request is going to before sending the request.
Added RequestOptions at the top level client builders as well as each generated RequestBuilder.
Added Rest.li protocol version negotiation.

## [1.11.2] - 2014-01-10
- Improve Rest.li projection performance, especially in sparse use cases.
Rename DataMapProcessor to DataComplexProcessor. The old DataMapProcessor is deprecated.

## [1.11.1] - 2014-01-10
- Fix d2 rewrite bug

## [1.11.0] - 2014-01-06
- Refactor *RequestBuilders into *RequestUriBuilders that are responsbile for constructing the request URI.
Introduced the concept of a Rest.li protocol version.

## [1.10.7] - 2013-12-03
- Providing a way to get the response payload and status without catching exceptions in case of a Rest.Li error.
- Add more tests for AbstractRequestBuilder.
Use resource stream in restli-tools tests.
- Added injectable headers to resource methods.
Use by adding a param to a resource method like @HeaderParam("Header-Name") headerValue
This allows KeyValueResources to access headers, even though they cannot call getContex.

## [1.10.6] - 2013-12-16
- Add test for DegraderLoadBalancerState
- Improve test for DegraderLoadBalancerState
- Simplify V3 DegraderLoadBalancerState
- Add support for rest.li 'OPTIONS' requests to java client bindings.

## [1.10.5] - 2013-12-13
- Simplify state update logic in degrader balancer strategy in V3
The same change for V2 is made to the new V2_1 strategy to leave
V2 untouched for the safer rollout

## [1.10.4] - 2013-12-13
- Fix bug caused by race condition in resize() of DegraderLoadBalancerStrategyV3
- Fix a bug where CallTracker doesn't honor the use of LoadBalancer interval

## [1.10.3] - 2013-12-10
- Generate error that was not previously detected when trying to set incompatible overriding default value in
outer type (e.g. record) that overrides default of an inner type (e.g. string field within record.)
- Add support for schema JSON strings greater max Java string literal length.
- Add propagation of deprecated keys used on types and fields in pdscs to generated java data templates.

## [1.10.2] - 2013-12-06
- fix a problem where threads will get locked if there is an uncaught exception being thrown during updateState in LoadBalancerStrategy
- Add javadoc to SchemaSampleDataGenerator.
Implement sample data callback for SchemaSampleDataGenerator.

## [1.10.1] - 2013-12-06
- Remove logging from data.

## [1.10.0] - 2013-12-03
- Upgrade Jackson to 2.2.2.

## [1.9.49] - 2013-12-02
- Fixed log error message in ClientServiceConfigValidator.

## [1.9.48] - 2013-12-02
- Fix bug in ClientServiceConfigValidator. We were previously casting the values directly to an int. However, this is incorrect as the values in the map are Strings.

## [1.9.47] - 2013-11-22
- Fix of getClient for scatter/gather and search
- Replacing IdentityHashMap in RecordTemplate, WrappingMapTemplate and WrappingArrayTemplate with a custom cache implementation.

## [1.9.46] - 2013-11-20
- Disable data object checking on safe and performance-critical situations.
- Added compatibility checking to annotations. Annotation changes will now be considered compatible rather than
simply skipped over and thus considered equivalent.
- Add functionality of listening to all children's data under a certain znode in ZooKeeper.

## [1.9.45] - 2013-11-14
- Add permissive option to degrade on serializing bad user data

## [1.9.44] - 2013-11-13
- Adding perf test for Record Template put performance.
- Make skipping publishRestliIdl task more precise by taking advantage to changes to CompatibilityInfoMap.
PublishRestliIdl should now be skipped if there are only model changes.
- Add support for deprecated annotation.

## [1.9.43] - 2013-11-08
- Only validate union data if map has a single entry

## [1.9.42] - 2013-11-07
- Add @TestMethod annotation to indicate which methods on a resource are intended to only be used for testing.
- Add compatibility checking between snapshot and idl.
- Fixing the onlyIf closure for Publish tasks, adding more logging to ease debugging for future.
- Fix bug that schema compatibility checking throws exception of "java.util.MissingFormatArgumentException: Format specifier 's'".
- Support per-sourceSet pegasus/snapshot/idl override properties.
- Fix missing doc field in generated snapshot/idl files, which is caused by multi-threaded generation.

## [1.9.41] - 2013-10-18
- Refactor r2 asyncpool stats to make it visible outside the package.

## [1.9.40] - 2013-10-25
- Fix a bug where SimpleLoadBalancerState didn't remove an old entry in cluster -> services
mapping when SimpleLoadBalancerState receive a service changes notifications from Zookeeper.
At the same time we are adding more JMX handle to load balancers to allow more control at runtime.
- Fix two bugs related to snapshots:
snapshot compatibility messages during checkSnapshot task should now print correctly.
snapshots of simple resources should be generated correctly.
- break up compatibility info in CompatibilityInfoMap into two maps: one for tracking info from restSpecs, the other for
tracking info from models.  Added new methods for extracting this information from the infoMap.  Old methods for getting
general data are still around.  Backwards-incompatible changes to method names for inserting info into compatibilityInfoMap.

## [1.9.39] - 2013-10-23
- Improving Pegasus build messages for network parallel builds. Making sure the access to static variables are synchronized.
- Add additional http status codes to list.

## [1.9.38] - 2013-10-22
- Make d2 test artifacts visible.

## [1.9.37] - 2013-10-21
- added logic to prevent callDroppingMode in LBStrategy to be changed when traffic is low
- Change emitted message on successful build to include a listing of all published
IDLs and snapshots that likely need to be committed.
- Fixes to checkIdl task in PegausPlugin.  Some small clean-up in compatibility tasks:
Only initialize a single checker class rather than one per pair of files, and don't
bother setting resolver paths when checking snapshots of file counts.
- Fix a bug in R2 that a pooled channel can be disposed twice.
- Add operation information to the resource context to enable logging on the server side.
- Made get data length safe in RetryZooKeeper
- Fixed the READMEs in the examples folder and converted them to Markdown
- Fixed a bug in Snapshot generation relating to entity-level Actions and Finders in
Association resources.

## [1.9.36] - 2013-10-14
- Fixes to make Rest.li build on Windows.
- Fix DynamicRecordTemplate to accept DataList argument while setting fields of type array.
- Enabling complex key based look ups on BatchKVResponse objects. Fixing a query parameter array serialization issue in BatchKVResponse for Complex Keys.
- Refactored Count checks as individual tasks out of PegasusPlugin, and reintegrated them back into
regular compatibility checks.
Changed the message emitted with changes.
New message will appear if a compatibility check is run on what appears to be a continuous integ.
environment (where -Prest.model.compatibility=equivalent).
- Revert suspicious changes in R2 AsyncPool that may cause site relibility issue.

## [1.9.35] - 2013-10-07
- Add ability to collect and export R2 AsyncPool Stats
- Add ability to config R2 AsyncPool strategy between LRU and MRU.

## [1.9.34] - 2013-10-02
- Enabling Async R2 Servlet

## [1.9.33] - 2013-10-03
- Disallow null values in setParam. Add more tests.

## [1.9.32] - 2013-10-02
- Fix the allowed client override keys.

## [1.9.31] - 2013-10-01
- Revert "Make use of async servlet api in R2 servlet. Change integration tests to start test servers as necessary."

## [1.9.30] - 2013-09-30
- Allowed access to the ResourceModels of a RestLiServer. Made the resourcePath generation function public.
- Fixing binary incompatible removal of header, param and reqParam methods on client builder base classes.

## [1.9.29] - 2013-09-27
- Rename X-Linkedin headers to X-RestLi headers.
- Fixed a bug in SimpleLoadBalancerState that prevented recovering from a bad property push during publishInitialize

## [1.9.28] - 2013-09-24
- Make use of async servlet api in R2 servlet. Change integration tests to start test servers as necessary.

## [1.9.27]
- Refactor restli-client request builder classes:
  1) deprecate header(), param and reqParam()
  2) add setHeader(), setHeaders(), addHeader(), setParam(), setReqParam(), addParam() and addReqParam()
For query parameter and action parameter that is array type, add convenient request builder method to add element one by one.
For ActionRequestBuilder, required parameter will call reqParam() instead of param() now.

## [1.9.26] - 2013-09-18
- Added the ability to inject MaskTree (@Projection) and PathKeys (@Keys) from a
request into a method.  This allows KeyValueResources to be able to use
Projections and PathKeys in their method implementations.
- Fix bug that when complex resource key contains invalid URI characters (e.g. space), batch update fails with URISyntaxException.

## [1.9.25] - 2013-09-17
Added ability for clients to specify either actual lists or string representation of lists for transport client properties.

## [1.9.24] - 2013-09-13
- Refactor IDL and Snapshot compatibility checks. Move file number checks to their
own tasks. Add in a flag -Prest.idl.skipCheck to allow all IDL checks to be
skipped. (IDL file count check is still run with -Prest.idl.compatibility=OFF)
- Add InvokeAware interface to allow user code to listen to the restli method invocation events in restli server.
- Add ProjectionMode option in ResourceContext to allow rest.li service implementers
to disable automatic projection when they are explicitly examining and applying
projections.

## [1.9.23] - 2013-09-10
- To detect, as early as possible, a mistake that is otherwise difficult to debug, add
check during data template generation that verifies filename and path match schema
name and namespace.
- Add configuration to allow the rest.li server to limit exception details in responses and to customize the default response for internal server error responses.

## [1.9.22] - 2013-09-05
- Allow routing to batch partial update with no "X-RestLi-Method" HTTP header.
- Support more HTTP header manipulation methods in restli-client request builder.

## [1.9.21] - 2013-09-05
- Add spring and guice support, enables running rest.li servlets with dependency injection, also add a logging filter.
- Fix bug in D2Config that service variant doesn't point to master colo when defaultRoutingToMaster is set.
- Fix bug that R2 Client may lose connection forever after the server being bounced when there is a very high downstream
qps and D2 is not used.

## [1.9.20] - 2013-09-03
- Removed the notion of client only supplied config keys. Fixed bug in reading set from transport client properties.

## [1.9.19] - 2013-08-30
- Fix bug when GenericArrayType is used in action return type.

## [1.9.18] - 2013-08-27
- Fixed bug in client only config key-values.
- Add support for returning error details in batch create responses.
- Implement context path for Jetty server.

## [1.9.17] - 2013-08-26
- fix isRegistered in JmxManager
- Added ability for clients to provide service level configs. Added support for clients to enable response compression.
- Add thread pool size configuration parameters to RestliServlet, NettyStandaloneLauncher and StandaloneLauncher (jetty).
- Allow an boolean expression of predicate names to be passed to FilterSchemaGenerator.
Add NOT predicate.

## [1.9.16] - 2013-08-20
- add isRegistered to JmxManager to find out whether a bean has been registered to jmx
- Changing the dev default of the compat checker to BACKWARDS.

## [1.9.15] - 2013-08-15
- Remove unneeded dependencies on r2-jetty to avoid dragging jetty dependency downstream

## [1.9.14] - 2013-08-13
- Print warning for the deprecated configuration from the pegasus plugin.
Correct variable names in the pegasus plugin.
- Relaxing the action parameter check to allow them on all method types as before.

## [1.9.13] - 2013-08-12
- Added batch operations to the async complex key template.
- Fixing the schema resolution ordering problem.
- Disallow @QueryParam in action methods, disallow @ActionParam in non-action methods.
- Added support for shutting down the ZK connection asynchronously in the d2 client and ZKFSLoadBalancer.

## [1.9.12] - 2013-08-09
- Fixing data template generator to process type refs specified as array and map items.
- Add class to filter DataSchemas in a directory by removing unwanted fields or custom properties of the schema according to given Predicate.
- Improve FileClassNameScanner to 1) require a specific extension; 2) exclude whose guessed class name contains dots.

## [1.9.11] - 2013-07-26
- Added batch operations to the async association template.
- allow specifying an empty string for coloVariants, useful in testing.

## [1.9.10] - 2013-08-07
- Fix a problem that can block Netty boss thread for a long time.
- Fixed issue with Complex Keys with fields arrays containing a single element in get requests.
- Fixing Example Generator to create correct request body for partial updates.
- Added batch methods to the async interface and template for simple (non complex key, non association) collections.
- Fixing couple of issues in annotated complex-key resources and async complex-key resource template. Adding extensive test covarage for both scenarios.
- Add Union template builder method per member.

## [1.9.9] - 2013-07-22
- fix the bug where threads that are waiting for state initialization, never stop waiting because the init step throws an exception

## [1.9.8]
- Added fix to prevent a complex key when a CollectionResource is being used.

## [1.9.7] - 2013-07-29
- Protect D2 from intermittent zookeeper problem

## [1.9.6] - 2013-07-28
- Changed Snappy dependency to pure Java dependency to avoid JNI issues on Jetty.

## [1.9.5] - 2013-07-25
- Add HttpNettyServerFactory and standalone launcher.

## [1.9.4] - 2013-07-25
- Fixed issue with snapshots generation failing when referenced pdscs were circularly dependent.
Added tests to make sure that Snapshot generation and reading would work correctly with
circularly dependent models.
- Added granular set methods for pagination start and count for getall and finder client builders.

## [1.9.3] - 2013-07-18
- fixes snapshot incompatibility message printouts.
- removes unused property keys and removes the non http-namespaced properties referenced in D2 code
- Move AvroSchemaGenerator out of data-avro due to logging dependency requirement.
- Adding support for partial update methods on simple resources.
- Bug fix with compression client filter Accept-Encoding generation
- Added string constructors to compression filters.
- Use ParSeq 1.3.3, which depends on log4j 1.6.2 and converges to the same dependent version as Rest.li uses.
Add missing log4j.xml to restli-example-client.

## [1.9.2] - 2013-07-03
- Simplify and speed up string intern tests in TestJacksonCodec. This only affects tests.
- Adding support for java array return and input parameters for actions.
- Add separate compatibility check for idl.
Add flag to turn off snapshot and idl compatibility check respectively.

## [1.9.1] - 2013-07-03
- Fix bug in pegasus plugin that publish snapshot task may not run.
- Fix up jdk7 warnings.
- Added server/client compression filters and associated test cases.
- Adjust log4j related dependencies and log4j.xml. Remove all compile-time dependency of log4j.

## [1.9.0] - 2013-07-01
- Introduce simple resources concept which serves a single entity from a particular path.
- Clean up SLF4J/Log4j mess by removing all dependencies on Log4j and
the SLF4J/Log4j adapter from production jars.
If your executable (war file, etc.) does not already depend on an SLF4J
adapter, you may need to introduce such a dependency, for example on
slf4jlog4j12.
- Incorporate snapshot into pegasus plugin. All existing projects will automatically generate and publish the snapshot files.
- add defaultRouting option to d2Config.

## [1.8.39] - 2013-06-20
- pegasus plugin and idl compatibility checker will check for missing and extra published idl files.

## [1.8.38] - 2013-06-25
- When generating idl, pass the source files of the resource classes to Javadoc.
When checking idl compatibility, doc field change is now a backwards compatible change instead of equivalent.
- Update gradle plugin to check source of all languages when deciding if idl generation should be skipped.  This fixes a bug where scala
*Resource.scala files were ignored.
- Use PegasusPlugin to build pegasus integration test modules and examples.

## [1.8.37] - 2013-06-18
- Fix a pegasus plugin regression about null pointer.

## [1.8.36] - 2013-06-18
- Fix HttpClientFactory.shutdown() with timeout so it does not tie up
the executor for the length of the timeout.
- Snapshots implemented locally in pegasus.  PegasusPlugin was not changed, so others using pegasus won't be able to use Snapshots yet.
Within the project, Snapshots are now used instead of IDLs for backwards compatibility checking.  (IDLs are still used to create builders
and are the source of truth for client-server interaction, however)  Snapshots have the advantage that they contain the models that they
reference, so backwards incompatibile changes between models can now be noticed.
- Gradle plugin: Add missing data and restli-client dependencies to javadoc task classpath. Add test and clean up source code.

## [1.8.35] - 2013-06-12
- In pegasus plugin, fix bug that avro schema generation is run unconditionally. Now avroSchemaGenerator configuration will be respected again.
  Note that there is a new preferred appraoch to do this. Please refer to plugin comments.
In pegasus plugin, if a source set does not have jar task, skip publishing idl.

## [1.8.34] - 2013-06-12
- Register listener before task execution for rest.li async methods that return promises.

## [1.8.33] - 2013-06-07
- Add functionality to generated idl files for all source files under a source directory.
- Remove dependency of system properties from build.gradle in restli-tools.
- Fix incorrect schema field for idl files.
- Update Gradle plugin to allow server module skip specifying idlItems. In such case, all source files will be scanned.
- The generators and tools the Gradle plugin depends on become runtime dependency so that user no longer needs to specify
  in the module dependency.
Allow dataTemplateCompile and restClientCompile configurations to be overridden.
- Add RestliBuilderUtils, modify RestrequestbuilderGenerator to have static ORIGINAL_RESOURCE_NAME and getter
moved the log4j.xml files in the d2 and restli-server src dirs to the test dirs.

## [1.8.32] - 2013-05-30
- Added PatchHelper class with method which allows applying projection on patch.
- Instead of getting properties from system properties, create config class for the data and Rest.li generators.
Hide the existing "run()" functions in the concrete generators to private generate() and provide static run() to pass required properties. Command-line main() will still use system properties.
Update the gradle plugin to use the new generator pattern. There is no need for synchronization block and support parallel build.
Remove dataModelJar and restModelJar artifacts from the plugin.

## [1.8.31] - 2013-06-03
- Interfacing the gradle plugin for LinkedIn specific version. 3rd party plugin could dynamically load the plugin and customize its properties.

## [1.8.30] - 2013-05-31
- Fix backward incompatible param change to RestLiResourceModelExporter.export()

## [1.8.29] - 2013-05-30
- Refactor IDL compatibility checking. Allow compatibility checking of referenced named Schemas.
Slightly alter some compatibility messages.
- Add -resourceclasses option to idl generator command line application.
- Update Gradle plugin. Use this version as source of truth in LinkedIn toolset.

## [1.8.28] - 2013-05-28
- Fix interface definition generation for typerefs in action return types and refactor RestLiAnnotationReader
to make action validation easier to understand.

## [1.8.27] - 2013-05-24
- Revert eec968ddab745286a8c9e05e35f0ddeab011a947 "Refactoring changes for testing resource compatibility."
as it breaks rum publishRestModel with this message:
"No such property: summary for class: com.linkedin.restli.tools.idlcheck.RestLiResourceModelCompatibilityChecker"

## [1.8.26] - 2013-05-24
- Add RestClient.sendRestRequest(..., Callback<RestResponse> callback) method.

## [1.8.25] - 2013-05-21
- Add support for enum value documentation for data template generator.
- Fix bug where client builders failed to coerce batch results for resource collections keyed by a typeref.
- Use com.linkedin.restli.server.NoMetadata to mark a finder's CollectionResult as no metadata.
Allow non-template return type for finders.
- IDL compatibility checks for new methods, finders, actions and subresources.
- Fix idl generation to correctly handle typerefs in action responses.

## [1.8.23] - 2013-01-29
- Change FixedTemplate to output using ByteString.toString() instead of asAvroString
Add more test cases for generated DataTemplate.
- Fix bug where @Optional on finder assocKeys was not respected.
- Fix a bug in idl compatibility checker that marks previously required and currently optional field as incompatible.
- Deprecate the "items" field for the query parameters in idl. Array parameters use standard pdsc array format.
To make it backwards compatibile, request builders can still use Iterable parameters.
Fix bug that builder methods with Iterable<? extends DataTemplate> parameter are not working.
Update build scripts.
Use Gradle 1.5.
- Add special rule of idl compatibility checker to handle the deprecated "items" field.

## [1.8.22] - 2013-05-06
- fix logging message for D2
- Use thread context classpath instead of pegasus classpath when using Class.forName on names of
coercers, validators and avro custom data translators.
- Add copy() and clone() methods to generated non-record DataTemplates.
Generated record DataTemplates have had these methods since 1.8.4.
- Adding new resource class is a backward compatible change now.
Add instruction message for idl compatibility check failure.

## [1.8.21] - 2013-05-03
- Fix UnsupportedOperationException from SimpleLoadBalancerSTate while creating transportClientProperties for https

## [1.8.20] - 2013-05-02
- made TARGET_SERVICE_KEY_NAME a public static variable
- Fix bug where shutdown of HttpClientFactory will fail if the final
event leading to shutdown occurs on a Netty IO thread.
- Support typerefs in association keys for batch responses.
- Disable interning of field names by Jackson parser.
This should reduce intended growth in perm gen.
- Add embedded schema to Avro schema translated from Pegasus schema
This allows reverse translation without loss (e.g. loss of typeref, custom translation instructions).

## [1.8.19] - 2013-04-10
- Fix bug that context path is missing in docgen "View in JSON format" link.
- Add SSL support in D2 client.

## [1.8.18] - 2013-04-25
- Fix NPE in Data Template generator when an array item or map value type is a typeref'ed union.
- Fix queryParamsDataMap not able to convert single element query to StringArray

## [1.8.17] - 2013-04-22
- fix default and master service bugs in D2ConfigCmdline

## [1.8.16] - 2013-04-12
- Allow repeat registration of a coercer *only* if the coercer is the same class as already registered.
- add ability to exclude individual services from colo variants in d2-config-cmdline

## [1.8.15] - 2013-04-10
- moved transportClient, degrader and many other cluster properties to service properties (part 2)
- make sure that a marked down server is not marked up by ZookeeperConnectionManager when the zookeeper connection is expired
- Add "View in JSON format" link to all docgen pages in the navigation header.

## [1.8.14] - 2013-04-09
- Improve client side logging of RestLiServiceException
- Fix race condition between ZKConnection.start() and DefaultWatcher.process() by waiting for initialization completion
This replaces RB 149393

## [1.8.13] - 2013-04-05
- Reapply "moved transportClient, degrader and many other cluster properties to service properties (part 1)"
Push the config producing code first then push the config consuming part later.
- minimize the amount of logging that D2 makes when there is no state changes

## [1.8.12] - 2013-04-04
- Reverted "moved transportClient, degrader and many other cluster properties to service properties (part 1)"
- Update RestLiConfig to allow RestLiServer to load specific resource classes.
- Restore binary compatibility by changing return type of ScatterGatherBuilder$RequestInfo.getRequest()
back to Request (it was changed to BatchRequest in 1.8.9; this change was source compatible
but not binary compatible).

## [1.8.11] - 2013-04-04
- moved transportClient, degrader and many other cluster properties to service properties (part 1)
Push the config producing code first then push the config consuming part later.
- bump to 1.8.11

## [1.8.10] - 2013-04-02
- Add detection of wrong assocKey in RestRequestBuilderGenerator.
Add display of assocKeys of finder in restli-docgen.
- Added RoutingAwareClient to facilitate service name lookup from a routeKey
- bump to 1.8.10

## [1.8.9] - 2013-03-29
- Added ScatterGather support for BatchUpdates and BatchDeletes.
Made a backwards incompatible change to ScatterGatherBuilder.RequestInfo constructor; it now
accepts a BatchRequest instead of Request.
- bump to 1.8.9

## [1.8.8] - 2013-03-27
- Added jmx methods to query trackerClient and number of hashpoint.
- Add dataModel build script and use in restli-common to publish EmptyRecord
and other core restli schemas so they can be referenced by other projects.
- fix for ZKConnection/DefaultWatcher race condition

## [1.8.7] - 2013-03-20
- Performance optimization for construction of query params to avoid
needlessly appending the array index as a string for each field in
a list only to remove it later.
- Deprecate AbstractValidator default (no-arg) constructor. See class
comments for context.
- Potential fix for Avro Schema Translator transient problem where
some embedded/contained schemas are not being translated.

## [1.8.6] - 2013-03-11
- Fix up RestLiServiceException.toString() and update ErrorResponse
schema to correctly reflect optional fields.
- Add ColoVariants to D2Config

## [1.8.5] - 2013-03-04
- Add pdsc file and validator for EmptyRecord.
- Workaround bug in ScheduledThreadPoolExecutor that caused
delays when calling HttpClientFactory.shutdown().
- Order subresources when restspec.json is exported. This avoids massive changes in restspec.json when
resources are added or removed. (This is due to internal use of HashMap.)
- add ClientBuilderUtil.addSuffixToBaseName.
- Fix bug in translating null value in a union with null when translating from Avro data to Pegasus.
- Performance tuning for requests with large numbers of query params.
- Modified LoadBalancerStrategy to use error rate for load balancing

## [1.8.4] - 2013-02-21
- Fix to PSON deserialization issues.
PSON responses should not deserialize correctly.
The default representation for PSON strings is now a length-encoded string.
All length encoded strings are now encoded with a two byte length by default.  This is a backwards-
incompatible change.
- Allow Content-Types to include an optional Charset.  For now it is ignored, but including it will
no longer allow either the client or the server to be unable to parse the Content-Type.

## [1.8.3] - 2013-02-12
- Fix UnsupportedOperationException from UnmodifiableMap in SimpleLoadBalancerState.

## [1.8.2] - 2013-02-07
- Add PatchTreeRecorder & PatchRequestRecorder to build patches that allow you to remove fields.
- Allow clients to send request bodies in pson format. Upgraded servers will be
able to interpet bodies in pson format.
- Remove legacy server code that uses ',' as separator for batch_get ids.  Correct format is "?ids=1&ids=2".

## [1.8.1] - 2013-01-28
- Revert RB 126830 until compatibility issues are resolved.

## [1.8.0] - 2013-01-23
- Increasing version to 1.8.0, because 126830 is wire-compatible, but compile-incompatible.
- Modified D2ClientBuilder to accept load balancer factory as a parameter.

## [1.7.12] - 2013-01-25
- Add RestliServlet to provide developers with a simple way to build a war using rest.li.
- Deprecate the "items" field for the query parameters in idl. Array parameters use standard pdsc array format.
To make it backwards compatibile, request builders can still use Iterable parameters.
Fix bug that builder methods with Iterable<? extends DataTemplate> parameter are not working.

## [1.7.11] - 2013-01-25
- Change build scripts to work with Gradle 1.3.
- Add RestliServlet to provide developers with a simple way to build a war using rest.li.

## [1.7.10] - 2013-01-24
- Add methods for common uses for ResponseFuture.getResponseEntity and RestClient.sendRequest(RequestBuilde ...)
client.sendRequest(builder.build()).getResponse().getEntity() can be simplified as follow to
client.sendRequest(builder).getResponseEntity();

## [1.7.9] - 2013-01-24
- add try/catch to PropertyEvent runnables, add UnhandledExceptionHandler to NamedThreadFactory
- fix a bug where the LoadBalancer config gets overwritten by empty map and causes D2 Strategy
to not instantiate properly
- Change to allow clients to request data in pson-encoded format (and interpet pson-encoded data),
and for servers to be able to send pson-encoded responses.
Clients can signify that a response should be in pson format by sending the request with the
header "Accept-Type : application/x-pson".  The server will then encode the result in pson and
send it back with the header "Content-Type : application/x-pson". If the client recieves a
response with this header it will decode it with the pson codec.
Some headers will now work a bit differently:
Content-Type headers will no longer be sent with responses unless there is actual body content
to encode.  This change was made primarily to simplify picking the right header.  There's no
point in trying to figure out the right content-type header to send back if there isn't
actually any content to send.
Accept-Type headers can now be sent with requests.  The default client won't send Accept-Type
headers (same as the old code), but users can use the new RestClient constructor to create a
client that will send Accept-Type headers.  Right now there are four basic options for
Accept-Type headers:
 - no header: server will send back result as application/json.  This is required for backwards
   compatibility.
 - application/json highest quality in header: server will send back result as application/json
 - application/x-pson highest quality in header: server will send back result as
   application/x-pson.  If the server code is old, result will be sent back as application/json
 - */* highest quality in header: for now, server will send back result as application/json, if
   no other accept types are found.  However, the server will prefer to send back responses in
   formats that are explicitly mentioned in the header, even when they are lower quality than */*
- ActionResponseDecoder.getEntity() will return Void.class if its fieldDef is
null, to preserve compatibility from before the Action response changes.
- Add javadoc to rest.li docgen and include restspec.json files as resource in rest.li server jars.

## [1.7.8] - 2013-01-16
- Add default value handling for query parameter in complex type, including all DataTemplate subclasses, array of simple types and complex types.
Union can be used as query parameter type.
- Fix NPE resulting from calling .getEntityClass() on an ActionResponseDecoder for a void-returning Action.

## [1.7.7] - 2012-12-21
- Add TextDataCodec to support serializing and deserializing to String, Writer and Reader.
Move getStringEncoding() from DataCodec to TextDataCodec interface. This is potentially
a backwards incompatible change.
Replace use of ByteArrayInputStream(string.getBytes(Data.UTF_8_CHARSET)) with new JacksonDataCodec
and SchemaParser APIs that take String as input.

## [1.7.6] - 2012-12-20
- If union is named because it is typeref'ed, the typeref schema was
originally not available through the generated code. This change
add a new HasTyperefInfo interface. If the union is named through
through typeref, the generated subclass of UnionTemplate will also
implement this interface. This interface provides the TyperefInfo
of the typeref that names the union.
- Fix encoding bug in QueryTunnel Util.
Make ByteString.toString() to return a summary instead of the whole
array as an Avro string.
HttpBridge for RPC requests should not log the whole entity.
Remove Entity body from Request/Response toString().
- restli-docgen displays all nested subresources and related models in the JSON format.

## [1.7.5] - 2012-12-18
- Move PsonDataCodec from test to main source dir.

## [1.7.4] - 2012-12-17
- RequestContext should not be shared across requests in ParSeqRestClient

## [1.7.3] - 2012-12-17
- Add support for Avro 1.6. To use Avro 1.6, depend on data-avro_1_6.
Also fix getBytes() to explicitly specify UTF-8. This has no impact
on platforms whose default encoding is UTF-8.
- Add DataList serialization and deserialization to JacksonDataCodec.

## [1.7.2] - 2012-12-13
- Infer order of include and fields properties of record if location information is not available.
Change generated and up-to-date log messages to info. This was useful initially for debugging. Since
it has not been a problem, changing to info will reduce build output noise from generator.
- Add requisite maven configuration and pom generation to root build.gradle to enable releasing pegasus
to maven central.
- Copy 'pegasus' gradle plugin into pegasus codebase from RUM, so 3rd party developers have access to
the build tools required for a working development flow.  Also add maven central and maven local as repos
so developers can publish pegasus artifacts to their local repo and build standalone apps based on those
artifacts (this part will not be needed after we push pegasus artifacts to the maven central repo but
helps in the short term).
- Fixed an issue where Actions that declare their return types as primitives (return int instead of
Integer, for example) no longer fail while trying to coercer the response into the correct type.

## [1.7.1] - 2012-12-13
- Bad build, not published

## [1.7.0] - 2012-12-10
- Add Schema compatibility checker. See com.linkedin.data.schema.compatibility.CompatibilityChecker and
CompatibilityOptions for details.
There is a change in MessageList class to take a type parameter. This is binary compatible but may
result in unchecked compilation warning/errors (depending on compiler setting.) Impact should be
minimum since this class is mostly for use within pegasus. However, it leaked by data-transform
package by DataProcessingException. This has been fixed to use List<Message> instead of MessageList.
- In idl compatibility checker, allow parameter optional to be upgraded to default, and allow default to be downgraded to optional.
- Add PageIncrement.FIXED to better support post-filtered search result paging.

## [1.6.14] - 2012-12-07
- Add handling of long queries via X-HTTP-Method-Override
- In idl compatibility checker, allow finder AssocKey to be upgraded to AssocKeys, but disallow the opposite direction.

## [1.6.12] - 2012-12-05
- Fix bug in Avro generator in which referenced schema is not generated even
if schema file or name is explicitly mentioned as input args to avro schema
generator.
- Fix bug in Avro schema and data translator that occurs when optional typeref
of union present. Significantly improve test coverage for typeref for avro
data and schema translation.
- Add Request.getResourcePath() to provide access to the resource path parts that uniquely identify what resource the request is for.
- Fix a bug where @AssocKeys of CustomTypes would cause IDL generation to crash.
Added test cases for @AssocKeys of CustomTypes.

## [1.6.11] - 2012-12-04
- Fix a bug in DegraderLoadBalancerStrategyV2 and DegraderLoadBalancerStrategyV3 that will not recover if we reach complete degraded state
- Changed RestSpecAnnotation.skipDefault default from false to true.
- All sub-level idl custom annotations are always included in class level.

## [1.6.10] - 2012-11-29
- Preserve PropertyEventBusImpl constructor backward compatibility

## [1.6.9] - 2012-11-28
- Split original Restli example server/client into two versions: Basic and D2. The Basic version does not contain any D2 features.
Improve the D2 version of server and client to fully utilize D2.
Add gradle tasks to start all the variants of servers and clients.
Add gradle task to write D2-related configuration to ZooKeeper.
- Restore method signatures changed in 1.6.7 to preserve backward compatibility

## [1.6.8] - 2012-11-27
- Revert "Don't log entity body in Rest{Request,Response}Impl.toString(), since it's likely to log sensitive data."

## [1.6.7] - 2012-11-27
- Fix a bug in batching multiple get requests into one, and refactor query parameters handling in
Request and RequestBuilder hierarchy.
- Custom Types will now work as keys.
Keys keep track of their own schemas.
Reference types for keys are annotated in the class level annotation, as a new parameter in
RestLiCollection as keyTyperefClass, or as part of the @Key annotation for associations.
Added docgen to restli-server-standalone config.
- Custom Types will now work with action parameters.
FieldDefs/Params now keep track of their own schemas.
Action parameter metadata is now calculated in a static block in generated builder code --
no longer generated on the fly at call-time.
Action response metadata is now also calculated in a static block or in the AnnotationReader,
rather than on the fly at call-time.
Fixed a typeref bug that would cause non-custom type typerefs to appear in builders as their
reference types rather than their underlying types.

## [1.6.6] - 2012-11-15
- Fix SI-515.  Escape '.'s in keys from QueryParamDataMap so AnyRecords can be encoded as query params.
- Fix url escaping of string when used as keys in rest.li. (SI-495)

## [1.6.5] - 2012-11-05
- Rename startServer task in restli-example-server to startExampleServer.
Rename RestLiExamplesServer in restli-int-test-server to RestLiIntTestServer.
The old startServer task is still used to start the current restli-int-test-server.
- Change idl custom annotation default value of skipDefault to false.

## [1.6.4] - 2012-10-25
- Allow custom annotations in resource classes to be passed to generated .restspec.json files.
- Add D2ClientBuilder class, which conveniently generates D2Client with basic ZooKeeper setup.

## [1.6.3] - 2012-10-25
- pass requestContext up to restli layer.

## [1.6.2] - 2012-10-01
- Move non-LI-specific part of photo server example into pegasus.

## [1.6.1] - 2012-10-19
- Integrate compatibility level into idl checker. The exit code of the main function now depends on both
the check result and the level.
- Fix incorrect handling of absent optional complex query parameters.

## [1.6.0] - 2012-10-17
- Add "validatorPriority" to enable validator execution order to be specified.
See details in DataSchemaAnnotationValidator class.
 <b>Validator Execution Order</b>
 <p>
Execution ordering of multiple validators specified within the same "validate"
 property is determined by the "validatorPriority" property of each validator.
<code>
   "validate" : {
     "higherPriorityValidator" : {
       "validatorPriority" : 1
     },
     "defaultPriorityValidator" : {
     },
     "lowerPriorityValidator" : {
       "validatorPriority" : -1
     }
   }
 </code>
 <p>
The higher the priority value, the higher the priority of the validator, i.e.
 a validator with higher prority value will be executed before the validators
 with lower priority values. The default priority value for a validator that
 does not specify a priority value is 0. Execution order of validators with
 the same priority value is not defined or specified.
 <p>
Validators may be attached to a field as well as the type of the field.
 This class will always execute the validators associated to the type of the field
 before it will execute the validators associated with the field.
 <p>
If schema of a data element is a typeref, then the validator associated with
 the typeref is executed after the validator of the referenced type.
 <p>
Beyond the above execution ordering guarantees provided by this class,
 the execution order of validators among different data elements is determined
 by the traversal order of the caller (i.e. how data elements passed to the
 {@link #validate(ValidatorContext)} method of this class. Typically, the caller will be
 {@link com.linkedin.data.schema.validation.ValidateDataAgainstSchema}
 and this caller performs a post-order traversal of data elements.
There is an incompatible semantic change. Previously the outer typeref validators
are executed before the inner typeref validators.
- Fix bug to not throw NPE when include schema is not valid.
When RuntimeException is thrown by code generator, make sure that accummulated
parser messages are emitted through a RuntimeException to help diagnose the
cause of the RuntimeException.

## [1.5.12] - 2012-10-16
- Fix StackOverflowError when generating mock data for schema that recursively references itself.
- Move SSL configuration to from HttpClientFactory down to TransportClientFactory.

## [1.5.11] - 2012-10-11
- Fix NullPointerException in testcase's shutdown method.

## [1.5.10] - 2012-10-05
- Fix bug with double-encoding spaces in query parameters.

## [1.5.9] - 2012-09-24
- retry d2-config-cmdline on connectionLossException

## [1.5.8] - 2012-09-24
- Add doc and Javadoc of source resource class name to generated idl and client builder.
- Allow http status code be specified in GET methods and Action methods. For GET, define custom GET method (by annotating
with @RestMethod.Get) with return type GetResult<V>. For Action, define the action method with return type
ActionResult<V>.

## [1.5.7] - 2012-09-19
- Fix NPE in RestRequestBuilderGenerator when processing legacy IDL format.

## [1.5.6]
- Generated rest client builders now contain Javadoc extracted from .restspec.json files.
Such document originally comes from the Javadoc of corresponding resource classes.

## [1.5.5]
- Add consistency check between SSLContext and SSLParameters arguments
of HttpNettyClient constructor.
- Deprecate RestLiConfig.setClassLoader().  RestLi now loads resource
classes using the current thread's contextClassLoader.

## [1.5.4]
- Enhance JSR330Adapter to support injection via constructor arguments,
allowing a safer coding practice of declaring final member variables
in rest.li resources.
- RestLiResourceModelExporter now returns a GeneratorResult of files modified/created so it is more consistent with the
other generator classes.

## [1.5.3]
- Detect class name conflicts that occur when a generated class name
is the same as the class name for a NamedDataSchema.
Also clean up DataTemplateGenerator code.
Array items and map values of generated classes is always the
the first schema with custom Java binding or the fully
dereferenced schema if there is no custom Java binding.

## [1.5.2]
- Add SSL support to R2 http client.

## [1.5.1]
- Remove cow.

## [1.5.0]
- Fix bug of JMX bean
- Follow on change to remove old Rpc code in data.
- Fix javadoc, imports, syntactical changes in data.
- Remove support for RpcEndpointGenerator and ExceptionTemplates - this functionality has been
deprecated and is currently unused.
- Fix bug that restli-docgen fail to initialize when a resource has 2 or more subresources.
This is because the hierarchy stack is not popped after visiting a resource.
Display the full name (namespace + resource name) of resources and subresource in HTML.
If the resource does not have namespace, only display resource name.

## [1.4.1]
- Allow directory command line arg for rest client builder generator.
The reason for this change is that network build is invoking the generator
for each file because there is no clean and safe way to pass a list of
file names in the java ant task.
After this change, network build can pass the directory as a single argument and
the generator will scan for restspec.json files in the directory.

## [1.4.0]
- Add parttioning support to d2.
Support range-based and hash-based partitioning.
Update scatter/gather API and add "send to all partitions" API in restli/extras.
- Allow directory command line arg for data template and avro schema translator.
The reason for this change is that network build is invoking the generator
for each file because there is no clean and safe way to pass a list of
file names in the java ant task.
After this change, network build can pass the directory as a single argument and
the generator will scan for pdsc files in the directory.
- Fix intermittent TestAbstractGenerator failures.

## [1.3.5]
- Fix issue with erroneously decoding query parameters, causing issues when a query parameter value contains "*".  This issue was introduced in 1.3.2

## [1.3.4]
- Revise the documentation generator for idl files in RestLiResourceModelExporter to handle overloaded methods
in resources.
- restli-docgen depends on Apache Velocity 1.5-LIN0 instead of previously 1.7. This change is necessary to
fix the trunk blocker ANE-6970.
- Add main function to RestLiResourceModelCompatibilityChecker so that it can be invoked in command line.
The usage pattern is:
RestLiResourceModelCompatibilityChecker [prevRestspecPath:currRestspecPath pairs]

## [1.3.3]
- Refactor tests and add AvroUtil class to data-avro to allow common models test
to not depend on test artifacts from pegasus.
- Add access to client factories from D2 Facilities interface.

## [1.3.2]
- Enhance validator API to enable AnyRecord validator to be implemented.
See AnyRecordValidator example and test cases in data.
- Add support for structured query parameters on CRUD methods.
- Remove c3po support
- Modify IDL generation to only emit shallow references to named schema types.

## [1.3.1]
- Allow "registration" of custom validators be more automatic (without having to explicitly
add to map and passing the map to DataSchemaAnnotationValidator.
 The value of this property must be a {@link DataMap}. Each entry in this {@link DataMap}
 declares a {@link Validator} that has to be created. The key of the entry determines
 {@link Validator} subclass to instantiate.
  <p>
The key to {@link Validator} class lookup algorithm first looks up the key-to-class
 map provided to the constructor to obtain the {@link Validator} subclass. If the key
 does not exist in the map, then look for a class whose name is equal to the
 provided key and is a subclass of {@link Validator}. If there is no match,
 then look for a class whose fully qualified name is derived from the provided by key
 by using "com.linkedin.data.schema.validator" as the Java package name and capitalizing
 the first character of the key and appending "Validator" to the key as the name
 of the class, and the class is a subclass of {@link Validator}.
- New on-line documentation generator for Rest.li server.
When passing an implementation of com.linkedin.restli.server.RestLiDocumentationRequestHandler to
RestLiServer through RestLiConfig, the server will respond to special URLs with documentation content
such as HTML page or JSON object.
The default implementation is from the new docgen project, which renders both HTML and JSON documentation.
It also provides an OPTIONS http method alias to the JSON documentation content.

## [1.3.0]
- Moved jetty dependents in r2, restli-server to new sub-projects r2-jetty, restli-server-standalone

## [1.2.5]
- To make sure custom Java class bound via typeref are initialized that their static initializers are
executed to register coercers, the code generator will generate a call Custom.initializeCustomClass
for each custom class referenced by a type.
For generality, this Custom.initializeCustomClass is called regardless of whether the coercer class
is also explicitly specified.
The way in which explicit coercer class initialization is performed has also changed to use
Class.forName(String className, boolean initializer, ClassLoader classLoader) with the initialize
flag set to true. This will cause the class to initialized without accessing the REGISTER_COERCER
static variable or trying to construct an instance of the coercer class. This allows the use of
static initializer block to initialize explicitly specified coercer class.
This change is not backwards compatible if the Coercer depends on constructing a new instance
to register the coercer.
- Add more test code for AvroOverrideFactory. Fixed a few bugs, i.e when schema/name and translator/class is not
specified, name is specified without namespace.
- Add support for custom data translator for translating from Avro to Pegasus data representation when there
is a custom Avro schema binding.
A custom Avro schema is provided via as follows:
<pre>
 {
   "type" : "record",
   "name" : "AnyRecord",
   "fields" : [ ... ],
   ...
   "avro" : {
     "schema" : {
       "type" : "record",
       "name" : "AnyRecord",
       "fields" : [
         {
           "name" : "type",
           "type" : "string"
         },
         {
           "name" : "value",
           "type" : "string"
         }
       ]
     },
     "translator" : {
       "class" : "com.foo.bar.AnyRecordTranslator"
     }
   }
 }
</pre>
If the "avro" property is present, it provides overrides that
override the default schema and data translation. The "schema"
property provides the override Avro schema. The "translator"
property provides the class for that will be used to translate
from the to and from Pegasus and Avro data representations.
Both of these properties are required if either is present.
If an override Avro schema is specified, the schema translation
inlines the value of the "schema" property into the translated
Avro schema.
If a translator class is specified, the data translator will
construct an instance of this class and invoke this instance
to translate the data between Pegasus and Avro representations.
- Allow query parameters to be custom types (SI-318)
Example customType annotation:
@QueryParam(value="o", typeref=CustomObjectRef.class) CustomObject o
where CustomObjectRef is an class generated off of a pdsc that specifies the underlying type of
CustomObject.
Users must also write and register a coercer that converts from the custom object to the
underlying type and back.

## [1.2.4]
- Add support for custom Avro schema binding to Pegasus to Avro Schema translator.
A custom Avro schema is provided via as follows:
<pre>
 {
   "type" : "record",
   "name" : "AnyRecord",
   "fields" : [ ... ],
   ...
   "avro" : {
     "schema" : {
     "type" : "record",
     "name" : "AnyRecord",
     "fields" : [
       {
         "name" : "type",
         "type" : "string"
       },
       {
         "name" : "value",
         "type" : "string"
       }
     ]
   }
 }
</pre>
If the "avro" property has a "schema" property, the value of this
property provides the translated Avro schema for this type. No further
translation or processing is performed. It simply inlines the value
of this property into the translated Avro schema.
- Support a custom ClassLoader in the RestliConfig to use when scanning/loading RestLi classes.
- Bump ParSeq to 0.4.4

## [1.2.3]
- Revert incompatible change to bytecode signatures of builder methods introduced in 1.1.7
- Fix bug of idl compatibility checker which did not check for new optional parameters and
  custom CRUD methods.
The report messages are revised and parameterized to be more readable.

## [1.2.2]
- Prototype custom class for records (not for production use yet.)
Enable auto-registration of coercer when it is not possible to use
a static initializer on the custom class to register. Here is the
comments from com.linkedin.data.template.Custom.
  /**
Initialize coercer class.
The preferred pattern is that custom class will register a coercer
through its static initializer. However, it is not always possible to
extend the custom class to add a static initializer.
In this situation, an optional coercer class can also be specified
with the custom class binding declaration in the schema.
<pre>
{
 "java" : {
   "class" : "java.net.URI",
   "coercerClass" : "com.linkedin.common.URICoercer"
 }
}
</pre>
When another type refers to this type, the generated class for referrer
class will invoke this method on the coercer class within the referrer
class's static initializer.
This method will reflect on the coercer class. It will attempt to read
the {@code REGISTER_COERCER} static field of the class if this field is declared
in the class. This static field may be private.
If such a field is not found or cannot be read, this method will attempt
to construct a new instance of the coercer class with the default constructor
of the coercer class. Either of these actions should cause the static initializer
of the coercer class to be invoked. The static initializer
is expected to register the coercer using {@link #registerCoercer}.
If both of these actions fail, then this method throws an {@link IllegalArgumentException}.
Note: Simply referencing to the coercer class using a static variable or
getting the class of the coercer class does not cause the static
initializer of the coercer class to be invoked. Hence, there is a need
actually access a field or invoke a method to cause the static initializer
to be invoked.
The preferred implementation pattern for coercer class is as follows:
<pre>
public class UriCoercer implements DirectCoercer<URI>
{
 static
 {
   Custom.registerCoercer(URI.class, new UriCoercer());
 }
 private static final Object REGISTER_COERCER = null;
 ...
}
</pre>
- Add more diagnostic details to idl compatibility report.

## [1.2.1]
- 2nd installment of imported util cleanup
Get rid of timespan dependency.
Fix indentation errors.
Remove used classes.
- 1st installment.  Remove unneeded code from imported util cases.
Fix problem with pegasus-common test directory is under src/main instead of src.
Remove LongStats. Make ImmutableLongStats the replacement.
Remove callsInLastSecond tracking (this is legacy that is not used and not needed in network.)
Remove unused methods in TrackerUtil.
- Eliminate pegasus dependency on util-core, in preparation for open sourcing.  This change
copies a number of classes from util-core related to Clock, CallTracker, and Stats.  These
classes have been placed in different packages, and are considered forked.  The only functional
change is that CallTracker no-longer ignores BusinessException when counting errors.

## [1.2.0]
- Experimental ParSeq client/server support

## [1.1.8]
- Fix bug where EnumDataSchema.index() always returned 0 when a symbol is found
- Add support for inspecting and modifying Data objects returned from DataIterators.
Data objects can be counted, accumulated, transformed and removed declaratively
based on value, schema properties or path in the Data object.  The intent is to
provide a core set of primitives that may be used to build decoration, filtering,
mapping, etc. for Data objects.
See: com.linkedin.data.it.{Builder, Remover, Counter, ValueAccumulator, Transformer}

## [1.1.7]
- Build "next" pagination link in collection result when start+count < total (iff total is provided by application code).
Moved spring integration from restli-contrib-spring to the pegasus-restli-spring-bridge sub-project in container.
General dependency injection functionality (JSR-330) has been moved to restli-server sub-project. Empty restli-contrib-spring
project is not removed from Pegasus, to preserve backwards compatibility with integration tests. All dependencies on
restli-contrib-spring should be removed.

## [1.1.6]
- Add RetryZooKeeper that handles ZooKeeper connection loss exception.

## [1.1.5]
- Added multiple tests for complex resource keys, fixed a number of bugs in client builders.
- Add getFacilities() to DynamicClient, in order to provide single point of entry for D2.

## [1.1.4]
- Usability fixes to RestLiResponseException - use GetMode.NULL for accessors, add hasXyz() methods.
- Clean up Exception handling in RestClient.  Previously, one could receive different exception
types for the same error in the Callback interface versus the two flavors of Future interface.
For example, if the server returned a valid error response, the caller of
ResponseFuture.getResponse() would receive a RestLiResponseException, but Callback.onError()
or the caller of Future.get() would receive a RestException.
Now, a RestLiResponseException is always generated when a valid error response is received from
the server.  Users of the Callback interface will receive a RestLiResponseException in
Callback.onError().  The ResponseFuture interface will throw a RestLiResponseException,
while the standard Future interface will throw a RestLiResponseException wrapped in an
ExecutionException.
- Remove dependency on ASM and Jersey package scanning logic.  Our ASM version is fairly
old, and presents a compatibility challenge, especially for open source usage.
This patch removes the relevant Jersey code and implements very simple package scanning
by loading the classes in the specified packages.  In theory this could waste more
resources by loading classes unnecessarily.  In practice, we expect the rest.li resource
packages to be fairly narrowly specified, so it should not be a significant issue.
- Improve exception message when there are Avro to Pegasus data translation errors.
This changes what DataTranslationException includes in getMessage().
- Add Data to Avro Schema translation mode called OptionalDefaultMode. This mode allows
the user to control how optional fields with default value is translated. The previous
behavior is to translate the default value. This new option allows all optional fields
to be translated to have default value of null (instead of the translated default value.)
This is appropriate for Avro because the default value is only used if it is present
in the reader schema and absent in the writer schema. By translating default value to
null, the absent field will have null as its value (which is a better indication of
absence and would translate more cleanly to Pegasus as an absent field). I think this
is more correct, then filling in with the translated default value for an absent field.
In addition, this also improves the Pegasus user experience. If the user did not specify
a default value for field, this is translated to a union with null and default value set to
null. Because of Avro limitation, it means that other uses of this record cannot initialize
this field to another default value. This should be allowed because specific use case
may indeed have valid default values for that specific use of the record.
Although the new mode has been added, the default is to be backwards compatible and
translate the default value (instead of forcing the translation to null.) We may change
this to be the default in the future. However, this may break backwards compatibility of
generated schema in the case that the Avro default value is significant (i.e. fields
absent in writer schema but present in reader schema.)

## [1.1.2]
- fix bug in degraderStrategyV2 where zookeeper updates would cause getTrackerClient to
return null for some calls because the existing state didn't have trackerclient information
and the threads weren't waiting for a good state.

## [1.1.1]
- Fix bug in which "include" and "fields" are not processed in the same order in
which they are defined.
As part of this fix, the parser needs to have knowledge of the location of
a data object within the input stream. JacksonCodec has been extended to
provide this location. Because this location is now available, various parsers
have been improved emit error messages that include the likely location
of the error.
Remove noisy TestCloudPerformance output.

## [1.1.0]
- An ability to define arbitrarily complex resource keys has been added. The resource
implementation has to extend ComplexKeyResource parameterized, in addition to the
value type, with key and params types, both extending RecordTemplate.  This feature is
currently considered experimental - future versions may be backwards incompatible.

## [1.0.5]
- Add -Dgenerator.generate.imported switch to PegasusDataTemplateGenerator to allow
the suppression of code generation for imported schemas.
- A ResourceConfigException will be thrown when an association resource has a single key.
The exception will be thrown during initialization.

## [1.0.4]
- ValidationOption and schema validation and fixup behavior has been refined.
The fixup boolean in ValidationOption has been replaced with CoercionMode.
This flag used to indicate whether primitive type coercion should occur and whether
the input Data objects can be modified.
There is minor incompatible change to RequiredMode.FIXUP_ABSENT_WITH_DEFAULT.
The old behavior is that the fixup flag must be set to allow
RequiredMode.FIXUP_ABSENT_WITH_DEFAULT to modify the input.
The new behavior is that RequiredMode.FIXUP_ABSENT_WITH_DEFAULT
alone allows validation to modify the input Data object.
RequiredMode and CoercionMode are independent of each other.
RequiredMode specifies how required fields should be handled.
CoercionMode specifies how coercion of primitive types should performed.
For backwards compatibility, setFixup(true) sets coercion mode to CoercionMode.NORMAL,
and isFixup returns true if coercion mode is not CoercionMode.OFF or required mode
is RequiredMode.FIXUP_ABSENT_WITH_DEFAULT.
- Change in Data.Traverse callbacks for startMap and startList to pass the DataMap
and DataList about to be traversed. This is a change to Data API. Code search
indicates there are no other users of Data.Traverse outside of the data module.
Add experimental PSON binary serialization format for more compact serialized
representation by remembering which map keys have already be seen and assigning
a numeric index to each new key seen. Subsequent occurrence of the same key
requires only serializing the numeric index of the key instead of the string
representation of the key.
The PsonCodec is currently in test directory because it is still experimental
for understanding data compression possible and processor overhead for looking
up keys before serialization and potential savings from binary representation.

## [1.0.3]
- Add support for filtering DataSchema to remove unwanted fields or custom properties.
- SI-297 Allow server application code to specify default count/start for PagingContext
- SI-274 Restli sends error responses via callback.onError rather than callback.onSuccess
- SI-346 Fix so that RoutingExceptions thrown prior to method invocation cause service code error 400.
- Backwards incompatible function name change in RestLiResourceModelCompatibilityChecker,
which requires rum version 0.13.51. Incompatibility information are changed to three categories:
UnableToChecks, Incompatibles and Compatibles. Use corresponding getters to access.

## [1.0.2]
- Fix JMX registering of tracker client.

## [1.0.1]
- Do not normalize underscores in user-defined names.

## [1.0.0]
- Final API cleanup:
  Move R2 callbacks into com.linkedin.common / pegasus-common
  Widen Callback.onError() signature to accept Throwable instead of Exception

## [0.22.3]
- Remove obsolete assembler code
- Initial work on complex resource keys
- Server-side support for query parameters on CRUD operations
Add support for custom query parameters on CRUD methods.

## [0.22.2]
- fix autometric/jmx support for DegraderLoadBalancer,State, and StrategyV2.
- Allow standard CRUD methods to be implemented without needing to override CollectionResource / AssociationResource (by annotating with @RestMethod.Get, @RestMethod.Create, etc.).  This is a step toward allowing custom query parameters on CRUD methods.

## [0.22.1]
- Report warning when idl file not found for compatibility check.

## [0.22.0]
- Add rest.li support for BatchUpdate, BatchPartialUpdate, BatchCreate, and BatchDelete
    Refactor builders to dispatch based on ResourceMethod, rather than response object type
    Improve type handling in response builders
    Initial version of routing, request handling, and response building for all batch methods
    Refactor projection to each response builder
    Unify handling of action responses and resource responses
    Refactored response builders & MethodInvoker switch cases to MethodAdapters
    Support for batch CUD operations in dynamic builder layer
    Code-generation for batch builders
    Adopt KV as default for new batch methods
These changes are intended to be backwards compatible, and should not require changes in application code

## [0.21.2]
- Separate jersey uri components from package scanning, and repackage jersey source under com.linkedin.jersey
- Fix D2 RewriteClient to respect percent-encoded query params.

## [0.21.1]
- No changes (accidental publish)

## [0.21.0]
- Add Java custom class binding support for primitive type.
You add a custom class binding by using a typeref with a "java" property.
The "java" property of the typeref declaration must be a map.
If this map has an "class" property, then the value of the "class"
property must be a string and this string provides the name of
the Java custom class for the typeref.
The generated code will now return and accept the Java custom class
as the return and argument type instead of the standard Java class
for the referenced type.
The custom class should meet the following requirements.
1. An instance of the custom class must be immutable.
2. A Coercer must be defined that can coerce the standard Java class
   of the type to the custom Java class of the type, in both the
   input and output directions. The coercer implements the
   DirectCoercer interface.
3. An instance of the coercer must be registered with the
   data template framework.
The following is an example illustrating Java custom class binding:
CustomPoint.pdsc:
{
  "type" : "typeref",
  "name" : "CustomPoint",
  "ref"  : "string",
  "java" : {
    "class" : "com.linkedin.data.template.TestCustom.CustomPoint"
  }
}
CustomPoint.java:
//
// The custom class
// It has to be immutable.
//
public class CustomPoint
{
  private int _x;
  private int _y;
  public CustomPoint(String s)
  {
    String parts[] = s.split(",");
    _x = Integer.parseInt(parts[0]);
    _y = Integer.parseInt(parts[1]);
  }
  public CustomPoint(int x, int y)
  {
    _x = x;
    _y = y;
  }
  public int getX()
  {
    return _x;
  }
  public int getY()
  {
    return _y;
  }
  public String toString()
  {
    return _x + "," + _y;
  }
  public boolean equals(Object o)
  {
    if (o == null)
      return false;
    if (this == o)
      return true;
    if (o.getClass() != getClass())
      return false;
    CustomPoint p = (CustomPoint) o;
    return (p._x == _x) && (p._y == _y);
  }
  //
  // The custom class's DirectCoercer.
  //
  public static class CustomPointCoercer implements DirectCoercer<CustomPoint>
  {
    @Override
    public Object coerceInput(CustomPoint object)
      throws ClassCastException
    {
      return object.toString();
    }
    @Override
    public CustomPoint coerceOutput(Object object)
      throws TemplateOutputCastException
    {
      if (object instanceof String == false)
      {
        throw new TemplateOutputCastException("Output " + object + " is not a string, and cannot be coerced to " + CustomPoint.class.getName());
      }
      return new CustomPoint((String) object);
    }
  }
  //
  // Automatically register Java custom class and its coercer.
  //
  static
  {
    Custom.registerCoercer(CustomPoint.class, new CustomPointCoercer());
  }
}

## [0.20.6]
- If a required field is missing, add Message for both the record and the missing field.
Modify test cases to test for paths reported as having failed.
- Throw NPE more consistently when attempting to add null elements to array templates or
adding null values to map templates. Previously, NPE will be thrown but not as
consistently and may not indicate that the input argument cannot be null.
Previously, attempting to add null to DataMap and DataList results in IllegalArgumentException.
Now, this will throw NPE.

## [0.20.5]
- Fix Avro schema converter such that default values for Avro unions can translated correctly.
Prior to this fix, the default value for an Avro union is encoded like similar using the JSON
serialization of the default value. The Avro specification specifies that the default value
for an union does not include the type discriminator, and the type is provided by the 1st
member of the union.
When a Data Schema is translated to an Avro Schema, if the union has a default value,
the default value's type must be the 1st member type of the union. Otherwise, an
IllegalArgumentException will be thrown. When a value of an union type is translated,
its translated value will not include the type discriminator.
When an Avro Schema is translated to a Data Schema, if the Avro union has a value,
the parser and validation function obtains the type of the value from the 1st member type
of union. The translated default value will include a type discriminator if translated type
remains a union after translation. (The translated type will not be a union if
the Avro union is the type for a field of a record and this union type has two members
and one of them is null as the field will become an optional field whose type is
the non-null member type of the union.)
Avro schema parser does not validate default values are valid, i.e. it does not validate the
default value for each field with the schema for the field. Pegasus schema parser will
perform this validation.
- Add support for BatchResponseKV in BatchGet, which provides correctly typed Map keys for getResults() and getError().
Convert clients to generate multi-valued params for batch requests, e.g., GET /resource?ids=1&ids=2.  Server-side support for this format has been in pegasus since 0.18.5, and has been deployed for all production use cases

## [0.20.4]
- Add include functionality to record, record can include fields from another record.
Include does not include or attempt to merge any other attributes from the included record,
including validate field (this is a TBD feature).
- Fix bug handling default query parameter values for enum types.
- Internal cleanup of JSON handling in RestLiResourceModelExporter/RestRequestBuilderGenerator

## [0.20.3]
- Re-enable action parameter validation, using fix-up mode to ensure that wire types are correctly coerced to schema types.
- Make fixup the default enabled for ValidationOptions.

## [0.20.2]
- Disable Action parameter validation since it fails when the schema declares a type of long but the value on the wire is less than MAX_INT.

## [0.20.1]
- Reduce unintentional memory retention by R2 timeout mechanism.

## [0.20.0]
- Same as 0.19.7. Bumped minor version due to backward incompatibility

## [0.19.7]
- Implemented correct initialization of InjectResourceFactory. This is an incompatible change for users of InjectResourceFactory and container/pegasus-restli-server-cmpt. To fix, you need to define an InjectResourceFactory bean in the your application's spring context and wire it in to rest.li server e.g.
<bean id="resourceFactory" class="com.linkedin.restli.server.spring.InjectResourceFactory" />

## [0.19.6]
- Fix server-side detection of rest.li compound key syntax to use best-match heuristic

## [0.19.5]
- Add support for boxified and unboxified setter for primitive types
- Add support for returning source files, target files, and modified files from data template
and rest client generators.

## [0.19.4]
- Cleanup build warnings
- Add pdsc definition for IDL (restspec.json) files in restli-common.
Add IDL compatibility checker and its test suites.
- SI-260 properly handle RestLiServiceException returned from action invocation
validate action parameters against schema to detect type mismatches
- fix quick deploy bug when no uris are registered in zk
- Inject dependencies into superclass fields when using @Inject/@Named

## [0.19.3]
- Make Continuation support configurable and off by default.
- Fix NullPointerException errors when referenced types in typeref, map, record fields are incomplete
or not resolvable.
- Fix bug causing Server Timeout when application code returns null object - should be 404

## [0.19.2]
- Remove deprecated "Application" object dependency injection through BaseResource.
- Remove rpc-demo-*
- Pass undecoded path segments to parsers to enable proper context-aware percent-decoding.

## [0.19.1]
- Fix bugs in code generation for @RestLiActions (actions set) resources
- Add fix bugs in Data Schema to Avro Schema translation
1. Fix exception thrown when translating default values of map types.
2. Fix exception thrown when translating typeref'ed optional union.
3. Translating data schema to avro schema should not mutate input data schema.

## [0.19.0]
- Enhanced exception support:
  Server-side application code may throw RestLiServiceException, which prompts the framework to send an ErrorResponse document to the client
  Client-side application code may catch RestLiResponseException, which provides access to the ErrorResponse contents.
Backwards-incompatible API changes:
  BusinessException has been replaced by RestLiServiceException
  ResponseFuture.getResponse() now throws RemoteInvocationException instead of RestException

## [0.18.7]
- Allow PagingContext to appear at any position in a Finder signature, or to be omitted entirely
DataTemplate: generate .fields() accessor methods for primitive branches of unions

## [0.18.6]
- Add SetMode to Record setters.
  /**
If the provided value is null, then do nothing.
<p>
If the provided value is null, then do nothing,
i.e. the value of the field is not changed.
The field may or may be present.
   */
  IGNORE_NULL,
  /**
If the provided value is null, then remove the field.
<p>
If the provided value is null, then remove the field.
This occurs regardless of whether the field is optional.
   */
  REMOVE_IF_NULL,
  /**
If the provided value is null and the field is
an optional field, then remove the field.
<p>
If the provided value is null and the field is
an optional field, then remove the field.
If the provided value is null and the field is
a mandatory field, then throw
{@link IllegalArgumentException}.
   */
  REMOVE_OPTIONAL_IF_NULL,
  /**
The provided value cannot be null.
<p>
If the provided value is null, then throw {@link NullPointerException}.
   */
  DISALLOW_NULL

## [0.18.5]
- (1) added support for array parameters in finders.
    url notation is ...?foo=foo1&foo=foo2&foo=foo3&...
(2) ids parameter notation changed from ids=1,2,3 to ids=1&ids=2&ids3 for better compatibility
    with standard on query part of urls, client libraries, and (1).
(3) string representation of compound keys changed back to foo=foo1&bar=bar1
    (from foo:foo1;bar:bar1) for better compatibility with (1) and (2).
(4) batch request builder will use legacy comma encoding
The new server will support both new and old URL formats.
Existing batch request client builders will emit old URL format.
The URLs emitted by batch request client builders generated from this release will use the old format.
The upgrade sequence will be
    - first update all servers to this version,
    - then release new batch client and update all clients.
- Fix bug due to not recursively translating default values when translating
schemas between Avro and Pegasus.
Fix bug due to different handling of member keys in union between Avro
and Pegasus when translating schemas.

## [0.18.4]
- Add rest.li server-side support for application-defined response headers

## [0.18.3]
- Bump RUM version to 0.13.18 to fix eclipse compatibility problem

## [0.18.2]
- Change default namespace for restli-server-examples to be backwards compatible.
Change check for TimeoutException in netty client shutdown test
Use 0.13.12 of rum plugin

## [0.18.1]
- Add support in D2 for direct local routing, as well as fix handling of
the root path in ZooKeeperStore.

## [0.18.0]
- Add support of bulk requests for association resources
- Change build to use pegasus v2 rum plugin
Require use of rum 0.13.11
/**
Pegasus code generation plugin.
<p>
Performs the following functions:
<p>
<b>Generate data model and data template jars for each source set.</b>
<p>
Generates data template source (.java) files from data schema (.pdsc) files,
compiles the data template source (.java) files into class (.class) files,
creates a data model jar file and a data template jar file.
The data model jar file contains the source data schema (.pdsc) files.
The data template jar file contains both the source data schema (.pdsc) files
and the generated data template class (.class) files.
<p>
In the data template generation phase, the plugin creates a new target source set
for the generated files. The new target source set's name is the input source set name's
suffixed with "GeneratedDataTemplate", e.g. "mainGeneratedDataTemplate".
The plugin invokes PegasusDataTemplateGenerator to generate data template source (.java) files
for all data schema (.pdsc) files present in the input source set's pegasus
directory, e.g. "src/main/pegasus". The generated data template source (.java) files
will be in the new target source set's java source directory, e.g.
"src/mainGeneratedDataTemplate/java". The dataTemplateGenerator configuration
specifies the classpath for loading PegasusDataTemplateGenerator. In addition to
the data schema (.pdsc) files in the pegasus directory, the dataModel configuration
specifies resolver path for the PegasusDataTemplateGenerator. The resolver path
provides the data schemas and previously generated data template classes that
may be referenced by the input source set's data schemas. In most cases, the dataModel
configuration should contain data template jars.
<p>
The next phase is the data template compilation phase, the plugin compiles the generated
data template source (.java) files into class files. The dataTemplateCompile configuration
specifies the pegasus jars needed to compile these classes. The compileClasspath of the
target source set is a composite of the dataModel configuration which includes the data template
classes that were previously generated and included in the dependent data template jars,
and the dataTemplateCompile configuration.
This configuration should specify a dependency on the Pegasus data jar.
<p>
The following phase is creating the the data model jar and the data template jar.
This plugin creates the data model jar that includes the contents of the
input source set's pegasus directory, and sets the jar file's classification to
"data-model". Hence, the resulting jar file's name should end with "-data-model.jar".
It adds the data model jar as an artifact to the dataModel configuration.
This jar file should only contain data schema (.pdsc) files.
<p>
This plugin also create the data template jar that includes the contents of the input
source set's pegasus directory and the java class output directory of the
target source set. It sets the jar file's classification to "data-template".
Hence, the resulting jar file's name should end with "-data-template.jar".
It adds the data template jar file as an artifact to the dataTemplate configuration.
This jar file contains both data schema (.pdsc) files and generated data template
class (.class) files.
<p>
This plugin will ensure that data template source files are generated before
compiling the input source set and before the idea and eclipse tasks. It
also adds the generated classes to the compileClasspath of the input source set.
<p>
The configurations that apply to generating the data model and data template jars
are as follow:
<ul>
<li>
 The dataTemplateGenerator configuration specifies the classpath for
 PegasusDataTemplateGenerator. In most cases, it should be the Pegasus generator jar.
</li>
<li>
 The dataTemplateCompile configuration specifies the classpath for compiling
 the generated data template source (.java) files. In most cases,
 it should be the Pegasus data jar.
 (The default compile configuration is not used for compiling data templates because
 it is not desirable to include non data template dependencies in the data template jar.)
 The configuration should not directly include data template jars. Data template jars
 should be included in the dataModel configuration.
</li>
<li>
 The dataModel configuration provides the value of the "generator.resolver.path"
 system property that is passed to PegasusDataTemplateGenerator. In most cases,
 this configuration should contain only data template jars. The data template jars
 contain both data schema (.pdsc) files and generated data template (.class) files.
 PegasusDataTemplateGenerator will not generate data template (.java) files for
 classes that can be found in the resolver path. This avoids redundant generation
 of the same classes, and inclusion of these classes in multiple jars.
 The dataModel configuration is also used to publish the data model jar which
 contains only data schema (.pdsc) files.
</li>
<li>
 The testDataModel configuration is similar to the dataModel configuration
 except it is used when generating data templates from test source sets.
 It extends from the dataModel configuration. It is also used to publish
 the data model jar from test source sets.
</li>
<li>
 The dataTemplate configuration is used to publish the data template
 jar which contains both data schema (.pdsc) files and the data template class
 (.class) files generated from these data schema (.pdsc) files.
</li>
<li>
 The testDataTemplate configuration is similar to the dataTemplate configuration
 except it is used when oublishing the data template jar files generated from
 test source sets.
</li>
</ul>
<p>
<b>Generate rest model and rest client jars for each source set.</b>
<p>
Generates the idl (.restspec.json) files from the input source set's
output class files, generates rest client source (.java) files from
the idl, compiles the rest client source (.java) files to
rest client class (.class) files, and creates a rest model jar file
and a rest-client jar file.
The rest model jar file contains the generated idl (.restspec.json) files.
The rest client jar file contains both the generated idl (.restspec.json)
files and the generated rest client class (.class) files.
<p>
In the idl generation phase, the plugin creates a new target source set
for the generated files. The new target source set's name is the input source set name's
suffixed with "GeneratedRest", e.g. "mainGeneratedRest".
The plugin invokes RestLiResourceModelExporter to generate idl (.restspec.json) files
for each IdlItem in the input source set's pegasus IdlOptions.
The generated idl files will be in target source set's idl directory,
e.g."src/mainGeneratedRest/idl".
<p>
For example, the following adds an IdlItem to the source set's pegasus IdlOptions.
<pre>
 pegasus.main.idlOptions.addIdlItem("groups", ['com.linkedin.restli.examples.groups.server'])
</pre>
<p>
The next phase is to generate the rest client source (.java) files from the
generated idl (.restspec.json) files using RestRequestBuilderGenerator.
The generated rest client source (.java) files will be in the new target source set's
java source directory, e.g. "src/mainGeneratedRest/java". The restClientGenerator
configuration specifies the classpath for loading RestLiResourceModelExporter
and for loading RestRequestBuilderGenerator.
<p>
RestRequestBuilderGenerator requires access to the data schemas referenced
by the idl. The dataModel configuration specifies the resolver path needed
by RestRequestBuilderGenerator to access the data schemas referenced by
the idl that is not in the source set's pegasus directory.
This plugin automatically includes the data schema (.pdsc) files in the
source set's pegasus directory in the resolver path.
In most cases, the dataModel configuration should contain data template jars.
The data template jars contains both data schema (.pdsc) files and generated
data template class (.class) files. By specifying data template jars instead
of data model jars, redundant generation of data template classes is avoided
as classes that can be found in the resolver path are not generated.
<p>
The next phase is the rest client compilation phase, the plugin compiles the generated
rest client source (.java) files into class files. The restClientCompile configuration
specifies the pegasus jars needed to compile these classes. The compile classpath
is a composite of the dataModel configuration which includes the data template
classes that were previously generated and included in the dependent data template jars,
and the restClientCompile configuration.
This configuration should specify a dependency on the Pegasus restli-client jar.
<p>
The following phase is creating the the rest model jar and the rest client jar.
This plugin creates the rest model jar that includes the
generated idl (.restspec.json) files, and sets the jar file's classification to
"rest-model". Hence, the resulting jar file's name should end with "-rest-model.jar".
It adds the rest model jar as an artifact to the restModel configuration.
This jar file should only contain idl (.restspec.json) files.
<p>
This plugin also create the rest client jar that includes the
generated idl (.restspec.json) files and the java class output directory of the
target source set. It sets the jar file's classification to "rest-client".
Hence, the resulting jar file's name should end with "-rest-client.jar".
It adds the rest client jar file as an artifact to the restClient configuration.
This jar file contains both idl (.restspec.json) files and generated rest client
class (.class) files.
<p>
This plugin will ensure that generating idl will occur after compiling the
input source set. It will also ensure that idea and eclipse tasks runs after
rest client source (.java) files are generated.
<p>
The configurations that apply to generating the rest model and rest client jars
are as follow:
<ul>
<li>
 The restClientGenerator configuration specifies the classpath for
 RestLiResourceModelExporter and RestRequestBuilderGenerator.
 In most cases, it should be the Pegasus restli-tools jar.
</li>
<li>
 The restClientCompile configuration specifies the classpath for compiling
 the generated rest client source (.java) files. In most cases,
 it should be the Pegasus restli-client jar.
 (The default compile configuration is not used for compiling rest client because
 it is not desirable to include non rest client dependencies, such as
 the rest server implementation classes, in the data template jar.)
 The configuration should not directly include data template jars. Data template jars
 should be included in the dataModel configuration.
</li>
<li>
 The dataModel configuration provides the value of the "generator.resolver.path"
 system property that is passed to RestRequestBuilderGenerator.
 This configuration should contain only data template jars. The data template jars
 contain both data schema (.pdsc) files and generated data template (.class) files.
 The RestRequestBuilderGenerator will only generate rest client classes.
 The dataModel configuration is also included in the compile classpath for the
 generated rest client source files. The dataModel configuration does not
 include generated data template classes, then the Java compiler may not able to
 find the data template classes referenced by the generated rest client.
</li>
<li>
 The testDataModel configuration is similar to the dataModel configuration
 except it is used when generating rest client source files from
 test source sets.
</li>
<li>
 The restModel configuration is used to publish the rest model jar
 which contains generated idl (.restspec.json) files.
</li>
<li>
 The testRestModel configuration is similar to the restModel configuration
 except it is used to publish rest model jar files generated from
 test source sets.
</li>
<li>
 The restClient configuration is used to publish the rest client jar
 which contains both generated idl (.restspec.json) files and
 the rest client class (.class) files generated from from these
 idl (.restspec.json) files.
</li>
<li>
 The testRestClient configuration is similar to the restClient configuration
 except it is used to publish rest client jar files generated from
 test source sets.
</li>
</ul>
<p>
This plugin considers test source sets whose names begin with 'test' to be
test source sets.
*/

## [0.17.6]
- Add option to disable record template generation from RestRequestBuilderGenerator, to support ant codegen integration in network

## [0.17.5]
- Refactor SimpleLoadBalancerState to use one TransportClient per
cluster and eliminate LazyClient.
- Add "namespace" parameter to @RestLi* resource annotations, allowing the resource author to
specify the default namespace to be used for the IDL and client builders.

## [0.17.4]
- Fix key usage and delete handling in groups example in rest.li
- Fix inconsistent parsing of paginationa parameters in rest.li.
- Add another workaround for Jackson http://jira.codehaus.org/browse/JACKSON-491
- Fix bugs in translation from Pegasus DataMap to Avro GenericRecord translations.
Add test cases for round-tripping through binary Avro serialization.
Map keys from Avro may be String or Utf8
Enum symbol is mapped to GenericData.EnumSymbol instead of String.
ByteBuffer not rewound after copy to ByteString.

## [0.17.3]
- Fix bug in DataTemplate wrapping of typeref'ed types

## [0.17.2]
- Code generator changes to avoid generating the same class multiple
times. If a class already exist in generator.resolver.path, then don't
generate the class again.

## [0.17.1]
- Generate typesafe pathkey-binding methods for actions in subresources
- Add AvroSchemaGenerator to output avsc files from pdsc files.
Avro avsc requires the type to be record. If a pdsc file or schema
is not a record, no avsc file will be emitted.
Refactor generator to move common schema resolution based on path,
testing for stale output files, ... can be reused by different
generators.
Simplify by consolidating DataSchemaContext and DataSchemaResolver,
eliminate duplicate tracking of names to schemas.

## [0.17.0]
- Revamp rest.li client library
   One Request/RequestBuilder pair per rest.li method.
   Generate builders for finder and action methods
   Generate xyzRequestBuilders "builder factory" classes for resources
   Generate builders for all resource methods, to allow type-safe specification of parent resource keys

## [0.16.5]
- Fix issue with field projections on CollectionResult (SI-198)

## [0.16.4]
- Update util to 4.0.1.
Merge DegraderImpl changes from container to Pegasus.

## [0.16.3]
- Add configurable maxResponseSize to NttpNettyClient/HttpClientFactory

## [0.16.2]
- Workaround fix for JACKSON-230 (http://jira.codehaus.org/browse/JACKSON-230)
- Add auto-detection of whether JACKSON-230 bug is present.
Upgrade Jackson library to 1.4.2.
Auto-detection added to handle Jackson library version override in consumers.

## [0.16.1]
- Merge 0.15.2 through 0.15.4
0.16
Refactor the relationship between HttpNettyClient and
HttpClientFactory.  HttpClientFactory now owns the thread pool
resources, and all clients created by the factory will share the same
underlying executors.  This is an incompatible change, because the
HttpClientFactory must now be shut down.
Add support for an overall request timeout to HttpNettyClient.  If the
request does not complete for any reason within the timeout, the
callback's onError will be invoked.
Add support for graceful shutdown to HttpNettyClient and
HttpClientFactory.  The factories and the clients can be shutdown in
any relative order, and outstanding requests will be allowed to
complete within the shutdown timeout.
- Add SchemaTranslator class to translate from Avro Schema to Pegasus Data Schema
and vice-versa.

## [0.15.4]
- Add a dependency from data.jar to the new empty cow.jar

## [0.15.3]
- Add empty cow.jar to facilitate renaming cow.jar to data.jar

## [0.15.2]
- Internal changes to replace Stack with ArrayList or ArrayDeque.

## [0.15.1]
- Main API change is removal/decoupling of validation from DataSchema.
DataSchema no longer has validate method. The replacement is
ValidateDataAgainstSchema.validate(...).
Reduce memory allocation for DataElement for each object visited.
Will reuse same DataElement for each member of a container.
As part of this change, it is no longer possible to get a
standard Iterator from a builder. The alternative is to use the
traverse method that takes a callback for each object iterated.
Add support for different pre-order and post-order traversal
to ObjectIterator. This allows ObjectIterator to be used for
data to schema validation. This unification allows single pass
data to schema validation as well as calling Validator after
fixup and schema validation.
Enhance DataSchemaAnnotationValidator to not throw exception
on construction. Allow validator to be used if only some
validators are constructed. Use common Message classes for emitting
initialization messages.
Refactor code to allow both iterative and recursive validation.
Add more test cases.
- Add support to taking DataElement as starting point for
iterating through Data objects and for validation. This
has been requested by Identity superblock where the patch
is applied to position (using position as starting point), but
the root object is a profile. The validation should start
where the patch is applied, but the validator plugin wants
access to the entire entity, i.e. the profile entity.
Add tests and bug fix unnecessary additional calls to validators
from ValidateDataAgainstSchema when typerefs are in use. The
bug was that the downstream validator will be called once per
typeref in the typeref chain. The correct and fixed behavior
is that the downstream validator will be called once per
data object (not once per schema typeref'ed).
0.15
Add pluggable validator to Data Schemas
1. Change behavior of ObjectIterator to include returning the
   input value.
2. See com.linkedin.data.validator package and TestValidator
   class for how to use validators.
3. This is still a prototype feature.
Output Avro-compliant equivalent JSON from Pegasus schema
Add translation between Pegasus DataMap and Avro GenericRecord
1. Also include refactoring of DataSchema to JSON encoding to
   move Avro specific code out of cow module into cow-avro module.
Rest.li support for full and partial updates
  Full update (overwrite) is transported as an HTTP PUT to the entity URI,
with a payload containing the JSON serialized RecordTemplate of the entity
schema.
  Partial update (patch) is transported as an HTTP POST to the entity URI,
with a payload containing a JSON serialized PatchRequest
The internal structure of a PatchRequest is documented here:
https://iwww.corp.linkedin.com/wiki/cf/display/ENGS/Partial+Update
PatchRequests can be generated on the client side by "diff'ing" two
RecordTemplate objects using PatchGenerator in com.linkedin.restli.client.utility.
Patch Generation relies on the facilities from the data-transform pegasus
component, in the com.linkedin.data.transform package.
PatchRequests can be applied on the server side by providing a pre-image
RecordTemplate object and a PatchRequest to PatchApplier in
com.linkedin.restli.server.util.  Patch application uses the DataMapProcessor
from the pegasus data-transform component.
Full and Partial update are provided as overloaded update() methods in
CollectionResource/AssociationResource on the server-side and as overloaded
buildUpdate() methods in EntityRequestBuilder on the client-side.
PARTIAL_UPDATE is defined as a new ResourceMethod, and listed as appropriate
in the IDL "supports" clause of the resource.
Support for deep (nested) projections has been implemented:
  Server-side, the rest.li framework understands both the old "field1,field2,field3"
syntax and the new PAL-style "field1,field2:(nestedfield)" syntax.  Projections
are applied automatically by the framework, using pegasus data-transform.
ResourceContext provides access to the projections as either a Set<String> or a MaskTree.
  Client-side, the generated RecordTemplate classes have been modified to
provide fields as a nested class accessed through the .fields() static method.
Each field can be accessed as a Path object through a fieldName() method, which
provides full static typing.  Fields are provided as methods rather than member
variables to avoid initialization cycles when a RecordTemplate contains a field of
the same type.
Deep projection support is currently *disabled* on the client side, to avoid ordering
issues with deployment.  Once all services have been deployed to production with the
new pegasus version, we will enable deep projections on the client side.
More background on projection support is available here:
https://iwww.corp.linkedin.com/wiki/cf/display/ENGS/Projections
Compatibility:
WIRE: This change is wire INCOMPATIBLE for existing users of update.  There are
no known uses of update in production.
CLIENT: This change is library INCOMPATIBLE for users of update, projection fields,
or code that relies on the types of framework ...Builder classes (a type parameter has
been removed).  Client code will need to be upgraded.
SERVER: This change is library INCOMPATIBLE for users of update.  Server code will
need to be upgraded to use PatchRequests and PatchApplier.
Validation code refactoring.
1. Move validation code out of DataSchema classes, enable single pass validation of schema and calling
   validator plugins.
2. Move schema validation code into validation package.
3. Move validator plugins into validator package.
4. Provide field specific diagnostic data from schema validator.
Rename cow and cow-avro module to data and data-avro module.
Refactor Cow classes and provide implementation that have the checker
functionality but without copy-on-write, known as CheckedMap and CheckedList
classes.
- Add support for "validate" annotation on fields.
Prefix DataElement accessor methods with "get".
- Add support for filtering calls to a Validator based on what has been
set as specified by the patch operations map. This functionality is
implemented by the PatchFilterValidator class.
Refactored ValidationMessage* classes into Message* classes so that
patch operations can re-use these classes for generating patch messages.

## [0.14.7]
- Fix a bug in D2 where the PropertyStore information was not correctly
  persisted to disk, preventing the load balancer from operating
  correctly if connectivity to ZooKeeper was interrupted.

## [0.14.6]
-  Add support for typeref to enable aliasing primitive types.
   Typeref works for any type (not just primitive).
   There is no support yet for binding different Java classes
   to the typeref'ed types.
   If a typeref is member of union, then the accessor method
   names for accessing the member are derived from the typeref
   name.
-  Serialization protocol and format does not change. The serialized
   representation of the member key is always the actual type, i.e.
   the type reached by following chain of typerefs.
-  Rest.li @Action and @ActionParam now has optional 'typeref'
   attribute that specifies the typeref that should be emitted to
   the IDL instead of the type inferred from the Java type.
   The provided typeref must be compatible with the Java type.
   KNOWN ISSUE - Unions cannot be used as return or parameter for
   actions.

## [0.14.5]
-  Provide human readable locations when Jackson parse errors occurs.

## [0.14.4]
- Data Schema Resolver
  1. RUM pegasus plugin will not have to unjar before passing data schema jars to
     pegasus.  See seperate review for changes to plugin.
  2. Remove location from in-memory representation of schemas. Location is only used
     for generating Java bindings and checking for freshness of generated files.
     It is not needed to in-memory representation. Storing them in in-memory bindings
     may cause file "leaks" as they refer to jar files and files.
  3. Simply by removing FIELDS_ONLY record type.

## [0.14.3]
- Minor changes to comments in rpc-demo-client.
- Fix pdpr and avsc references in tools/rest-doc-generator/docgen.py

## [0.14.2]
- Not released.

## [0.14.1]

[Unreleased]: https://github.com/linkedin/rest.li/compare/v29.22.15...master
[29.22.15]: https://github.com/linkedin/rest.li/compare/v29.22.14...v29.22.15
[29.22.14]: https://github.com/linkedin/rest.li/compare/v29.22.13...v29.22.14
[29.22.13]: https://github.com/linkedin/rest.li/compare/v29.22.12...v29.22.13
[29.22.12]: https://github.com/linkedin/rest.li/compare/v29.22.11...v29.22.12
[29.22.11]: https://github.com/linkedin/rest.li/compare/v29.22.10...v29.22.11
[29.22.10]: https://github.com/linkedin/rest.li/compare/v29.22.9...v29.22.10
[29.22.9]: https://github.com/linkedin/rest.li/compare/v29.22.8...v29.22.9
[29.22.8]: https://github.com/linkedin/rest.li/compare/v29.22.7...v29.22.8
[29.22.7]: https://github.com/linkedin/rest.li/compare/v29.22.6...v29.22.7
[29.22.6]: https://github.com/linkedin/rest.li/compare/v29.22.5...v29.22.6
[29.22.5]: https://github.com/linkedin/rest.li/compare/v29.22.4...v29.22.5
[29.22.4]: https://github.com/linkedin/rest.li/compare/v29.22.3...v29.22.4
[29.22.3]: https://github.com/linkedin/rest.li/compare/v29.22.2...v29.22.3
[29.22.2]: https://github.com/linkedin/rest.li/compare/v29.22.1...v29.22.2
[29.22.1]: https://github.com/linkedin/rest.li/compare/v29.22.0...v29.22.1
[29.22.0]: https://github.com/linkedin/rest.li/compare/v29.21.5...v29.22.0
[29.21.5]: https://github.com/linkedin/rest.li/compare/v29.21.4...v29.21.5
[29.21.4]: https://github.com/linkedin/rest.li/compare/v29.21.3...v29.21.4
[29.21.3]: https://github.com/linkedin/rest.li/compare/v29.21.2...v29.21.3
[29.21.2]: https://github.com/linkedin/rest.li/compare/v29.21.1...v29.21.2
[29.21.1]: https://github.com/linkedin/rest.li/compare/v29.21.0...v29.21.1
[29.21.0]: https://github.com/linkedin/rest.li/compare/v29.20.1...v29.21.0
[29.20.1]: https://github.com/linkedin/rest.li/compare/v29.20.0...v29.20.1
[29.20.0]: https://github.com/linkedin/rest.li/compare/v29.19.17...v29.20.0
[29.19.17]: https://github.com/linkedin/rest.li/compare/v29.19.16...v29.19.17
[29.19.16]: https://github.com/linkedin/rest.li/compare/v29.19.15...v29.19.16
[29.19.15]: https://github.com/linkedin/rest.li/compare/v29.19.14...v29.19.15
[29.19.14]: https://github.com/linkedin/rest.li/compare/v29.19.13...v29.19.14
[29.19.13]: https://github.com/linkedin/rest.li/compare/v29.19.12...v29.19.13
[29.19.12]: https://github.com/linkedin/rest.li/compare/v29.19.11...v29.19.12
[29.19.11]: https://github.com/linkedin/rest.li/compare/v29.19.10...v29.19.11
[29.19.10]: https://github.com/linkedin/rest.li/compare/v29.19.9...v29.19.10
[29.19.9]: https://github.com/linkedin/rest.li/compare/v29.19.8...v29.19.9
[29.19.8]: https://github.com/linkedin/rest.li/compare/v29.19.7...v29.19.8
[29.19.7]: https://github.com/linkedin/rest.li/compare/v29.19.6...v29.19.7
[29.19.6]: https://github.com/linkedin/rest.li/compare/v29.19.5...v29.19.6
[29.19.5]: https://github.com/linkedin/rest.li/compare/v29.19.4...v29.19.5
[29.19.4]: https://github.com/linkedin/rest.li/compare/v29.19.3...v29.19.4
[29.19.3]: https://github.com/linkedin/rest.li/compare/v29.19.2...v29.19.3
[29.19.2]: https://github.com/linkedin/rest.li/compare/v29.19.1...v29.19.2
[29.19.1]: https://github.com/linkedin/rest.li/compare/v29.18.15...v29.19.1
[29.18.15]: https://github.com/linkedin/rest.li/compare/v29.18.14...v29.18.15
[29.18.14]: https://github.com/linkedin/rest.li/compare/v29.18.13...v29.18.14
[29.18.13]: https://github.com/linkedin/rest.li/compare/v29.18.12...v29.18.13
[29.18.12]: https://github.com/linkedin/rest.li/compare/v29.18.11...v29.18.12
[29.18.11]: https://github.com/linkedin/rest.li/compare/v29.18.10...v29.18.11
[29.18.10]: https://github.com/linkedin/rest.li/compare/v29.18.9...v29.18.10
[29.18.9]: https://github.com/linkedin/rest.li/compare/v29.18.8...v29.18.9
[29.18.8]: https://github.com/linkedin/rest.li/compare/v29.18.7...v29.18.8
[29.18.7]: https://github.com/linkedin/rest.li/compare/v29.18.6...v29.18.7
[29.18.6]: https://github.com/linkedin/rest.li/compare/v29.18.5...v29.18.6
[29.18.5]: https://github.com/linkedin/rest.li/compare/v29.18.4...v29.18.5
[29.18.4]: https://github.com/linkedin/rest.li/compare/v29.18.3...v29.18.4
[29.18.3]: https://github.com/linkedin/rest.li/compare/v29.18.2...v29.18.3
[29.18.2]: https://github.com/linkedin/rest.li/compare/v29.18.1...v29.18.2
[29.18.1]: https://github.com/linkedin/rest.li/compare/v29.18.0...v29.18.1
[29.18.0]: https://github.com/linkedin/rest.li/compare/v29.17.4...v29.18.0
[29.17.4]: https://github.com/linkedin/rest.li/compare/v29.17.3...v29.17.4
[29.17.3]: https://github.com/linkedin/rest.li/compare/v29.17.2...v29.17.3
[29.17.2]: https://github.com/linkedin/rest.li/compare/v29.17.1...v29.17.2
[29.17.1]: https://github.com/linkedin/rest.li/compare/v29.17.0...v29.17.1
[29.17.0]: https://github.com/linkedin/rest.li/compare/v29.16.2...v29.17.0
[29.16.2]: https://github.com/linkedin/rest.li/compare/v29.16.1...v29.16.2
[29.16.1]: https://github.com/linkedin/rest.li/compare/v29.16.0...v29.16.1
[29.16.0]: https://github.com/linkedin/rest.li/compare/v29.15.9...v29.16.0
[29.15.9]: https://github.com/linkedin/rest.li/compare/v29.15.8...v29.15.9
[29.15.8]: https://github.com/linkedin/rest.li/compare/v29.15.7...v29.15.8
[29.15.7]: https://github.com/linkedin/rest.li/compare/v29.15.6...v29.15.7
[29.15.6]: https://github.com/linkedin/rest.li/compare/v29.15.5...v29.15.6
[29.15.5]: https://github.com/linkedin/rest.li/compare/v29.15.4...v29.15.5
[29.15.4]: https://github.com/linkedin/rest.li/compare/v29.15.3...v29.15.4
[29.15.3]: https://github.com/linkedin/rest.li/compare/v29.15.2...v29.15.3
[29.15.2]: https://github.com/linkedin/rest.li/compare/v29.15.1...v29.15.2
[29.15.1]: https://github.com/linkedin/rest.li/compare/v29.15.0...v29.15.1
[29.15.0]: https://github.com/linkedin/rest.li/compare/v29.14.5...v29.15.0
[29.14.5]: https://github.com/linkedin/rest.li/compare/v29.14.4...v29.14.5
[29.14.4]: https://github.com/linkedin/rest.li/compare/v29.14.3...v29.14.4
[29.14.3]: https://github.com/linkedin/rest.li/compare/v29.14.2...v29.14.3
[29.14.2]: https://github.com/linkedin/rest.li/compare/v29.14.1...v29.14.2
[29.14.1]: https://github.com/linkedin/rest.li/compare/v29.14.0...v29.14.1
[29.14.0]: https://github.com/linkedin/rest.li/compare/v29.13.12...v29.14.0
[29.13.12]: https://github.com/linkedin/rest.li/compare/v29.13.11...v29.13.12
[29.13.11]: https://github.com/linkedin/rest.li/compare/v29.13.10...v29.13.11
[29.13.10]: https://github.com/linkedin/rest.li/compare/v29.13.9...v29.13.10
[29.13.9]: https://github.com/linkedin/rest.li/compare/v29.13.8...v29.13.9
[29.13.8]: https://github.com/linkedin/rest.li/compare/v29.13.7...v29.13.8
[29.13.7]: https://github.com/linkedin/rest.li/compare/v29.13.6...v29.13.7
[29.13.6]: https://github.com/linkedin/rest.li/compare/v29.13.5...v29.13.6
[29.13.5]: https://github.com/linkedin/rest.li/compare/v29.13.4...v29.13.5
[29.13.4]: https://github.com/linkedin/rest.li/compare/v29.13.3...v29.13.4
[29.13.3]: https://github.com/linkedin/rest.li/compare/v29.13.2...v29.13.3
[29.13.2]: https://github.com/linkedin/rest.li/compare/v29.13.1...v29.13.2
[29.13.1]: https://github.com/linkedin/rest.li/compare/v29.13.0...v29.13.1
[29.13.0]: https://github.com/linkedin/rest.li/compare/v29.12.0...v29.13.0
[29.12.0]: https://github.com/linkedin/rest.li/compare/v29.11.3...v29.12.0
[29.11.3]: https://github.com/linkedin/rest.li/compare/v29.11.2...v29.11.3
[29.11.2]: https://github.com/linkedin/rest.li/compare/v29.11.1...v29.11.2
[29.11.1]: https://github.com/linkedin/rest.li/compare/v29.10.1...v29.11.1
[29.10.1]: https://github.com/linkedin/rest.li/compare/v29.10.0...v29.10.1
[29.10.0]: https://github.com/linkedin/rest.li/compare/v29.9.2...v29.10.0
[29.9.2]: https://github.com/linkedin/rest.li/compare/v29.9.1...v29.9.2
[29.9.1]: https://github.com/linkedin/rest.li/compare/v29.9.0...v29.9.1
[29.9.0]: https://github.com/linkedin/rest.li/compare/v29.8.5...v29.9.0
[29.8.5]: https://github.com/linkedin/rest.li/compare/v29.8.4...v29.8.5
[29.8.4]: https://github.com/linkedin/rest.li/compare/v29.8.3...v29.8.4
[29.8.3]: https://github.com/linkedin/rest.li/compare/v29.8.2...v29.8.3
[29.8.2]: https://github.com/linkedin/rest.li/compare/v29.8.1...v29.8.2
[29.8.1]: https://github.com/linkedin/rest.li/compare/v29.8.0...v29.8.1
[29.8.0]: https://github.com/linkedin/rest.li/compare/v29.7.15...v29.8.0
[29.7.15]: https://github.com/linkedin/rest.li/compare/v29.7.14...v29.7.15
[29.7.14]: https://github.com/linkedin/rest.li/compare/v29.7.13...v29.7.14
[29.7.13]: https://github.com/linkedin/rest.li/compare/v29.7.12...v29.7.13
[29.7.12]: https://github.com/linkedin/rest.li/compare/v29.7.11...v29.7.12
[29.7.11]: https://github.com/linkedin/rest.li/compare/v29.7.10...v29.7.11
[29.7.10]: https://github.com/linkedin/rest.li/compare/v29.7.9...v29.7.10
[29.7.9]: https://github.com/linkedin/rest.li/compare/v29.7.8...v29.7.9
[29.7.8]: https://github.com/linkedin/rest.li/compare/v29.7.7...v29.7.8
[29.7.7]: https://github.com/linkedin/rest.li/compare/v29.7.6...v29.7.7
[29.7.6]: https://github.com/linkedin/rest.li/compare/v29.7.5...v29.7.6
[29.7.5]: https://github.com/linkedin/rest.li/compare/v29.7.4...v29.7.5
[29.7.4]: https://github.com/linkedin/rest.li/compare/v29.7.3...v29.7.4
[29.7.3]: https://github.com/linkedin/rest.li/compare/v29.7.2...v29.7.3
[29.7.2]: https://github.com/linkedin/rest.li/compare/v29.7.1...v29.7.2
[29.7.1]: https://github.com/linkedin/rest.li/compare/v29.7.0...v29.7.1
[29.7.0]: https://github.com/linkedin/rest.li/compare/v29.6.9...v29.7.0
[29.6.9]: https://github.com/linkedin/rest.li/compare/v29.6.8...v29.6.9
[29.6.8]: https://github.com/linkedin/rest.li/compare/v29.6.7...v29.6.8
[29.6.7]: https://github.com/linkedin/rest.li/compare/v29.6.6...v29.6.7
[29.6.6]: https://github.com/linkedin/rest.li/compare/v29.6.5...v29.6.6
[29.6.5]: https://github.com/linkedin/rest.li/compare/v29.6.5...master
[29.6.4]: https://github.com/linkedin/rest.li/compare/v29.6.3...v29.6.4
[29.6.3]: https://github.com/linkedin/rest.li/compare/v29.6.2...v29.6.3
[29.6.2]: https://github.com/linkedin/rest.li/compare/v29.6.1...v29.6.2
[29.6.1]: https://github.com/linkedin/rest.li/compare/v29.6.0...v29.6.1
[29.6.0]: https://github.com/linkedin/rest.li/compare/v29.5.8...v29.6.0
[29.5.8]: https://github.com/linkedin/rest.li/compare/v29.5.7...v29.5.8
[29.5.7]: https://github.com/linkedin/rest.li/compare/v29.5.6...v29.5.7
[29.5.6]: https://github.com/linkedin/rest.li/compare/v29.5.5...v29.5.6
[29.5.5]: https://github.com/linkedin/rest.li/compare/v29.5.4...v29.5.5
[29.5.4]: https://github.com/linkedin/rest.li/compare/v29.5.3...v29.5.4
[29.5.3]: https://github.com/linkedin/rest.li/compare/v29.5.2...v29.5.3
[29.5.2]: https://github.com/linkedin/rest.li/compare/v29.5.1...v29.5.2
[29.5.1]: https://github.com/linkedin/rest.li/compare/v29.5.0...v29.5.1
[29.5.0]: https://github.com/linkedin/rest.li/compare/v29.4.14...v29.5.0
[29.4.14]: https://github.com/linkedin/rest.li/compare/v29.4.13...v29.4.14
[29.4.13]: https://github.com/linkedin/rest.li/compare/v29.4.12...v29.4.13
[29.4.12]: https://github.com/linkedin/rest.li/compare/v29.4.11...v29.4.12
[29.4.11]: https://github.com/linkedin/rest.li/compare/v29.4.10...v29.4.11
[29.4.10]: https://github.com/linkedin/rest.li/compare/v29.4.9...v29.4.10
[29.4.9]: https://github.com/linkedin/rest.li/compare/v29.4.8...v29.4.9
[29.4.8]: https://github.com/linkedin/rest.li/compare/v29.4.7...v29.4.8
[29.4.7]: https://github.com/linkedin/rest.li/compare/v29.4.6...v29.4.7
[29.4.6]: https://github.com/linkedin/rest.li/compare/v29.4.5...v29.4.6
[29.4.5]: https://github.com/linkedin/rest.li/compare/v29.4.4...v29.4.5
[29.4.4]: https://github.com/linkedin/rest.li/compare/v29.4.3...v29.4.4
[29.4.3]: https://github.com/linkedin/rest.li/compare/v29.4.2...v29.4.3
[29.4.2]: https://github.com/linkedin/rest.li/compare/v29.4.1...v29.4.2
[29.4.1]: https://github.com/linkedin/rest.li/compare/v29.4.0...v29.4.1
[29.4.0]: https://github.com/linkedin/rest.li/compare/v29.3.2...v29.4.0
[29.3.2]: https://github.com/linkedin/rest.li/compare/v29.3.1...v29.3.2
[29.3.1]: https://github.com/linkedin/rest.li/compare/v29.3.0...v29.3.1
[29.3.0]: https://github.com/linkedin/rest.li/compare/v29.2.5...v29.3.0
[29.2.5]: https://github.com/linkedin/rest.li/compare/v29.2.4...v29.2.5
[29.2.4]: https://github.com/linkedin/rest.li/compare/v29.2.3...v29.2.4
[29.2.3]: https://github.com/linkedin/rest.li/compare/v29.2.2...v29.2.3
[29.2.2]: https://github.com/linkedin/rest.li/compare/v29.2.1...v29.2.2
[29.2.1]: https://github.com/linkedin/rest.li/compare/v29.2.0...v29.2.1
[29.2.0]: https://github.com/linkedin/rest.li/compare/v29.1.0...v29.2.0
[29.1.0]: https://github.com/linkedin/rest.li/compare/v29.0.2...v29.1.0
[29.0.2]: https://github.com/linkedin/rest.li/compare/v29.0.1...v29.0.2
[29.0.1]: https://github.com/linkedin/rest.li/compare/v29.0.0...v29.0.1
[29.0.0]: https://github.com/linkedin/rest.li/compare/v28.3.11...v29.0.0
[28.3.11]: https://github.com/linkedin/rest.li/compare/v28.3.10...v28.3.11
[28.3.10]: https://github.com/linkedin/rest.li/compare/v28.3.9...v28.3.10
[28.3.9]: https://github.com/linkedin/rest.li/compare/v28.3.8...v28.3.9
[28.3.8]: https://github.com/linkedin/rest.li/compare/v28.3.7...v28.3.8
[28.3.7]: https://github.com/linkedin/rest.li/compare/v28.3.6...v28.3.7
[28.3.6]: https://github.com/linkedin/rest.li/compare/v28.3.5...v28.3.6
[28.3.5]: https://github.com/linkedin/rest.li/compare/v28.3.4...v28.3.5
[28.3.4]: https://github.com/linkedin/rest.li/compare/v28.3.3...v28.3.4
[28.3.3]: https://github.com/linkedin/rest.li/compare/v28.3.2...v28.3.3
[28.3.2]: https://github.com/linkedin/rest.li/compare/v28.3.1...v28.3.2
[28.3.1]: https://github.com/linkedin/rest.li/compare/v28.3.0...v28.3.1
[28.3.0]: https://github.com/linkedin/rest.li/compare/v28.2.8...v28.3.0
[28.2.8]: https://github.com/linkedin/rest.li/compare/v28.2.7...v28.2.8
[28.2.7]: https://github.com/linkedin/rest.li/compare/v28.2.6...v28.2.7
[28.2.6]: https://github.com/linkedin/rest.li/compare/v28.2.5...v28.2.6
[28.2.5]: https://github.com/linkedin/rest.li/compare/v28.2.4...v28.2.5
[28.2.4]: https://github.com/linkedin/rest.li/compare/v28.2.3...v28.2.4
[28.2.3]: https://github.com/linkedin/rest.li/compare/v28.2.2...v28.2.3
[28.2.2]: https://github.com/linkedin/rest.li/compare/v28.2.1...v28.2.2
[28.2.1]: https://github.com/linkedin/rest.li/compare/v28.2.0...v28.2.1
[28.2.0]: https://github.com/linkedin/rest.li/compare/v28.1.36...v28.2.0
[28.1.36]: https://github.com/linkedin/rest.li/compare/v28.1.35...v28.1.36
[28.1.35]: https://github.com/linkedin/rest.li/compare/v28.1.34...v28.1.35
[28.1.34]: https://github.com/linkedin/rest.li/compare/v28.1.33...v28.1.34
[28.1.33]: https://github.com/linkedin/rest.li/compare/v28.1.32...v28.1.33
[28.1.32]: https://github.com/linkedin/rest.li/compare/v28.1.31...v28.1.32
[28.1.31]: https://github.com/linkedin/rest.li/compare/v28.1.30...v28.1.31
[28.1.30]: https://github.com/linkedin/rest.li/compare/v28.1.29...v28.1.30
[28.1.29]: https://github.com/linkedin/rest.li/compare/v28.1.28...v28.1.29
[28.1.28]: https://github.com/linkedin/rest.li/compare/v28.1.27...v28.1.28
[28.1.27]: https://github.com/linkedin/rest.li/compare/v28.1.26...v28.1.27
[28.1.26]: https://github.com/linkedin/rest.li/compare/v28.1.25...v28.1.26
[28.1.25]: https://github.com/linkedin/rest.li/compare/v28.1.24...v28.1.25
[28.1.24]: https://github.com/linkedin/rest.li/compare/v28.1.23...v28.1.24
[28.1.23]: https://github.com/linkedin/rest.li/compare/v28.1.22...v28.1.23
[28.1.22]: https://github.com/linkedin/rest.li/compare/v28.1.21...v28.1.22
[28.1.21]: https://github.com/linkedin/rest.li/compare/v28.1.20...v28.1.21
[28.1.20]: https://github.com/linkedin/rest.li/compare/v28.1.19...v28.1.20
[28.1.19]: https://github.com/linkedin/rest.li/compare/v28.1.18...v28.1.19
[28.1.18]: https://github.com/linkedin/rest.li/compare/v28.1.17...v28.1.18
[28.1.17]: https://github.com/linkedin/rest.li/compare/v28.1.16...v28.1.17
[28.1.16]: https://github.com/linkedin/rest.li/compare/v28.1.15...v28.1.16
[28.1.15]: https://github.com/linkedin/rest.li/compare/v28.1.14...v28.1.15
[28.1.14]: https://github.com/linkedin/rest.li/compare/v28.1.13...v28.1.14
[28.1.13]: https://github.com/linkedin/rest.li/compare/v28.1.12...v28.1.13
[28.1.12]: https://github.com/linkedin/rest.li/compare/v28.1.11...v28.1.12
[28.1.11]: https://github.com/linkedin/rest.li/compare/v28.1.10...v28.1.11
[28.1.10]: https://github.com/linkedin/rest.li/compare/v28.1.9...v28.1.10
[28.1.9]: https://github.com/linkedin/rest.li/compare/v28.1.8...v28.1.9
[28.1.8]: https://github.com/linkedin/rest.li/compare/v28.1.7...v28.1.8
[28.1.7]: https://github.com/linkedin/rest.li/compare/v28.1.6...v28.1.7
[28.1.6]: https://github.com/linkedin/rest.li/compare/v28.1.5...v28.1.6
[28.1.5]: https://github.com/linkedin/rest.li/compare/v28.1.4...v28.1.5
[28.1.4]: https://github.com/linkedin/rest.li/compare/v28.1.3...v28.1.4
[28.1.3]: https://github.com/linkedin/rest.li/compare/v28.1.2...v28.1.3
[28.1.2]: https://github.com/linkedin/rest.li/compare/v28.1.1...v28.1.2
[28.1.1]: https://github.com/linkedin/rest.li/compare/v28.1.0...v28.1.1
[28.1.0]: https://github.com/linkedin/rest.li/compare/v28.0.12...v28.1.0
[28.0.12]: https://github.com/linkedin/rest.li/compare/v28.0.11...v28.0.12
[28.0.11]: https://github.com/linkedin/rest.li/compare/v28.0.10...v28.0.11
[28.0.10]: https://github.com/linkedin/rest.li/compare/v28.0.9...v28.0.10
[28.0.9]: https://github.com/linkedin/rest.li/compare/v28.0.8...v28.0.9
[28.0.8]: https://github.com/linkedin/rest.li/compare/v28.0.7...v28.0.8
[28.0.7]: https://github.com/linkedin/rest.li/compare/v28.0.6...v28.0.7
[28.0.6]: https://github.com/linkedin/rest.li/compare/v28.0.5...v28.0.6
[28.0.5]: https://github.com/linkedin/rest.li/compare/v28.0.4...v28.0.5
[28.0.4]: https://github.com/linkedin/rest.li/compare/v28.0.3...v28.0.4
[28.0.3]: https://github.com/linkedin/rest.li/compare/v28.0.2...v28.0.3
[28.0.2]: https://github.com/linkedin/rest.li/compare/v28.0.1...v28.0.2
[28.0.1]: https://github.com/linkedin/rest.li/compare/v28.0.0...v28.0.1
[28.0.0]: https://github.com/linkedin/rest.li/compare/v27.7.18...v28.0.0
[27.7.18]: https://github.com/linkedin/rest.li/compare/v27.7.17...v27.7.18
[27.7.17]: https://github.com/linkedin/rest.li/compare/v27.7.16...v27.7.17
[27.7.16]: https://github.com/linkedin/rest.li/compare/v27.7.15...v27.7.16
[27.7.15]: https://github.com/linkedin/rest.li/compare/v27.7.14...v27.7.15
[27.7.14]: https://github.com/linkedin/rest.li/compare/v27.7.13...v27.7.14
[27.7.13]: https://github.com/linkedin/rest.li/compare/v27.7.12...v27.7.13
[27.7.12]: https://github.com/linkedin/rest.li/compare/v27.7.11...v27.7.12
[27.7.11]: https://github.com/linkedin/rest.li/compare/v27.7.10...v27.7.11
[27.7.10]: https://github.com/linkedin/rest.li/compare/v27.7.9...v27.7.10
[27.7.9]: https://github.com/linkedin/rest.li/compare/v27.7.8...v27.7.9
[27.7.8]: https://github.com/linkedin/rest.li/compare/v27.7.7...v27.7.8
[27.7.7]: https://github.com/linkedin/rest.li/compare/v27.7.6...v27.7.7
[27.7.6]: https://github.com/linkedin/rest.li/compare/v27.7.5...v27.7.6
[27.7.5]: https://github.com/linkedin/rest.li/compare/v27.7.4...v27.7.5
[27.7.4]: https://github.com/linkedin/rest.li/compare/v27.7.3...v27.7.4
[27.7.3]: https://github.com/linkedin/rest.li/compare/v27.7.2...v27.7.3
[27.7.2]: https://github.com/linkedin/rest.li/compare/v27.7.1...v27.7.2
[27.7.1]: https://github.com/linkedin/rest.li/compare/v27.7.0...v27.7.1
[27.7.0]: https://github.com/linkedin/rest.li/compare/v27.6.8...v27.7.0
[27.6.8]: https://github.com/linkedin/rest.li/compare/v27.6.7...v27.6.8
[27.6.7]: https://github.com/linkedin/rest.li/compare/v27.6.6...v27.6.7
[27.6.6]: https://github.com/linkedin/rest.li/compare/v27.6.5...v27.6.6
[27.6.5]: https://github.com/linkedin/rest.li/compare/v27.6.4...v27.6.5
[27.6.4]: https://github.com/linkedin/rest.li/compare/v27.6.3...v27.6.4
[27.6.3]: https://github.com/linkedin/rest.li/compare/v27.6.2...v27.6.3
[27.6.2]: https://github.com/linkedin/rest.li/compare/v27.6.1...v27.6.2
[27.6.1]: https://github.com/linkedin/rest.li/compare/v27.5.3...v27.6.1
[27.5.3]: https://github.com/linkedin/rest.li/compare/v27.5.2...v27.5.3
[27.5.2]: https://github.com/linkedin/rest.li/compare/v27.5.1...v27.5.2
[27.5.1]: https://github.com/linkedin/rest.li/compare/v27.5.0...v27.5.1
[27.5.0]: https://github.com/linkedin/rest.li/compare/v27.4.3...v27.5.0
[27.4.3]: https://github.com/linkedin/rest.li/compare/v27.4.2...v27.4.3
[27.4.2]: https://github.com/linkedin/rest.li/compare/v27.4.1...v27.4.2
[27.4.1]: https://github.com/linkedin/rest.li/compare/v27.4.0...v27.4.1
[27.4.0]: https://github.com/linkedin/rest.li/compare/v27.3.19...v27.4.0
[27.3.19]: https://github.com/linkedin/rest.li/compare/v27.3.18...v27.3.19
[27.3.18]: https://github.com/linkedin/rest.li/compare/v27.3.17...v27.3.18
[27.3.17]: https://github.com/linkedin/rest.li/compare/v27.3.16...v27.3.17
[27.3.16]: https://github.com/linkedin/rest.li/compare/v27.3.15...v27.3.16
[27.3.15]: https://github.com/linkedin/rest.li/compare/v27.3.14...v27.3.15
[27.3.14]: https://github.com/linkedin/rest.li/compare/v27.3.13...v27.3.14
[27.3.13]: https://github.com/linkedin/rest.li/compare/v27.3.12...v27.3.13
[27.3.12]: https://github.com/linkedin/rest.li/compare/v27.3.11...v27.3.12
[27.3.11]: https://github.com/linkedin/rest.li/compare/v27.3.10...v27.3.11
[27.3.10]: https://github.com/linkedin/rest.li/compare/v27.3.9...v27.3.10
[27.3.9]: https://github.com/linkedin/rest.li/compare/v27.3.8...v27.3.9
[27.3.8]: https://github.com/linkedin/rest.li/compare/v27.3.7...v27.3.8
[27.3.7]: https://github.com/linkedin/rest.li/compare/v27.3.6...v27.3.7
[27.3.6]: https://github.com/linkedin/rest.li/compare/v27.3.5...v27.3.6
[27.3.5]: https://github.com/linkedin/rest.li/compare/v27.3.4...v27.3.5
[27.3.4]: https://github.com/linkedin/rest.li/compare/v27.3.3...v27.3.4
[27.3.3]: https://github.com/linkedin/rest.li/compare/v27.3.2...v27.3.3
[27.3.2]: https://github.com/linkedin/rest.li/compare/v27.3.1...v27.3.2
[27.3.1]: https://github.com/linkedin/rest.li/compare/v27.3.0...v27.3.1
[27.3.0]: https://github.com/linkedin/rest.li/compare/v27.2.0...v27.3.0
[27.2.0]: https://github.com/linkedin/rest.li/compare/v27.1.7...v27.2.0
[27.1.7]: https://github.com/linkedin/rest.li/compare/v27.1.6...v27.1.7
[27.1.6]: https://github.com/linkedin/rest.li/compare/v27.1.5...v27.1.6
[27.1.5]: https://github.com/linkedin/rest.li/compare/v27.1.4...v27.1.5
[27.1.4]: https://github.com/linkedin/rest.li/compare/v27.1.3...v27.1.4
[27.1.3]: https://github.com/linkedin/rest.li/compare/v27.1.2...v27.1.3
[27.1.2]: https://github.com/linkedin/rest.li/compare/v27.1.1...v27.1.2
[27.1.1]: https://github.com/linkedin/rest.li/compare/v27.1.0...v27.1.1
[27.1.0]: https://github.com/linkedin/rest.li/compare/v27.0.18...v27.1.0
[27.0.18]: https://github.com/linkedin/rest.li/compare/v27.0.17...v27.0.18
[27.0.17]: https://github.com/linkedin/rest.li/compare/v27.0.16...v27.0.17
[27.0.16]: https://github.com/linkedin/rest.li/compare/v27.0.15...v27.0.16
[27.0.15]: https://github.com/linkedin/rest.li/compare/v27.0.14...v27.0.15
[27.0.14]: https://github.com/linkedin/rest.li/compare/v27.0.13...v27.0.14
[27.0.13]: https://github.com/linkedin/rest.li/compare/v27.0.12...v27.0.13
[27.0.12]: https://github.com/linkedin/rest.li/compare/v27.0.11...v27.0.12
[27.0.11]: https://github.com/linkedin/rest.li/compare/v27.0.10...v27.0.11
[27.0.10]: https://github.com/linkedin/rest.li/compare/v27.0.9...v27.0.10
[27.0.9]: https://github.com/linkedin/rest.li/compare/v27.0.8...v27.0.9
[27.0.8]: https://github.com/linkedin/rest.li/compare/v27.0.7...v27.0.8
[27.0.7]: https://github.com/linkedin/rest.li/compare/v27.0.6...v27.0.7
[27.0.6]: https://github.com/linkedin/rest.li/compare/v27.0.5...v27.0.6
[27.0.5]: https://github.com/linkedin/rest.li/compare/v27.0.4...v27.0.5
[27.0.4]: https://github.com/linkedin/rest.li/compare/v27.0.3...v27.0.4
[27.0.3]: https://github.com/linkedin/rest.li/compare/v27.0.2...v27.0.3
[27.0.2]: https://github.com/linkedin/rest.li/compare/v27.0.1...v27.0.2
[27.0.1]: https://github.com/linkedin/rest.li/compare/v27.0.0...v27.0.1
[27.0.0]: https://github.com/linkedin/rest.li/compare/v26.0.19...v27.0.0
[26.0.19]: https://github.com/linkedin/rest.li/compare/v26.0.18...v26.0.19
[26.0.18]: https://github.com/linkedin/rest.li/compare/v26.0.17...v26.0.18
[26.0.17]: https://github.com/linkedin/rest.li/compare/v26.0.16...v26.0.17
[26.0.16]: https://github.com/linkedin/rest.li/compare/v26.0.15...v26.0.16
[26.0.15]: https://github.com/linkedin/rest.li/compare/v26.0.14...v26.0.15
[26.0.14]: https://github.com/linkedin/rest.li/compare/v26.0.13...v26.0.14
[26.0.13]: https://github.com/linkedin/rest.li/compare/v26.0.12...v26.0.13
[26.0.12]: https://github.com/linkedin/rest.li/compare/v26.0.11...v26.0.12
[26.0.11]: https://github.com/linkedin/rest.li/compare/v26.0.10...v26.0.11
[26.0.10]: https://github.com/linkedin/rest.li/compare/v26.0.9...v26.0.10
[26.0.9]: https://github.com/linkedin/rest.li/compare/v26.0.8...v26.0.9
[26.0.8]: https://github.com/linkedin/rest.li/compare/v26.0.7...v26.0.8
[26.0.7]: https://github.com/linkedin/rest.li/compare/v26.0.6...v26.0.7
[26.0.6]: https://github.com/linkedin/rest.li/compare/v26.0.5...v26.0.6
[26.0.5]: https://github.com/linkedin/rest.li/compare/v26.0.4...v26.0.5
[26.0.4]: https://github.com/linkedin/rest.li/compare/v26.0.3...v26.0.4
[26.0.3]: https://github.com/linkedin/rest.li/compare/v26.0.2...v26.0.3
[26.0.2]: https://github.com/linkedin/rest.li/compare/v26.0.1...v26.0.2
[26.0.1]: https://github.com/linkedin/rest.li/compare/v26.0.0...v26.0.1
[26.0.0]: https://github.com/linkedin/rest.li/compare/v25.0.21...v26.0.0
[25.0.21]: https://github.com/linkedin/rest.li/compare/v25.0.20...v25.0.21
[25.0.20]: https://github.com/linkedin/rest.li/compare/v25.0.19...v25.0.20
[25.0.19]: https://github.com/linkedin/rest.li/compare/v25.0.18...v25.0.19
[25.0.18]: https://github.com/linkedin/rest.li/compare/v25.0.17...v25.0.18
[25.0.17]: https://github.com/linkedin/rest.li/compare/v25.0.16...v25.0.17
[25.0.16]: https://github.com/linkedin/rest.li/compare/v25.0.15...v25.0.16
[25.0.15]: https://github.com/linkedin/rest.li/compare/v25.0.14...v25.0.15
[25.0.14]: https://github.com/linkedin/rest.li/compare/v25.0.13...v25.0.14
[25.0.13]: https://github.com/linkedin/rest.li/compare/v25.0.12...v25.0.13
[25.0.12]: https://github.com/linkedin/rest.li/compare/v25.0.11...v25.0.12
[25.0.11]: https://github.com/linkedin/rest.li/compare/v25.0.10...v25.0.11
[25.0.10]: https://github.com/linkedin/rest.li/compare/v25.0.9...v25.0.10
[25.0.9]: https://github.com/linkedin/rest.li/compare/v25.0.8...v25.0.9
[25.0.8]: https://github.com/linkedin/rest.li/compare/v25.0.7...v25.0.8
[25.0.7]: https://github.com/linkedin/rest.li/compare/v25.0.6...v25.0.7
[25.0.6]: https://github.com/linkedin/rest.li/compare/v25.0.5...v25.0.6
[25.0.5]: https://github.com/linkedin/rest.li/compare/v25.0.4...v25.0.5
[25.0.4]: https://github.com/linkedin/rest.li/compare/v25.0.3...v25.0.4
[25.0.3]: https://github.com/linkedin/rest.li/compare/v25.0.2...v25.0.3
[25.0.2]: https://github.com/linkedin/rest.li/compare/v25.0.1...v25.0.2
[25.0.1]: https://github.com/linkedin/rest.li/compare/v25.0.0...v25.0.1
[25.0.0]: https://github.com/linkedin/rest.li/compare/v24.0.2...v25.0.0
[24.0.2]: https://github.com/linkedin/rest.li/compare/v24.0.1...v24.0.2
[24.0.1]: https://github.com/linkedin/rest.li/compare/v24.0.0...v24.0.1
[24.0.0]: https://github.com/linkedin/rest.li/compare/v23.0.19...v24.0.0
[23.0.19]: https://github.com/linkedin/rest.li/compare/v23.0.18...v23.0.19
[23.0.18]: https://github.com/linkedin/rest.li/compare/v23.0.17...v23.0.18
[23.0.17]: https://github.com/linkedin/rest.li/compare/v23.0.16...v23.0.17
[23.0.16]: https://github.com/linkedin/rest.li/compare/v23.0.15...v23.0.16
[23.0.15]: https://github.com/linkedin/rest.li/compare/v23.0.14...v23.0.15
[23.0.14]: https://github.com/linkedin/rest.li/compare/v23.0.13...v23.0.14
[23.0.13]: https://github.com/linkedin/rest.li/compare/v23.0.12...v23.0.13
[23.0.12]: https://github.com/linkedin/rest.li/compare/v23.0.11...v23.0.12
[23.0.11]: https://github.com/linkedin/rest.li/compare/v23.0.10...v23.0.11
[23.0.10]: https://github.com/linkedin/rest.li/compare/v23.0.9...v23.0.10
[23.0.9]: https://github.com/linkedin/rest.li/compare/v23.0.8...v23.0.9
[23.0.8]: https://github.com/linkedin/rest.li/compare/v23.0.7...v23.0.8
[23.0.7]: https://github.com/linkedin/rest.li/compare/v23.0.6...v23.0.7
[23.0.6]: https://github.com/linkedin/rest.li/compare/v23.0.5...v23.0.6
[23.0.5]: https://github.com/linkedin/rest.li/compare/v23.0.4...v23.0.5
[23.0.4]: https://github.com/linkedin/rest.li/compare/v23.0.3...v23.0.4
[23.0.3]: https://github.com/linkedin/rest.li/compare/v23.0.2...v23.0.3
[23.0.2]: https://github.com/linkedin/rest.li/compare/v23.0.1...v23.0.2
[23.0.1]: https://github.com/linkedin/rest.li/compare/v23.0.0...v23.0.1
[23.0.0]: https://github.com/linkedin/rest.li/compare/v22.0.5...v23.0.0
[22.0.5]: https://github.com/linkedin/rest.li/compare/v22.0.4...v22.0.5
[22.0.4]: https://github.com/linkedin/rest.li/compare/v22.0.3...v22.0.4
[22.0.3]: https://github.com/linkedin/rest.li/compare/v22.0.2...v22.0.3
[22.0.2]: https://github.com/linkedin/rest.li/compare/v22.0.1...v22.0.2
[22.0.1]: https://github.com/linkedin/rest.li/compare/v22.0.0...v22.0.1
[22.0.0]: https://github.com/linkedin/rest.li/compare/v21.0.6...v22.0.0
[21.0.6]: https://github.com/linkedin/rest.li/compare/v21.0.5...v21.0.6
[21.0.5]: https://github.com/linkedin/rest.li/compare/v21.0.4...v21.0.5
[21.0.4]: https://github.com/linkedin/rest.li/compare/v21.0.3...v21.0.4
[21.0.3]: https://github.com/linkedin/rest.li/compare/v21.0.2...v21.0.3
[21.0.2]: https://github.com/linkedin/rest.li/compare/v21.0.1...v21.0.2
[21.0.1]: https://github.com/linkedin/rest.li/compare/v21.0.0...v21.0.1
[21.0.0]: https://github.com/linkedin/rest.li/compare/v20.0.23...v21.0.0
[20.0.23]: https://github.com/linkedin/rest.li/compare/v20.0.22...v20.0.23
[20.0.22]: https://github.com/linkedin/rest.li/compare/v20.0.21...v20.0.22
[20.0.21]: https://github.com/linkedin/rest.li/compare/v20.0.20...v20.0.21
[20.0.20]: https://github.com/linkedin/rest.li/compare/v20.0.19...v20.0.20
[20.0.19]: https://github.com/linkedin/rest.li/compare/v20.0.18...v20.0.19
[20.0.18]: https://github.com/linkedin/rest.li/compare/v20.0.17...v20.0.18
[20.0.17]: https://github.com/linkedin/rest.li/compare/v20.0.16...v20.0.17
[20.0.16]: https://github.com/linkedin/rest.li/compare/v20.0.15...v20.0.16
[20.0.15]: https://github.com/linkedin/rest.li/compare/v20.0.14...v20.0.15
[20.0.14]: https://github.com/linkedin/rest.li/compare/v20.0.13...v20.0.14
[20.0.13]: https://github.com/linkedin/rest.li/compare/v20.0.12...v20.0.13
[20.0.12]: https://github.com/linkedin/rest.li/compare/v20.0.11...v20.0.12
[20.0.11]: https://github.com/linkedin/rest.li/compare/v20.0.10...v20.0.11
[20.0.10]: https://github.com/linkedin/rest.li/compare/v20.0.9...v20.0.10
[20.0.9]: https://github.com/linkedin/rest.li/compare/v20.0.8...v20.0.9
[20.0.8]: https://github.com/linkedin/rest.li/compare/v20.0.7...v20.0.8
[20.0.7]: https://github.com/linkedin/rest.li/compare/v20.0.6...v20.0.7
[20.0.6]: https://github.com/linkedin/rest.li/compare/v20.0.5...v20.0.6
[20.0.5]: https://github.com/linkedin/rest.li/compare/v20.0.4...v20.0.5
[20.0.4]: https://github.com/linkedin/rest.li/compare/v20.0.3...v20.0.4
[20.0.3]: https://github.com/linkedin/rest.li/compare/v20.0.2...v20.0.3
[20.0.2]: https://github.com/linkedin/rest.li/compare/v20.0.1...v20.0.2
[20.0.1]: https://github.com/linkedin/rest.li/compare/v20.0.0...v20.0.1
[20.0.0]: https://github.com/linkedin/rest.li/compare/v19.0.4...v20.0.0
[19.0.4]: https://github.com/linkedin/rest.li/compare/v19.0.3...v19.0.4
[19.0.3]: https://github.com/linkedin/rest.li/compare/v19.0.2...v19.0.3
[19.0.2]: https://github.com/linkedin/rest.li/compare/v19.0.1...v19.0.2
[19.0.1]: https://github.com/linkedin/rest.li/compare/v19.0.0...v19.0.1
[19.0.0]: https://github.com/linkedin/rest.li/compare/v18.0.8...v19.0.0
[18.0.8]: https://github.com/linkedin/rest.li/compare/v18.0.7...v18.0.8
[18.0.7]: https://github.com/linkedin/rest.li/compare/v18.0.6...v18.0.7
[18.0.6]: https://github.com/linkedin/rest.li/compare/v18.0.5...v18.0.6
[18.0.5]: https://github.com/linkedin/rest.li/compare/v18.0.4...v18.0.5
[18.0.4]: https://github.com/linkedin/rest.li/compare/v18.0.3...v18.0.4
[18.0.3]: https://github.com/linkedin/rest.li/compare/v18.0.2...v18.0.3
[18.0.2]: https://github.com/linkedin/rest.li/compare/v18.0.1...v18.0.2
[18.0.1]: https://github.com/linkedin/rest.li/compare/v18.0.0...v18.0.1
[18.0.0]: https://github.com/linkedin/rest.li/compare/v17.0.5...v18.0.0
[17.0.5]: https://github.com/linkedin/rest.li/compare/v17.0.4...v17.0.5
[17.0.4]: https://github.com/linkedin/rest.li/compare/v17.0.3...v17.0.4
[17.0.3]: https://github.com/linkedin/rest.li/compare/v17.0.2...v17.0.3
[17.0.2]: https://github.com/linkedin/rest.li/compare/v17.0.1...v17.0.2
[17.0.1]: https://github.com/linkedin/rest.li/compare/v17.0.0...v17.0.1
[17.0.0]: https://github.com/linkedin/rest.li/compare/v16.0.6...v17.0.0
[16.0.6]: https://github.com/linkedin/rest.li/compare/v16.0.5...v16.0.6
[16.0.5]: https://github.com/linkedin/rest.li/compare/v16.0.4...v16.0.5
[16.0.4]: https://github.com/linkedin/rest.li/compare/v16.0.3...v16.0.4
[16.0.3]: https://github.com/linkedin/rest.li/compare/v16.0.2...v16.0.3
[16.0.2]: https://github.com/linkedin/rest.li/compare/v16.0.1...v16.0.2
[16.0.1]: https://github.com/linkedin/rest.li/compare/v16.0.0...v16.0.1
[16.0.0]: https://github.com/linkedin/rest.li/compare/v15.1.10...v16.0.0
[15.1.10]: https://github.com/linkedin/rest.li/compare/v15.1.9...v15.1.10
[15.1.9]: https://github.com/linkedin/rest.li/compare/v15.1.8...v15.1.9
[15.1.8]: https://github.com/linkedin/rest.li/compare/v15.1.7...v15.1.8
[15.1.7]: https://github.com/linkedin/rest.li/compare/v15.1.6...v15.1.7
[15.1.6]: https://github.com/linkedin/rest.li/compare/v15.1.5...v15.1.6
[15.1.5]: https://github.com/linkedin/rest.li/compare/v15.1.4...v15.1.5
[15.1.4]: https://github.com/linkedin/rest.li/compare/v15.1.3...v15.1.4
[15.1.3]: https://github.com/linkedin/rest.li/compare/v15.1.2...v15.1.3
[15.1.2]: https://github.com/linkedin/rest.li/compare/v15.1.1...v15.1.2
[15.1.1]: https://github.com/linkedin/rest.li/compare/v15.1.0...v15.1.1
[15.1.0]: https://github.com/linkedin/rest.li/compare/v15.0.5...v15.1.0
[15.0.5]: https://github.com/linkedin/rest.li/compare/v15.0.4...v15.0.5
[15.0.4]: https://github.com/linkedin/rest.li/compare/v15.0.3...v15.0.4
[15.0.3]: https://github.com/linkedin/rest.li/compare/v15.0.2...v15.0.3
[15.0.2]: https://github.com/linkedin/rest.li/compare/v15.0.1...v15.0.2
[15.0.1]: https://github.com/linkedin/rest.li/compare/v15.0.0...v15.0.1
[15.0.0]: https://github.com/linkedin/rest.li/compare/v14.1.0...v15.0.0
[14.1.0]: https://github.com/linkedin/rest.li/compare/v14.0.12...v14.1.0
[14.0.12]: https://github.com/linkedin/rest.li/compare/v14.0.11...v14.0.12
[14.0.11]: https://github.com/linkedin/rest.li/compare/v14.0.10...v14.0.11
[14.0.10]: https://github.com/linkedin/rest.li/compare/v14.0.9...v14.0.10
[14.0.9]: https://github.com/linkedin/rest.li/compare/v14.0.8...v14.0.9
[14.0.8]: https://github.com/linkedin/rest.li/compare/v14.0.7...v14.0.8
[14.0.7]: https://github.com/linkedin/rest.li/compare/v14.0.6...v14.0.7
[14.0.6]: https://github.com/linkedin/rest.li/compare/v14.0.5...v14.0.6
[14.0.5]: https://github.com/linkedin/rest.li/compare/v14.0.4...v14.0.5
[14.0.4]: https://github.com/linkedin/rest.li/compare/v14.0.3...v14.0.4
[14.0.3]: https://github.com/linkedin/rest.li/compare/v14.0.2...v14.0.3
[14.0.2]: https://github.com/linkedin/rest.li/compare/v14.0.1...v14.0.2
[14.0.1]: https://github.com/linkedin/rest.li/compare/v14.0.0...v14.0.1
[14.0.0]: https://github.com/linkedin/rest.li/compare/v13.0.7...v14.0.0
[13.0.7]: https://github.com/linkedin/rest.li/compare/v13.0.6...v13.0.7
[13.0.6]: https://github.com/linkedin/rest.li/compare/v13.0.5...v13.0.6
[13.0.5]: https://github.com/linkedin/rest.li/compare/v13.0.4...v13.0.5
[13.0.4]: https://github.com/linkedin/rest.li/compare/v13.0.3...v13.0.4
[13.0.3]: https://github.com/linkedin/rest.li/compare/v13.0.2...v13.0.3
[13.0.2]: https://github.com/linkedin/rest.li/compare/v13.0.1...v13.0.2
[13.0.1]: https://github.com/linkedin/rest.li/compare/v13.0.0...v13.0.1
[13.0.0]: https://github.com/linkedin/rest.li/compare/v12.0.3...v13.0.0
[12.0.3]: https://github.com/linkedin/rest.li/compare/v12.0.2...v12.0.3
[12.0.2]: https://github.com/linkedin/rest.li/compare/v12.0.1...v12.0.2
[12.0.1]: https://github.com/linkedin/rest.li/compare/v12.0.0...v12.0.1
[12.0.0]: https://github.com/linkedin/rest.li/compare/v11.1.1...v12.0.0
[11.1.1]: https://github.com/linkedin/rest.li/compare/v11.1.0...v11.1.1
[11.1.0]: https://github.com/linkedin/rest.li/compare/v11.0.18...v11.1.0
[11.0.18]: https://github.com/linkedin/rest.li/compare/v11.0.17...v11.0.18
[11.0.17]: https://github.com/linkedin/rest.li/compare/v11.0.16...v11.0.17
[11.0.16]: https://github.com/linkedin/rest.li/compare/v11.0.15...v11.0.16
[11.0.15]: https://github.com/linkedin/rest.li/compare/v11.0.14...v11.0.15
[11.0.14]: https://github.com/linkedin/rest.li/compare/v11.0.13...v11.0.14
[11.0.13]: https://github.com/linkedin/rest.li/compare/v11.0.12...v11.0.13
[11.0.12]: https://github.com/linkedin/rest.li/compare/v11.0.11...v11.0.12
[11.0.11]: https://github.com/linkedin/rest.li/compare/v11.0.10...v11.0.11
[11.0.10]: https://github.com/linkedin/rest.li/compare/v11.0.9...v11.0.10
[11.0.9]: https://github.com/linkedin/rest.li/compare/v11.0.8...v11.0.9
[11.0.8]: https://github.com/linkedin/rest.li/compare/v11.0.7...v11.0.8
[11.0.7]: https://github.com/linkedin/rest.li/compare/v11.0.6...v11.0.7
[11.0.6]: https://github.com/linkedin/rest.li/compare/v11.0.5...v11.0.6
[11.0.5]: https://github.com/linkedin/rest.li/compare/v11.0.4...v11.0.5
[11.0.4]: https://github.com/linkedin/rest.li/compare/v11.0.3...v11.0.4
[11.0.3]: https://github.com/linkedin/rest.li/compare/v11.0.2...v11.0.3
[11.0.2]: https://github.com/linkedin/rest.li/compare/v11.0.1...v11.0.2
[11.0.1]: https://github.com/linkedin/rest.li/compare/v11.0.0...v11.0.1
[11.0.0]: https://github.com/linkedin/rest.li/compare/v10.1.12...v11.0.0
[10.1.12]: https://github.com/linkedin/rest.li/compare/v10.1.11...v10.1.12
[10.1.11]: https://github.com/linkedin/rest.li/compare/v10.1.10...v10.1.11
[10.1.10]: https://github.com/linkedin/rest.li/compare/v10.1.9...v10.1.10
[10.1.9]: https://github.com/linkedin/rest.li/compare/v10.1.8...v10.1.9
[10.1.8]: https://github.com/linkedin/rest.li/compare/v10.1.7...v10.1.8
[10.1.7]: https://github.com/linkedin/rest.li/compare/v10.1.6...v10.1.7
[10.1.6]: https://github.com/linkedin/rest.li/compare/v10.1.5...v10.1.6
[10.1.5]: https://github.com/linkedin/rest.li/compare/v10.1.4...v10.1.5
[10.1.4]: https://github.com/linkedin/rest.li/compare/v10.1.3...v10.1.4
[10.1.3]: https://github.com/linkedin/rest.li/compare/v10.1.2...v10.1.3
[10.1.2]: https://github.com/linkedin/rest.li/compare/v10.1.1...v10.1.2
[10.1.1]: https://github.com/linkedin/rest.li/compare/v10.1.0...v10.1.1
[10.1.0]: https://github.com/linkedin/rest.li/compare/v10.0.2...v10.1.0
[10.0.2]: https://github.com/linkedin/rest.li/compare/v10.0.1...v10.0.2
[10.0.1]: https://github.com/linkedin/rest.li/compare/v10.0.0...v10.0.1
[10.0.0]: https://github.com/linkedin/rest.li/compare/v9.0.7...v10.0.0
[9.0.7]: https://github.com/linkedin/rest.li/compare/v9.0.6...v9.0.7
[9.0.6]: https://github.com/linkedin/rest.li/compare/v9.0.5...v9.0.6
[9.0.5]: https://github.com/linkedin/rest.li/compare/v9.0.4...v9.0.5
[9.0.4]: https://github.com/linkedin/rest.li/compare/v9.0.3...v9.0.4
[9.0.3]: https://github.com/linkedin/rest.li/compare/v9.0.2...v9.0.3
[9.0.2]: https://github.com/linkedin/rest.li/compare/v9.0.1...v9.0.2
[9.0.1]: https://github.com/linkedin/rest.li/compare/v9.0.0...v9.0.1
[9.0.0]: https://github.com/linkedin/rest.li/compare/v8.1.10...v9.0.0
[8.1.10]: https://github.com/linkedin/rest.li/compare/v8.1.9...v8.1.10
[8.1.9]: https://github.com/linkedin/rest.li/compare/v8.1.8...v8.1.9
[8.1.8]: https://github.com/linkedin/rest.li/compare/v8.1.7...v8.1.8
[8.1.7]: https://github.com/linkedin/rest.li/compare/v8.1.6...v8.1.7
[8.1.6]: https://github.com/linkedin/rest.li/compare/v8.1.5...v8.1.6
[8.1.5]: https://github.com/linkedin/rest.li/compare/v8.1.4...v8.1.5
[8.1.4]: https://github.com/linkedin/rest.li/compare/v8.1.3...v8.1.4
[8.1.3]: https://github.com/linkedin/rest.li/compare/v8.1.2...v8.1.3
[8.1.2]: https://github.com/linkedin/rest.li/compare/v8.1.1...v8.1.2
[8.1.1]: https://github.com/linkedin/rest.li/compare/v8.1.0...v8.1.1
[8.1.0]: https://github.com/linkedin/rest.li/compare/v8.0.7...v8.1.0
[8.0.7]: https://github.com/linkedin/rest.li/compare/v8.0.6...v8.0.7
[8.0.6]: https://github.com/linkedin/rest.li/compare/v8.0.5...v8.0.6
[8.0.5]: https://github.com/linkedin/rest.li/compare/v8.0.4...v8.0.5
[8.0.4]: https://github.com/linkedin/rest.li/compare/v8.0.3...v8.0.4
[8.0.3]: https://github.com/linkedin/rest.li/compare/v8.0.2...v8.0.3
[8.0.2]: https://github.com/linkedin/rest.li/compare/v8.0.1...v8.0.2
[8.0.1]: https://github.com/linkedin/rest.li/compare/v8.0.0...v8.0.1
[8.0.0]: https://github.com/linkedin/rest.li/compare/v7.0.3...v8.0.0
[7.0.3]: https://github.com/linkedin/rest.li/compare/v7.0.2...v7.0.3
[7.0.2]: https://github.com/linkedin/rest.li/compare/v7.0.1...v7.0.2
[7.0.1]: https://github.com/linkedin/rest.li/compare/v7.0.0...v7.0.1
[7.0.0]: https://github.com/linkedin/rest.li/compare/v6.1.2...v7.0.0
[6.1.2]: https://github.com/linkedin/rest.li/compare/v6.1.1...v6.1.2
[6.1.1]: https://github.com/linkedin/rest.li/compare/v6.1.0...v6.1.1
[6.1.0]: https://github.com/linkedin/rest.li/compare/v6.0.17...v6.1.0
[6.0.17]: https://github.com/linkedin/rest.li/compare/v6.0.16...v6.0.17
[6.0.16]: https://github.com/linkedin/rest.li/compare/v6.0.15...v6.0.16
[6.0.15]: https://github.com/linkedin/rest.li/compare/v6.0.14...v6.0.15
[6.0.14]: https://github.com/linkedin/rest.li/compare/v6.0.13...v6.0.14
[6.0.13]: https://github.com/linkedin/rest.li/compare/v6.0.12...v6.0.13
[6.0.12]: https://github.com/linkedin/rest.li/compare/v6.0.11...v6.0.12
[6.0.11]: https://github.com/linkedin/rest.li/compare/v6.0.10...v6.0.11
[6.0.10]: https://github.com/linkedin/rest.li/compare/v6.0.9...v6.0.10
[6.0.9]: https://github.com/linkedin/rest.li/compare/v6.0.8...v6.0.9
[6.0.8]: https://github.com/linkedin/rest.li/compare/v6.0.7...v6.0.8
[6.0.7]: https://github.com/linkedin/rest.li/compare/v6.0.6...v6.0.7
[6.0.6]: https://github.com/linkedin/rest.li/compare/v6.0.5...v6.0.6
[6.0.5]: https://github.com/linkedin/rest.li/compare/v6.0.4...v6.0.5
[6.0.4]: https://github.com/linkedin/rest.li/compare/v6.0.3...v6.0.4
[6.0.3]: https://github.com/linkedin/rest.li/compare/v6.0.2...v6.0.3
[6.0.2]: https://github.com/linkedin/rest.li/compare/v6.0.1...v6.0.2
[6.0.1]: https://github.com/linkedin/rest.li/compare/v6.0.0...v6.0.1
[6.0.0]: https://github.com/linkedin/rest.li/compare/v5.0.20...v6.0.0
[5.0.20]: https://github.com/linkedin/rest.li/compare/v5.0.19...v5.0.20
[5.0.19]: https://github.com/linkedin/rest.li/compare/v5.0.18...v5.0.19
[5.0.18]: https://github.com/linkedin/rest.li/compare/v5.0.17...v5.0.18
[5.0.17]: https://github.com/linkedin/rest.li/compare/v5.0.16...v5.0.17
[5.0.16]: https://github.com/linkedin/rest.li/compare/v5.0.15...v5.0.16
[5.0.15]: https://github.com/linkedin/rest.li/compare/v5.0.14...v5.0.15
[5.0.14]: https://github.com/linkedin/rest.li/compare/v5.0.13...v5.0.14
[5.0.13]: https://github.com/linkedin/rest.li/compare/v5.0.12...v5.0.13
[5.0.12]: https://github.com/linkedin/rest.li/compare/v5.0.11...v5.0.12
[5.0.11]: https://github.com/linkedin/rest.li/compare/v5.0.10...v5.0.11
[5.0.10]: https://github.com/linkedin/rest.li/compare/v5.0.9...v5.0.10
[5.0.9]: https://github.com/linkedin/rest.li/compare/v5.0.8...v5.0.9
[5.0.8]: https://github.com/linkedin/rest.li/compare/v5.0.7...v5.0.8
[5.0.7]: https://github.com/linkedin/rest.li/compare/v5.0.6...v5.0.7
[5.0.6]: https://github.com/linkedin/rest.li/compare/v5.0.5...v5.0.6
[5.0.5]: https://github.com/linkedin/rest.li/compare/v5.0.4...v5.0.5
[5.0.4]: https://github.com/linkedin/rest.li/compare/v5.0.3...v5.0.4
[5.0.3]: https://github.com/linkedin/rest.li/compare/v5.0.2...v5.0.3
[5.0.2]: https://github.com/linkedin/rest.li/compare/v5.0.1...v5.0.2
[5.0.1]: https://github.com/linkedin/rest.li/compare/v5.0.0...v5.0.1
[5.0.0]: https://github.com/linkedin/rest.li/compare/v4.1.0...v5.0.0
[4.1.0]: https://github.com/linkedin/rest.li/compare/v4.0.0...v4.1.0
[4.0.0]: https://github.com/linkedin/rest.li/compare/v3.1.4...v4.0.0
[3.1.4]: https://github.com/linkedin/rest.li/compare/v3.1.3...v3.1.4
[3.1.3]: https://github.com/linkedin/rest.li/compare/v3.1.2...v3.1.3
[3.1.2]: https://github.com/linkedin/rest.li/compare/v3.1.1...v3.1.2
[3.1.1]: https://github.com/linkedin/rest.li/compare/v3.1.0...v3.1.1
[3.1.0]: https://github.com/linkedin/rest.li/compare/v3.0.2...v3.1.0
[3.0.2]: https://github.com/linkedin/rest.li/compare/v3.0.1...v3.0.2
[3.0.1]: https://github.com/linkedin/rest.li/compare/v3.0.0...v3.0.1
[3.0.0]: https://github.com/linkedin/rest.li/compare/v2.12.7...v3.0.0
[2.12.7]: https://github.com/linkedin/rest.li/compare/v2.12.6...v2.12.7
[2.12.6]: https://github.com/linkedin/rest.li/compare/v2.12.5...v2.12.6
[2.12.5]: https://github.com/linkedin/rest.li/compare/v2.12.4...v2.12.5
[2.12.4]: https://github.com/linkedin/rest.li/compare/v2.12.3...v2.12.4
[2.12.3]: https://github.com/linkedin/rest.li/compare/v3.0.0...v2.12.3
[3.0.0]: https://github.com/linkedin/rest.li/compare/v2.12.1...v3.0.0
[2.12.1]: https://github.com/linkedin/rest.li/compare/v2.12.0...v2.12.1
[2.12.0]: https://github.com/linkedin/rest.li/compare/v2.11.3...v2.12.0
[2.11.3]: https://github.com/linkedin/rest.li/compare/v2.11.2...v2.11.3
[2.11.2]: https://github.com/linkedin/rest.li/compare/v2.11.1...v2.11.2
[2.11.1]: https://github.com/linkedin/rest.li/compare/v2.11.0...v2.11.1
[2.11.0]: https://github.com/linkedin/rest.li/compare/v2.10.19...v2.11.0
[2.10.19]: https://github.com/linkedin/rest.li/compare/v2.10.18...v2.10.19
[2.10.18]: https://github.com/linkedin/rest.li/compare/v2.10.17...v2.10.18
[2.10.17]: https://github.com/linkedin/rest.li/compare/v2.10.16...v2.10.17
[2.10.16]: https://github.com/linkedin/rest.li/compare/v2.10.15...v2.10.16
[2.10.15]: https://github.com/linkedin/rest.li/compare/v2.10.14...v2.10.15
[2.10.14]: https://github.com/linkedin/rest.li/compare/v2.10.13...v2.10.14
[2.10.13]: https://github.com/linkedin/rest.li/compare/v2.10.10...v2.10.13
[2.10.10]: https://github.com/linkedin/rest.li/compare/v2.10.9...v2.10.10
[2.10.9]: https://github.com/linkedin/rest.li/compare/v2.10.8...v2.10.9
[2.10.8]: https://github.com/linkedin/rest.li/compare/v2.10.7...v2.10.8
[2.10.7]: https://github.com/linkedin/rest.li/compare/v2.10.6...v2.10.7
[2.10.6]: https://github.com/linkedin/rest.li/compare/v2.10.5...v2.10.6
[2.10.5]: https://github.com/linkedin/rest.li/compare/v2.10.4...v2.10.5
[2.10.4]: https://github.com/linkedin/rest.li/compare/v2.10.3...v2.10.4
[2.10.3]: https://github.com/linkedin/rest.li/compare/v2.10.2...v2.10.3
[2.10.2]: https://github.com/linkedin/rest.li/compare/v2.10.1...v2.10.2
[2.10.1]: https://github.com/linkedin/rest.li/compare/v2.10.0...v2.10.1
[2.10.0]: https://github.com/linkedin/rest.li/compare/v2.9.1...v2.10.0
[2.9.1]: https://github.com/linkedin/rest.li/compare/v2.9.0...v2.9.1
[2.9.0]: https://github.com/linkedin/rest.li/compare/v2.8.0...v2.9.0
[2.8.0]: https://github.com/linkedin/rest.li/compare/v2.7.0...v2.8.0
[2.7.0]: https://github.com/linkedin/rest.li/compare/v2.6.3...v2.7.0
[2.6.3]: https://github.com/linkedin/rest.li/compare/v2.6.2...v2.6.3
[2.6.2]: https://github.com/linkedin/rest.li/compare/v2.6.1...v2.6.2
[2.6.1]: https://github.com/linkedin/rest.li/compare/v2.6.0...v2.6.1
[2.6.0]: https://github.com/linkedin/rest.li/compare/v2.5.1...v2.6.0
[2.5.1]: https://github.com/linkedin/rest.li/compare/v2.5.0...v2.5.1
[2.5.0]: https://github.com/linkedin/rest.li/compare/v2.4.4...v2.5.0
[2.4.4]: https://github.com/linkedin/rest.li/compare/v2.4.3...v2.4.4
[2.4.3]: https://github.com/linkedin/rest.li/compare/v2.4.2...v2.4.3
[2.4.2]: https://github.com/linkedin/rest.li/compare/v2.4.1...v2.4.2
[2.4.1]: https://github.com/linkedin/rest.li/compare/v2.4.0...v2.4.1
[2.4.0]: https://github.com/linkedin/rest.li/compare/v2.3.0...v2.4.0
[2.3.0]: https://github.com/linkedin/rest.li/compare/v2.2.11...v2.3.0
[2.2.11]: https://github.com/linkedin/rest.li/compare/v2.2.10...v2.2.11
[2.2.10]: https://github.com/linkedin/rest.li/compare/v2.2.9...v2.2.10
[2.2.9]: https://github.com/linkedin/rest.li/compare/v2.2.8...v2.2.9
[2.2.8]: https://github.com/linkedin/rest.li/compare/v2.2.7...v2.2.8
[2.2.7]: https://github.com/linkedin/rest.li/compare/v2.2.6...v2.2.7
[2.2.6]: https://github.com/linkedin/rest.li/compare/v2.2.5...v2.2.6
[2.2.5]: https://github.com/linkedin/rest.li/compare/v2.2.4...v2.2.5
[2.2.4]: https://github.com/linkedin/rest.li/compare/v2.2.3...v2.2.4
[2.2.3]: https://github.com/linkedin/rest.li/compare/v2.2.2...v2.2.3
[2.2.2]: https://github.com/linkedin/rest.li/compare/v2.2.1...v2.2.2
[2.2.1]: https://github.com/linkedin/rest.li/compare/v2.2.0...v2.2.1
[2.2.0]: https://github.com/linkedin/rest.li/compare/v2.1.2...v2.2.0
[2.1.2]: https://github.com/linkedin/rest.li/compare/v2.1.1...v2.1.2
[2.1.1]: https://github.com/linkedin/rest.li/compare/v2.1.0...v2.1.1
[2.1.0]: https://github.com/linkedin/rest.li/compare/v2.0.5...v2.1.0
[2.0.5]: https://github.com/linkedin/rest.li/compare/v2.0.4...v2.0.5
[2.0.4]: https://github.com/linkedin/rest.li/compare/v2.0.3...v2.0.4
[2.0.3]: https://github.com/linkedin/rest.li/compare/v2.0.2...v2.0.3
[2.0.2]: https://github.com/linkedin/rest.li/compare/v2.0.1...v2.0.2
[2.0.1]: https://github.com/linkedin/rest.li/compare/v2.0.0...v2.0.1
[2.0.0]: https://github.com/linkedin/rest.li/compare/v1.24.8...v2.0.0
[1.24.8]: https://github.com/linkedin/rest.li/compare/v1.24.7...v1.24.8
[1.24.7]: https://github.com/linkedin/rest.li/compare/v1.24.6...v1.24.7
[1.24.6]: https://github.com/linkedin/rest.li/compare/v1.24.5...v1.24.6
[1.24.5]: https://github.com/linkedin/rest.li/compare/v1.24.4...v1.24.5
[1.24.4]: https://github.com/linkedin/rest.li/compare/v1.24.3...v1.24.4
[1.24.3]: https://github.com/linkedin/rest.li/compare/v1.24.2...v1.24.3
[1.24.2]: https://github.com/linkedin/rest.li/compare/v1.24.1...v1.24.2
[1.24.1]: https://github.com/linkedin/rest.li/compare/v1.24.0...v1.24.1
[1.24.0]: https://github.com/linkedin/rest.li/compare/v1.23.8...v1.24.0
[1.23.8]: https://github.com/linkedin/rest.li/compare/v1.23.7...v1.23.8
[1.23.7]: https://github.com/linkedin/rest.li/compare/v1.23.6...v1.23.7
[1.23.6]: https://github.com/linkedin/rest.li/compare/v1.23.5...v1.23.6
[1.23.5]: https://github.com/linkedin/rest.li/compare/v1.23.4...v1.23.5
[1.23.4]: https://github.com/linkedin/rest.li/compare/v1.23.3...v1.23.4
[1.23.3]: https://github.com/linkedin/rest.li/compare/v1.23.2...v1.23.3
[1.23.2]: https://github.com/linkedin/rest.li/compare/v1.23.1...v1.23.2
[1.23.1]: https://github.com/linkedin/rest.li/compare/v1.23.0...v1.23.1
[1.23.0]: https://github.com/linkedin/rest.li/compare/v1.22.0...v1.23.0
[1.22.0]: https://github.com/linkedin/rest.li/compare/v1.21.2...v1.22.0
[1.21.2]: https://github.com/linkedin/rest.li/compare/v1.21.1...v1.21.2
[1.21.1]: https://github.com/linkedin/rest.li/compare/v1.21.0...v1.21.1
[1.21.0]: https://github.com/linkedin/rest.li/compare/v1.20.0...v1.21.0
[1.20.0]: https://github.com/linkedin/rest.li/compare/v1.19.2...v1.20.0
[1.19.2]: https://github.com/linkedin/rest.li/compare/v1.19.1...v1.19.2
[1.19.1]: https://github.com/linkedin/rest.li/compare/v1.19.0...v1.19.1
[1.19.0]: https://github.com/linkedin/rest.li/compare/v1.18.3...v1.19.0
[1.18.3]: https://github.com/linkedin/rest.li/compare/v1.18.2...v1.18.3
[1.18.2]: https://github.com/linkedin/rest.li/compare/v1.18.1...v1.18.2
[1.18.1]: https://github.com/linkedin/rest.li/compare/v1.18.0...v1.18.1
[1.18.0]: https://github.com/linkedin/rest.li/compare/v1.17.3...v1.18.0
[1.17.3]: https://github.com/linkedin/rest.li/compare/v1.17.2...v1.17.3
[1.17.2]: https://github.com/linkedin/rest.li/compare/v1.17.1...v1.17.2
[1.17.1]: https://github.com/linkedin/rest.li/compare/v1.17.0...v1.17.1
[1.17.0]: https://github.com/linkedin/rest.li/compare/v1.16.2...v1.17.0
[1.16.2]: https://github.com/linkedin/rest.li/compare/v1.16.1...v1.16.2
[1.16.1]: https://github.com/linkedin/rest.li/compare/v1.16.0...v1.16.1
[1.16.0]: https://github.com/linkedin/rest.li/compare/v1.15.24...v1.16.0
[1.15.24]: https://github.com/linkedin/rest.li/compare/v1.15.23...v1.15.24
[1.15.23]: https://github.com/linkedin/rest.li/compare/v1.15.22...v1.15.23
[1.15.22]: https://github.com/linkedin/rest.li/compare/v1.15.21...v1.15.22
[1.15.21]: https://github.com/linkedin/rest.li/compare/v1.15.20...v1.15.21
[1.15.20]: https://github.com/linkedin/rest.li/compare/v1.15.19...v1.15.20
[1.15.19]: https://github.com/linkedin/rest.li/compare/v1.15.18...v1.15.19
[1.15.18]: https://github.com/linkedin/rest.li/compare/v1.15.17...v1.15.18
[1.15.17]: https://github.com/linkedin/rest.li/compare/v1.15.16...v1.15.17
[1.15.16]: https://github.com/linkedin/rest.li/compare/v1.15.15...v1.15.16
[1.15.15]: https://github.com/linkedin/rest.li/compare/v1.15.14...v1.15.15
[1.15.14]: https://github.com/linkedin/rest.li/compare/v1.15.13...v1.15.14
[1.15.13]: https://github.com/linkedin/rest.li/compare/v1.15.12...v1.15.13
[1.15.12]: https://github.com/linkedin/rest.li/compare/v1.15.11...v1.15.12
[1.15.11]: https://github.com/linkedin/rest.li/compare/v1.15.10...v1.15.11
[1.15.10]: https://github.com/linkedin/rest.li/compare/v1.15.9...v1.15.10
[1.15.9]: https://github.com/linkedin/rest.li/compare/v1.15.8...v1.15.9
[1.15.8]: https://github.com/linkedin/rest.li/compare/v1.15.7...v1.15.8
[1.15.7]: https://github.com/linkedin/rest.li/compare/v1.15.6...v1.15.7
[1.15.6]: https://github.com/linkedin/rest.li/compare/v1.15.5...v1.15.6
[1.15.5]: https://github.com/linkedin/rest.li/compare/v1.15.4...v1.15.5
[1.15.4]: https://github.com/linkedin/rest.li/compare/v1.15.3...v1.15.4
[1.15.3]: https://github.com/linkedin/rest.li/compare/v1.15.2...v1.15.3
[1.15.2]: https://github.com/linkedin/rest.li/compare/v1.15.1...v1.15.2
[1.15.1]: https://github.com/linkedin/rest.li/compare/v1.15.0...v1.15.1
[1.15.0]: https://github.com/linkedin/rest.li/compare/v1.14.7...v1.15.0
[1.14.7]: https://github.com/linkedin/rest.li/compare/v1.14.6...v1.14.7
[1.14.6]: https://github.com/linkedin/rest.li/compare/v1.14.5...v1.14.6
[1.14.5]: https://github.com/linkedin/rest.li/compare/v1.14.4...v1.14.5
[1.14.4]: https://github.com/linkedin/rest.li/compare/v1.14.3...v1.14.4
[1.14.3]: https://github.com/linkedin/rest.li/compare/v1.14.2...v1.14.3
[1.14.2]: https://github.com/linkedin/rest.li/compare/v1.14.1...v1.14.2
[1.14.1]: https://github.com/linkedin/rest.li/compare/v1.14.0...v1.14.1
[1.14.0]: https://github.com/linkedin/rest.li/compare/v1.13.5...v1.14.0
[1.13.5]: https://github.com/linkedin/rest.li/compare/v1.13.4...v1.13.5
[1.13.4]: https://github.com/linkedin/rest.li/compare/v1.13.3...v1.13.4
[1.13.3]: https://github.com/linkedin/rest.li/compare/v1.13.2...v1.13.3
[1.13.2]: https://github.com/linkedin/rest.li/compare/v1.13.1...v1.13.2
[1.13.1]: https://github.com/linkedin/rest.li/compare/v1.13.0...v1.13.1
[1.13.0]: https://github.com/linkedin/rest.li/compare/v1.12.4...v1.13.0
[1.12.4]: https://github.com/linkedin/rest.li/compare/v1.12.3...v1.12.4
[1.12.3]: https://github.com/linkedin/rest.li/compare/v1.12.2...v1.12.3
[1.12.2]: https://github.com/linkedin/rest.li/compare/v1.12.1...v1.12.2
[1.12.1]: https://github.com/linkedin/rest.li/compare/v1.12.0...v1.12.1
[1.12.0]: https://github.com/linkedin/rest.li/compare/v1.11.2...v1.12.0
[1.11.2]: https://github.com/linkedin/rest.li/compare/v1.11.1...v1.11.2
[1.11.1]: https://github.com/linkedin/rest.li/compare/v1.11.0...v1.11.1
[1.11.0]: https://github.com/linkedin/rest.li/compare/v1.10.7...v1.11.0
[1.10.7]: https://github.com/linkedin/rest.li/compare/v1.10.6...v1.10.7
[1.10.6]: https://github.com/linkedin/rest.li/compare/v1.10.5...v1.10.6
[1.10.5]: https://github.com/linkedin/rest.li/compare/v1.10.4...v1.10.5
[1.10.4]: https://github.com/linkedin/rest.li/compare/v1.10.3...v1.10.4
[1.10.3]: https://github.com/linkedin/rest.li/compare/v1.10.2...v1.10.3
[1.10.2]: https://github.com/linkedin/rest.li/compare/v1.10.1...v1.10.2
[1.10.1]: https://github.com/linkedin/rest.li/compare/v1.10.0...v1.10.1
[1.10.0]: https://github.com/linkedin/rest.li/compare/v1.9.49...v1.10.0
[1.9.49]: https://github.com/linkedin/rest.li/compare/v1.9.48...v1.9.49
[1.9.48]: https://github.com/linkedin/rest.li/compare/v1.9.47...v1.9.48
[1.9.47]: https://github.com/linkedin/rest.li/compare/v1.9.46...v1.9.47
[1.9.46]: https://github.com/linkedin/rest.li/compare/v1.9.45...v1.9.46
[1.9.45]: https://github.com/linkedin/rest.li/compare/v1.9.44...v1.9.45
[1.9.44]: https://github.com/linkedin/rest.li/compare/v1.9.43...v1.9.44
[1.9.43]: https://github.com/linkedin/rest.li/compare/v1.9.42...v1.9.43
[1.9.42]: https://github.com/linkedin/rest.li/compare/v1.9.41...v1.9.42
[1.9.41]: https://github.com/linkedin/rest.li/compare/v1.9.40...v1.9.41
[1.9.40]: https://github.com/linkedin/rest.li/compare/v1.9.39...v1.9.40
[1.9.39]: https://github.com/linkedin/rest.li/compare/v1.9.38...v1.9.39
[1.9.38]: https://github.com/linkedin/rest.li/compare/v1.9.37...v1.9.38
[1.9.37]: https://github.com/linkedin/rest.li/compare/v1.9.36...v1.9.37
[1.9.36]: https://github.com/linkedin/rest.li/compare/v1.9.35...v1.9.36
[1.9.35]: https://github.com/linkedin/rest.li/compare/v1.9.34...v1.9.35
[1.9.34]: https://github.com/linkedin/rest.li/compare/v1.9.33...v1.9.34
[1.9.33]: https://github.com/linkedin/rest.li/compare/v1.9.32...v1.9.33
[1.9.32]: https://github.com/linkedin/rest.li/compare/v1.9.31...v1.9.32
[1.9.31]: https://github.com/linkedin/rest.li/compare/v1.9.30...v1.9.31
[1.9.30]: https://github.com/linkedin/rest.li/compare/v1.9.29...v1.9.30
[1.9.29]: https://github.com/linkedin/rest.li/compare/v1.9.28...v1.9.29
[1.9.28]: https://github.com/linkedin/rest.li/compare/v1.9.27...v1.9.28
[1.9.27]: https://github.com/linkedin/rest.li/compare/v1.9.26...v1.9.27
[1.9.26]: https://github.com/linkedin/rest.li/compare/v1.9.25...v1.9.26
[1.9.25]: https://github.com/linkedin/rest.li/compare/v1.9.24...v1.9.25
[1.9.24]: https://github.com/linkedin/rest.li/compare/v1.9.23...v1.9.24
[1.9.23]: https://github.com/linkedin/rest.li/compare/v1.9.22...v1.9.23
[1.9.22]: https://github.com/linkedin/rest.li/compare/v1.9.21...v1.9.22
[1.9.21]: https://github.com/linkedin/rest.li/compare/v1.9.20...v1.9.21
[1.9.20]: https://github.com/linkedin/rest.li/compare/v1.9.19...v1.9.20
[1.9.19]: https://github.com/linkedin/rest.li/compare/v1.9.18...v1.9.19
[1.9.18]: https://github.com/linkedin/rest.li/compare/v1.9.17...v1.9.18
[1.9.17]: https://github.com/linkedin/rest.li/compare/v1.9.16...v1.9.17
[1.9.16]: https://github.com/linkedin/rest.li/compare/v1.9.15...v1.9.16
[1.9.15]: https://github.com/linkedin/rest.li/compare/v1.9.14...v1.9.15
[1.9.14]: https://github.com/linkedin/rest.li/compare/v1.9.13...v1.9.14
[1.9.13]: https://github.com/linkedin/rest.li/compare/v1.9.12...v1.9.13
[1.9.12]: https://github.com/linkedin/rest.li/compare/v1.9.11...v1.9.12
[1.9.11]: https://github.com/linkedin/rest.li/compare/v1.9.10...v1.9.11
[1.9.10]: https://github.com/linkedin/rest.li/compare/v1.9.9...v1.9.10
[1.9.9]: https://github.com/linkedin/rest.li/compare/v1.9.8...v1.9.9
[1.9.8]: https://github.com/linkedin/rest.li/compare/v1.9.7...v1.9.8
[1.9.7]: https://github.com/linkedin/rest.li/compare/v1.9.6...v1.9.7
[1.9.6]: https://github.com/linkedin/rest.li/compare/v1.9.5...v1.9.6
[1.9.5]: https://github.com/linkedin/rest.li/compare/v1.9.4...v1.9.5
[1.9.4]: https://github.com/linkedin/rest.li/compare/v1.9.3...v1.9.4
[1.9.3]: https://github.com/linkedin/rest.li/compare/v1.9.2...v1.9.3
[1.9.2]: https://github.com/linkedin/rest.li/compare/v1.9.1...v1.9.2
[1.9.1]: https://github.com/linkedin/rest.li/compare/v1.9.0...v1.9.1
[1.9.0]: https://github.com/linkedin/rest.li/compare/v1.8.39...v1.9.0
[1.8.39]: https://github.com/linkedin/rest.li/compare/v1.8.38...v1.8.39
[1.8.38]: https://github.com/linkedin/rest.li/compare/v1.8.37...v1.8.38
[1.8.37]: https://github.com/linkedin/rest.li/compare/v1.8.36...v1.8.37
[1.8.36]: https://github.com/linkedin/rest.li/compare/v1.8.35...v1.8.36
[1.8.35]: https://github.com/linkedin/rest.li/compare/v1.8.34...v1.8.35
[1.8.34]: https://github.com/linkedin/rest.li/compare/v1.8.33...v1.8.34
[1.8.33]: https://github.com/linkedin/rest.li/compare/v1.8.32...v1.8.33
[1.8.32]: https://github.com/linkedin/rest.li/compare/v1.8.31...v1.8.32
[1.8.31]: https://github.com/linkedin/rest.li/compare/v1.8.30...v1.8.31
[1.8.30]: https://github.com/linkedin/rest.li/compare/v1.8.29...v1.8.30
[1.8.29]: https://github.com/linkedin/rest.li/compare/v1.8.28...v1.8.29
[1.8.28]: https://github.com/linkedin/rest.li/compare/v1.8.27...v1.8.28
[1.8.27]: https://github.com/linkedin/rest.li/compare/v1.8.26...v1.8.27
[1.8.26]: https://github.com/linkedin/rest.li/compare/v1.8.25...v1.8.26
[1.8.25]: https://github.com/linkedin/rest.li/compare/v1.8.23...v1.8.25
[1.8.23]: https://github.com/linkedin/rest.li/compare/v1.8.22...v1.8.23
[1.8.22]: https://github.com/linkedin/rest.li/compare/v1.8.21...v1.8.22
[1.8.21]: https://github.com/linkedin/rest.li/compare/v1.8.20...v1.8.21
[1.8.20]: https://github.com/linkedin/rest.li/compare/v1.8.19...v1.8.20
[1.8.19]: https://github.com/linkedin/rest.li/compare/v1.8.18...v1.8.19
[1.8.18]: https://github.com/linkedin/rest.li/compare/v1.8.17...v1.8.18
[1.8.17]: https://github.com/linkedin/rest.li/compare/v1.8.16...v1.8.17
[1.8.16]: https://github.com/linkedin/rest.li/compare/v1.8.15...v1.8.16
[1.8.15]: https://github.com/linkedin/rest.li/compare/v1.8.14...v1.8.15
[1.8.14]: https://github.com/linkedin/rest.li/compare/v1.8.13...v1.8.14
[1.8.13]: https://github.com/linkedin/rest.li/compare/v1.8.12...v1.8.13
[1.8.12]: https://github.com/linkedin/rest.li/compare/v1.8.11...v1.8.12
[1.8.11]: https://github.com/linkedin/rest.li/compare/v1.8.10...v1.8.11
[1.8.10]: https://github.com/linkedin/rest.li/compare/v1.8.9...v1.8.10
[1.8.9]: https://github.com/linkedin/rest.li/compare/v1.8.8...v1.8.9
[1.8.8]: https://github.com/linkedin/rest.li/compare/v1.8.7...v1.8.8
[1.8.7]: https://github.com/linkedin/rest.li/compare/v1.8.6...v1.8.7
[1.8.6]: https://github.com/linkedin/rest.li/compare/v1.8.5...v1.8.6
[1.8.5]: https://github.com/linkedin/rest.li/compare/v1.8.4...v1.8.5
[1.8.4]: https://github.com/linkedin/rest.li/compare/v1.8.3...v1.8.4
[1.8.3]: https://github.com/linkedin/rest.li/compare/v1.8.2...v1.8.3
[1.8.2]: https://github.com/linkedin/rest.li/compare/v1.8.1...v1.8.2
[1.8.1]: https://github.com/linkedin/rest.li/compare/v1.8.0...v1.8.1
[1.8.0]: https://github.com/linkedin/rest.li/compare/v1.7.12...v1.8.0
[1.7.12]: https://github.com/linkedin/rest.li/compare/v1.7.11...v1.7.12
[1.7.11]: https://github.com/linkedin/rest.li/compare/v1.7.10...v1.7.11
[1.7.10]: https://github.com/linkedin/rest.li/compare/v1.7.9...v1.7.10
[1.7.9]: https://github.com/linkedin/rest.li/compare/v1.7.8...v1.7.9
[1.7.8]: https://github.com/linkedin/rest.li/compare/v1.7.7...v1.7.8
[1.7.7]: https://github.com/linkedin/rest.li/compare/v1.7.6...v1.7.7
[1.7.6]: https://github.com/linkedin/rest.li/compare/v1.7.5...v1.7.6
[1.7.5]: https://github.com/linkedin/rest.li/compare/v1.7.4...v1.7.5
[1.7.4]: https://github.com/linkedin/rest.li/compare/v1.7.3...v1.7.4
[1.7.3]: https://github.com/linkedin/rest.li/compare/v1.7.2...v1.7.3
[1.7.2]: https://github.com/linkedin/rest.li/compare/v1.7.1...v1.7.2
[1.7.1]: https://github.com/linkedin/rest.li/compare/v1.7.0...v1.7.1
[1.7.0]: https://github.com/linkedin/rest.li/compare/v1.6.14...v1.7.0
[1.6.14]: https://github.com/linkedin/rest.li/compare/v1.6.12...v1.6.14
[1.6.12]: https://github.com/linkedin/rest.li/compare/v1.6.11...v1.6.12
[1.6.11]: https://github.com/linkedin/rest.li/compare/v1.6.10...v1.6.11
[1.6.10]: https://github.com/linkedin/rest.li/compare/v1.6.9...v1.6.10
[1.6.9]: https://github.com/linkedin/rest.li/compare/v1.6.8...v1.6.9
[1.6.8]: https://github.com/linkedin/rest.li/compare/v1.6.7...v1.6.8
[1.6.7]: https://github.com/linkedin/rest.li/compare/v1.6.6...v1.6.7
[1.6.6]: https://github.com/linkedin/rest.li/compare/v1.6.5...v1.6.6
[1.6.5]: https://github.com/linkedin/rest.li/compare/v1.6.4...v1.6.5
[1.6.4]: https://github.com/linkedin/rest.li/compare/v1.6.3...v1.6.4
[1.6.3]: https://github.com/linkedin/rest.li/compare/v1.6.2...v1.6.3
[1.6.2]: https://github.com/linkedin/rest.li/compare/v1.6.1...v1.6.2
[1.6.1]: https://github.com/linkedin/rest.li/compare/v1.6.0...v1.6.1
[1.6.0]: https://github.com/linkedin/rest.li/compare/v1.5.12...v1.6.0
[1.5.12]: https://github.com/linkedin/rest.li/compare/v1.5.11...v1.5.12
[1.5.11]: https://github.com/linkedin/rest.li/compare/v1.5.10...v1.5.11
[1.5.10]: https://github.com/linkedin/rest.li/compare/v1.5.9...v1.5.10
[1.5.9]: https://github.com/linkedin/rest.li/compare/v1.5.8...v1.5.9
[1.5.8]: https://github.com/linkedin/rest.li/compare/v1.5.7...v1.5.8
[1.5.7]: https://github.com/linkedin/rest.li/compare/v1.5.6...v1.5.7
[1.5.6]: https://github.com/linkedin/rest.li/compare/v1.5.5...v1.5.6
[1.5.5]: https://github.com/linkedin/rest.li/compare/v1.5.4...v1.5.5
[1.5.4]: https://github.com/linkedin/rest.li/compare/v1.5.3...v1.5.4
[1.5.3]: https://github.com/linkedin/rest.li/compare/v1.5.2...v1.5.3
[1.5.2]: https://github.com/linkedin/rest.li/compare/v1.5.1...v1.5.2
[1.5.1]: https://github.com/linkedin/rest.li/compare/v1.5.0...v1.5.1
[1.5.0]: https://github.com/linkedin/rest.li/compare/v1.4.1...v1.5.0
[1.4.1]: https://github.com/linkedin/rest.li/compare/v1.4.0...v1.4.1
[1.4.0]: https://github.com/linkedin/rest.li/compare/v1.3.5...v1.4.0
[1.3.5]: https://github.com/linkedin/rest.li/compare/v1.3.4...v1.3.5
[1.3.4]: https://github.com/linkedin/rest.li/compare/v1.3.3...v1.3.4
[1.3.3]: https://github.com/linkedin/rest.li/compare/v1.3.2...v1.3.3
[1.3.2]: https://github.com/linkedin/rest.li/compare/v1.3.1...v1.3.2
[1.3.1]: https://github.com/linkedin/rest.li/compare/v1.3.0...v1.3.1
[1.3.0]: https://github.com/linkedin/rest.li/compare/v1.2.5...v1.3.0
[1.2.5]: https://github.com/linkedin/rest.li/compare/v1.2.4...v1.2.5
[1.2.4]: https://github.com/linkedin/rest.li/compare/v1.2.3...v1.2.4
[1.2.3]: https://github.com/linkedin/rest.li/compare/v1.2.2...v1.2.3
[1.2.2]: https://github.com/linkedin/rest.li/compare/v1.2.1...v1.2.2
[1.2.1]: https://github.com/linkedin/rest.li/compare/v1.2.0...v1.2.1
[1.2.0]: https://github.com/linkedin/rest.li/compare/v1.1.8...v1.2.0
[1.1.8]: https://github.com/linkedin/rest.li/compare/v1.1.7...v1.1.8
[1.1.7]: https://github.com/linkedin/rest.li/compare/v1.1.6...v1.1.7
[1.1.6]: https://github.com/linkedin/rest.li/compare/v1.1.5...v1.1.6
[1.1.5]: https://github.com/linkedin/rest.li/compare/v1.1.4...v1.1.5
[1.1.4]: https://github.com/linkedin/rest.li/compare/v1.1.2...v1.1.4
[1.1.2]: https://github.com/linkedin/rest.li/compare/v1.1.1...v1.1.2
[1.1.1]: https://github.com/linkedin/rest.li/compare/v1.1.0...v1.1.1
[1.1.0]: https://github.com/linkedin/rest.li/compare/v1.0.5...v1.1.0
[1.0.5]: https://github.com/linkedin/rest.li/compare/v1.0.4...v1.0.5
[1.0.4]: https://github.com/linkedin/rest.li/compare/v1.0.3...v1.0.4
[1.0.3]: https://github.com/linkedin/rest.li/compare/v1.0.2...v1.0.3
[1.0.2]: https://github.com/linkedin/rest.li/compare/v1.0.1...v1.0.2
[1.0.1]: https://github.com/linkedin/rest.li/compare/v1.0.0...v1.0.1
[1.0.0]: https://github.com/linkedin/rest.li/compare/v0.22.3...v1.0.0
[0.22.3]: https://github.com/linkedin/rest.li/compare/v0.22.2...v0.22.3
[0.22.2]: https://github.com/linkedin/rest.li/compare/v0.22.1...v0.22.2
[0.22.1]: https://github.com/linkedin/rest.li/compare/v0.22.0...v0.22.1
[0.22.0]: https://github.com/linkedin/rest.li/compare/v0.21.2...v0.22.0
[0.21.2]: https://github.com/linkedin/rest.li/compare/v0.21.1...v0.21.2
[0.21.1]: https://github.com/linkedin/rest.li/compare/v0.21.0...v0.21.1
[0.21.0]: https://github.com/linkedin/rest.li/compare/v0.20.6...v0.21.0
[0.20.6]: https://github.com/linkedin/rest.li/compare/v0.20.5...v0.20.6
[0.20.5]: https://github.com/linkedin/rest.li/compare/v0.20.4...v0.20.5
[0.20.4]: https://github.com/linkedin/rest.li/compare/v0.20.3...v0.20.4
[0.20.3]: https://github.com/linkedin/rest.li/compare/v0.20.2...v0.20.3
[0.20.2]: https://github.com/linkedin/rest.li/compare/v0.20.1...v0.20.2
[0.20.1]: https://github.com/linkedin/rest.li/compare/v0.20.0...v0.20.1
[0.20.0]: https://github.com/linkedin/rest.li/compare/v0.19.7...v0.20.0
[0.19.7]: https://github.com/linkedin/rest.li/compare/v0.19.6...v0.19.7
[0.19.6]: https://github.com/linkedin/rest.li/compare/v0.19.5...v0.19.6
[0.19.5]: https://github.com/linkedin/rest.li/compare/v0.19.4...v0.19.5
[0.19.4]: https://github.com/linkedin/rest.li/compare/v0.19.3...v0.19.4
[0.19.3]: https://github.com/linkedin/rest.li/compare/v0.19.2...v0.19.3
[0.19.2]: https://github.com/linkedin/rest.li/compare/v0.19.1...v0.19.2
[0.19.1]: https://github.com/linkedin/rest.li/compare/v0.19.0...v0.19.1
[0.19.0]: https://github.com/linkedin/rest.li/compare/v0.18.7...v0.19.0
[0.18.7]: https://github.com/linkedin/rest.li/compare/v0.18.6...v0.18.7
[0.18.6]: https://github.com/linkedin/rest.li/compare/v0.18.5...v0.18.6
[0.18.5]: https://github.com/linkedin/rest.li/compare/v0.18.4...v0.18.5
[0.18.4]: https://github.com/linkedin/rest.li/compare/v0.18.3...v0.18.4
[0.18.3]: https://github.com/linkedin/rest.li/compare/v0.18.2...v0.18.3
[0.18.2]: https://github.com/linkedin/rest.li/compare/v0.18.1...v0.18.2
[0.18.1]: https://github.com/linkedin/rest.li/compare/v0.18.0...v0.18.1
[0.18.0]: https://github.com/linkedin/rest.li/compare/v0.17.6...v0.18.0
[0.17.6]: https://github.com/linkedin/rest.li/compare/v0.17.5...v0.17.6
[0.17.5]: https://github.com/linkedin/rest.li/compare/v0.17.4...v0.17.5
[0.17.4]: https://github.com/linkedin/rest.li/compare/v0.17.3...v0.17.4
[0.17.3]: https://github.com/linkedin/rest.li/compare/v0.17.2...v0.17.3
[0.17.2]: https://github.com/linkedin/rest.li/compare/v0.17.1...v0.17.2
[0.17.1]: https://github.com/linkedin/rest.li/compare/v0.17.0...v0.17.1
[0.17.0]: https://github.com/linkedin/rest.li/compare/v0.16.5...v0.17.0
[0.16.5]: https://github.com/linkedin/rest.li/compare/v0.16.4...v0.16.5
[0.16.4]: https://github.com/linkedin/rest.li/compare/v0.16.3...v0.16.4
[0.16.3]: https://github.com/linkedin/rest.li/compare/v0.16.2...v0.16.3
[0.16.2]: https://github.com/linkedin/rest.li/compare/v0.16.1...v0.16.2
[0.16.1]: https://github.com/linkedin/rest.li/compare/v0.15.4...v0.16.1
[0.15.4]: https://github.com/linkedin/rest.li/compare/v0.15.3...v0.15.4
[0.15.3]: https://github.com/linkedin/rest.li/compare/v0.15.2...v0.15.3
[0.15.2]: https://github.com/linkedin/rest.li/compare/v0.15.1...v0.15.2
[0.15.1]: https://github.com/linkedin/rest.li/compare/v0.14.7...v0.15.1
[0.14.7]: https://github.com/linkedin/rest.li/compare/v0.14.6...v0.14.7
[0.14.6]: https://github.com/linkedin/rest.li/compare/v0.14.5...v0.14.6
[0.14.5]: https://github.com/linkedin/rest.li/compare/v0.14.4...v0.14.5
[0.14.4]: https://github.com/linkedin/rest.li/compare/v0.14.3...v0.14.4
[0.14.3]: https://github.com/linkedin/rest.li/compare/v0.14.2...v0.14.3
[0.14.2]: https://github.com/linkedin/rest.li/compare/v0.14.1...v0.14.2
[0.14.1]: https://github.com/linkedin/rest.li/tree/v0.14.1<|MERGE_RESOLUTION|>--- conflicted
+++ resolved
@@ -13,11 +13,8 @@
 and what APIs have changed, if applicable.
 
 ## [Unreleased]
-<<<<<<< HEAD
 - Remove unused configurations "dataTemplateGenerator", "restTools", and "avroSchemaGenerator".
-=======
 - Remove Guava dependency from `data-avro` module.
->>>>>>> 1aa7b586
 
 ## [29.22.15] - 2021-11-30
 - Add mock response generator factory for BATCH_FINDER methods.
