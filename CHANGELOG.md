--- conflicted
+++ resolved
@@ -13,11 +13,8 @@
 and what APIs have changed, if applicable.
 
 ## [Unreleased]
-<<<<<<< HEAD
 - Add fluent client api for subresources
-=======
 - Update fluent client APIs to include projection mask as input parameter.
->>>>>>> af5735c6
 
 ## [29.17.0] - 2021-03-23
 - Implement D2 cluster subsetting.
