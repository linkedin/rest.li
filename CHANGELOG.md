--- conflicted
+++ resolved
@@ -15,11 +15,8 @@
 ## [Unreleased]
 
 ## [29.7.13] - 2020-10-22
-<<<<<<< HEAD
-+- Check if debug logging is enabled before calling debug log message in TimingContextUtil to avoid unnecessary exception instantiation.
-=======
+- Check if debug logging is enabled before calling debug log message in TimingContextUtil to avoid unnecessary exception instantiation.
 - Improve relative load balancer logging.
->>>>>>> 603322fd
 
 ## [29.7.12] - 2020-10-20
 - Fix the bug of not propagating schema properties in typeref with UnionWithAlias during pegasus to avro translation
