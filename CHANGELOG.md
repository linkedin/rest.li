--- conflicted
+++ resolved
@@ -13,9 +13,7 @@
 and what APIs have changed, if applicable.
 
 ## [Unreleased]
-<<<<<<< HEAD
 - Upgrade Avro dependency to 1.9.2. Remove Avro adapters for Avro 1.4/1.6 and related module.
-=======
 - Fix build-time validation of Action methods that return custom typerefs (e.g. `CustomLong`) yet don't indicate the
   corresponding typeref class (e.g. `CustomLongRef.class`) in the `@Action` annotation.
   - Clearly state that the `returnTyperef` annotation element is required for custom tyeprefs.
@@ -29,7 +27,6 @@
 - Delete the mainDestroyStaleSchemas Gradle task. mainCopySchemas is the replacement.
 - Remove unused configurations "dataTemplateGenerator", "restTools", and "avroSchemaGenerator".
 - Remove Guava dependency from `data-avro` module
->>>>>>> 982337fb
 
 ## [29.22.15] - 2021-11-30
 - Add mock response generator factory for BATCH_FINDER methods.
