--- conflicted
+++ resolved
@@ -13,10 +13,8 @@
 and what APIs have changed, if applicable.
 
 ## [Unreleased]
-<<<<<<< HEAD
 - Delete the mainCopyPdscSchemas Gradle task. mainCopySchemas is the replacement.
 - Delete the mainDestroyStaleSchemas Gradle task. mainCopySchemas is the replacement.
-=======
 - Deprecate `FileFormatDataSchemaParser#new(String, DataSchemaResolver, DataSchemaParserFactory)`. 
 
 ## [29.22.14] - 2021-11-24
@@ -517,7 +515,6 @@
 
 ## [29.6.3] - 2020-09-03
 - Updated HTTP/2 parent channel idle timeout logging level to info from error.
->>>>>>> 676d1bc0
 
 ## [29.6.2] - 2020-08-31
 - Updated d2 client default config values.
