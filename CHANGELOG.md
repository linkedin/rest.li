--- conflicted
+++ resolved
@@ -14,18 +14,15 @@
 
 ## [Unreleased]
 
-<<<<<<< HEAD
-
-## [29.19.16] - 2021-08-09
+## [29.19.17] - 2021-08-09
 - Fix bug in ConstantQpsDarkClusterStrategy that would call ConstantRateLimiter.setRate with an invalid burst value
-=======
+
 ## [29.19.16] - 2021-08-09
 - Add support for resolving from multiple schema source directories.
   - This change also introduces the concept of "source" and "resolver" directories when 
     creating a `DataSchemaParser`. "Source" directories are used to parse/load the input
     schemas, while the "resolver" directories will only be used for resolving referenced
     schemas.
->>>>>>> aa9ab08d
 
 ## [29.19.15] - 2021-08-09
 - Provide the ability to set cookies and projection params in request context's local attributes to avoid
@@ -5052,7 +5049,8 @@
 
 ## [0.14.1]
 
-[Unreleased]: https://github.com/linkedin/rest.li/compare/v29.19.16...master
+[Unreleased]: https://github.com/linkedin/rest.li/compare/v29.19.17...master
+[29.19.17]: https://github.com/linkedin/rest.li/compare/v29.19.16...v29.19.17
 [29.19.16]: https://github.com/linkedin/rest.li/compare/v29.19.15...v29.19.16
 [29.19.15]: https://github.com/linkedin/rest.li/compare/v29.19.14...v29.19.15
 [29.19.14]: https://github.com/linkedin/rest.li/compare/v29.19.13...v29.19.14
